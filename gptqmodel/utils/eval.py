--- conflicted
+++ resolved
@@ -109,131 +109,3 @@
     print("|-------------|------------|--------------------|")
     for task, metrics in results.items():
         print(f"| {task} | {metrics['base tests']} | {metrics['base + extra tests']} |")
-<<<<<<< HEAD
-
-
-def lm_eval(
-        model=None,
-        model_args: Union[str, dict] = "",
-        model_name: Optional[str] = "hf",
-        tasks: Optional[List[Union[str, dict, object]]] = None,
-        num_fewshot: Optional[int] = None,
-        batch_size: Optional[Union[int, str]] = 32,
-        max_batch_size: Optional[int] = 64,
-        use_cache: Optional[str] = None,
-        cache_requests: bool = False,
-        rewrite_requests_cache: bool = False,
-        delete_requests_cache: bool = False,
-        limit: Optional[Union[int, float]] = None,
-        bootstrap_iters: int = 100000,
-        check_integrity: bool = False,
-        write_out: bool = False,
-        log_samples: bool = True,
-        system_instruction: Optional[str] = None,
-        apply_chat_template: bool = False,
-        fewshot_as_multiturn: bool = False,
-        gen_kwargs: Optional[str] = None,
-        verbosity: str = "INFO",
-        predict_only: bool = False,
-        random_seed: int = 0,
-        numpy_random_seed: int = 1234,
-        torch_random_seed: int = 1234,
-        fewshot_random_seed: int = 1234,
-        output_path: Optional[str] = None,
-        wandb_project: Optional[str] = None,
-        wandb_name: Optional[str] = None,
-        show_config: bool = False,
-        trust_remote_code: bool = False,
-        device: Optional[str] = None,
-        **args,
-):
-    try:
-        from lm_eval import simple_evaluate
-        from lm_eval.loggers import EvaluationTracker, WandbLogger
-        from lm_eval.models.huggingface import HFLM
-        from lm_eval.utils import handle_non_serializable
-    except BaseException:
-        raise ValueError("lm_eval is not installed. Please install via `pip install gptqmodel[eval]`.")
-
-    if model_name == "hf" and model is not None:
-        model_name = HFLM(
-            pretrained=model,
-            batch_size=batch_size,
-            max_batch_size=max_batch_size,
-            trust_remote_code=trust_remote_code,
-        )
-    evaluation_tracker = None
-    if output_path is not None:
-        evaluation_tracker = EvaluationTracker(output_path=output_path)
-    results = simple_evaluate(
-        model=model_name,
-        model_args=model_args,
-        tasks=tasks,
-        device=device,
-        num_fewshot=num_fewshot,
-        batch_size=batch_size,
-        max_batch_size=max_batch_size,
-        use_cache=use_cache,
-        cache_requests=cache_requests,
-        rewrite_requests_cache=rewrite_requests_cache,
-        delete_requests_cache=delete_requests_cache,
-        limit=limit,
-        bootstrap_iters=bootstrap_iters,
-        check_integrity=check_integrity,
-        write_out=write_out,
-        log_samples=log_samples,
-        evaluation_tracker=evaluation_tracker,
-        system_instruction=system_instruction,
-        apply_chat_template=apply_chat_template,
-        fewshot_as_multiturn=fewshot_as_multiturn,
-        gen_kwargs=gen_kwargs,
-        verbosity=verbosity,
-        predict_only=predict_only,
-        random_seed=random_seed,
-        numpy_random_seed=numpy_random_seed,
-        torch_random_seed=torch_random_seed,
-        fewshot_random_seed=fewshot_random_seed,
-        **args,
-    )
-
-    if results is not None:
-        if log_samples:
-            samples = results.pop("samples")
-
-        dumped = json.dumps(
-            results, indent=2, default=handle_non_serializable, ensure_ascii=False
-        )
-        if show_config:
-            print(dumped)
-
-        # Add W&B logging
-        if wandb_project is not None:
-            wandb_logger = WandbLogger(
-                project=wandb_project, job_type="eval", name=wandb_name
-            )
-            wandb_logger.post_init(results)
-            wandb_logger.log_eval_result()
-            if log_samples:
-                wandb_logger.log_eval_samples(samples=samples)
-
-        if evaluation_tracker is not None:
-            evaluation_tracker.save_results_aggregated(
-                results=results, samples=samples if log_samples else None
-            )
-
-            if log_samples:
-                for task_name, config in results["configs"].items():
-                    evaluation_tracker.save_results_samples(
-                        task_name=task_name, samples=samples[task_name]
-                    )
-
-            if (evaluation_tracker.push_results_to_hub or evaluation_tracker.push_samples_to_hub):
-                evaluation_tracker.recreate_metadata_card()
-
-        return results
-    else:
-        raise ValueError('lm_eval run fail, check your code!!!')
-
-
-=======
->>>>>>> 7939d1a7
