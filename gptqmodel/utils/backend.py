# Copyright 2024-2025 ModelCloud.ai
# Copyright 2024-2025 qubitium@modelcloud.ai
# Contact: qubitium@modelcloud.ai, x.com/qubitium
#
# Licensed under the Apache License, Version 2.0 (the "License");
# you may not use this file except in compliance with the License.
# You may obtain a copy of the License at
#
#     http://www.apache.org/licenses/LICENSE-2.0
#
# Unless required by applicable law or agreed to in writing, software
# distributed under the License is distributed on an "AS IS" BASIS,
# WITHOUT WARRANTIES OR CONDITIONS OF ANY KIND, either express or implied.
# See the License for the specific language governing permissions and
# limitations under the License.

from enum import Enum


class BACKEND(str, Enum):
    AUTO = "auto"  # choose the optimal local kernel based on quant_config compatibility
    AUTO_TRAINABLE = "auto_trainable" # choose the optimal trainable local kernel for post-quant training
<<<<<<< HEAD
    CUDA = "cuda"
    TORCH = "torch"
    TRITON = "triton"
    EXLLAMA_V1 = "exllama_v1"
    EXLLAMA_V2 = "exllama_v2"
    EXLLAMA_EORA = "exllama_eora"
    MARLIN = "marlin"
    BITBLAS = "bitblas"
    IPEX = "ipex"
    VLLM = "vllm" # external inference engine (CUDA + ROCM + IPEX)
    SGLANG = "sglang" # external inference engine (CUDA + ROCm)
    MLX = "mlx" # external inference engine (Apple MLX on M1+)
=======
    CUDA = "cuda" # OK: Performance same as Torch for most cases
    TORCH = "torch" # GOOD: about 80% of triton
    TRITON = "triton" # VERY GOOD: all-around kernel
    EXLLAMA_V1 = "exllama_v1" # FAST: optimized for batching == 1
    EXLLAMA_V2 = "exllama_v2" # FASTER: optimized for batching > 1
    # EXLLAMA_EORA = "exllama_eora"
    MARLIN = "marlin" # FASTEST: marlin reduce ops in fp32 (higher precision -> more accurate, slightly slower)
    MARLIN_FP16 = "marlin_fp16" # FASTEST and then some: marlin reduce ops in fp16 (lower precision -> less accurate, slightly faster)
    BITBLAS = "bitblas" # EXTREMELY FAST: speed at the cost of 10+ minutes of AOT (ahead of time compilation with disk cache)
    IPEX = "ipex" # Best kernel for Intel XPU and Intel/AMD CPU with AVX512, AMX, XMX
    VLLM = "vllm" # External inference engine: CUDA + ROCm + IPEX
    SGLANG = "sglang" # External inference engine: CUDA + ROCm
    MLX = "mlx" # External inference engine: Apple MLX on M1+ (Apple Silicon)
>>>>>>> f91cb975
<|MERGE_RESOLUTION|>--- conflicted
+++ resolved
@@ -20,31 +20,16 @@
 class BACKEND(str, Enum):
     AUTO = "auto"  # choose the optimal local kernel based on quant_config compatibility
     AUTO_TRAINABLE = "auto_trainable" # choose the optimal trainable local kernel for post-quant training
-<<<<<<< HEAD
-    CUDA = "cuda"
-    TORCH = "torch"
-    TRITON = "triton"
-    EXLLAMA_V1 = "exllama_v1"
-    EXLLAMA_V2 = "exllama_v2"
-    EXLLAMA_EORA = "exllama_eora"
-    MARLIN = "marlin"
-    BITBLAS = "bitblas"
-    IPEX = "ipex"
-    VLLM = "vllm" # external inference engine (CUDA + ROCM + IPEX)
-    SGLANG = "sglang" # external inference engine (CUDA + ROCm)
-    MLX = "mlx" # external inference engine (Apple MLX on M1+)
-=======
     CUDA = "cuda" # OK: Performance same as Torch for most cases
     TORCH = "torch" # GOOD: about 80% of triton
     TRITON = "triton" # VERY GOOD: all-around kernel
     EXLLAMA_V1 = "exllama_v1" # FAST: optimized for batching == 1
     EXLLAMA_V2 = "exllama_v2" # FASTER: optimized for batching > 1
-    # EXLLAMA_EORA = "exllama_eora"
+    EXLLAMA_EORA = "exllama_eora"
     MARLIN = "marlin" # FASTEST: marlin reduce ops in fp32 (higher precision -> more accurate, slightly slower)
     MARLIN_FP16 = "marlin_fp16" # FASTEST and then some: marlin reduce ops in fp16 (lower precision -> less accurate, slightly faster)
     BITBLAS = "bitblas" # EXTREMELY FAST: speed at the cost of 10+ minutes of AOT (ahead of time compilation with disk cache)
     IPEX = "ipex" # Best kernel for Intel XPU and Intel/AMD CPU with AVX512, AMX, XMX
     VLLM = "vllm" # External inference engine: CUDA + ROCm + IPEX
     SGLANG = "sglang" # External inference engine: CUDA + ROCm
-    MLX = "mlx" # External inference engine: Apple MLX on M1+ (Apple Silicon)
->>>>>>> f91cb975
+    MLX = "mlx" # External inference engine: Apple MLX on M1+ (Apple Silicon)