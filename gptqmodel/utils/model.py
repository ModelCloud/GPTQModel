# Copyright 2024-2025 ModelCloud.ai
# Copyright 2024-2025 qubitium@modelcloud.ai
# Contact: qubitium@modelcloud.ai, x.com/qubitium
#
# Licensed under the Apache License, Version 2.0 (the "License");
# you may not use this file except in compliance with the License.
# You may obtain a copy of the License at
#
#     http://www.apache.org/licenses/LICENSE-2.0
#
# Unless required by applicable law or agreed to in writing, software
# distributed under the License is distributed on an "AS IS" BASIS,
# WITHOUT WARRANTIES OR CONDITIONS OF ANY KIND, either express or implied.
# See the License for the specific language governing permissions and
# limitations under the License.

from __future__ import annotations

import collections
import functools
import hashlib
import json
import operator
import os
import re
import shutil
import time
from concurrent.futures import ThreadPoolExecutor
from enum import Enum
from typing import Any, Dict, List, Optional, Tuple, Type

import accelerate
import threadpoolctl as tctl
import torch
import torch.nn as nn
import transformers
from gptqmodel.nn_modules.qlinear.exllama_eora import ExllamaEoraQuantLinear
from gptqmodel.nn_modules.qlinear.marlin import MarlinQuantLinear
from gptqmodel.nn_modules.qlinear.qqq import QQQQuantLinear
from huggingface_hub import HfApi, hf_hub_download
from packaging import version
from transformers import PretrainedConfig
from transformers.pytorch_utils import id_tensor_storage
from transformers.utils.hub import cached_file

from ..adapter.adapter import Adapter
from ..looper.named_module import NamedModule
from ..models._const import (CPU, DEVICE, EXLLAMA_DEFAULT_MAX_INPUT_LENGTH,
                             EXPERT_INDEX_PLACEHOLDER, SUPPORTS_MODULE_TYPES)
from ..nn_modules.qlinear import BaseQuantLinear
from ..nn_modules.qlinear.exllama import ExllamaQuantLinear
from ..nn_modules.qlinear.exllamav2 import ExllamaV2QuantLinear
from ..nn_modules.qlinear.ipex import HAS_IPEX, IPEXQuantLinear
from ..quantization import FORMAT, QuantizeConfig
from ..quantization.config import FORMAT_FIELD_JSON, QUANT_METHOD, dynamic_get
from .backend import BACKEND
from .importer import select_quant_linear
from .logger import setup_logger
from .torch import torch_empty_cache, torch_new_stream_ctx

log = setup_logger()

def recurse_getattr(obj, attr: str):
    """
    Recursive `getattr`.

    Args:
        obj:
            A class instance holding the attribute.
        attr (`str`):
            The attribute that is to be retrieved, e.g. 'attribute1.attribute2'.
    """

    def _getattr(obj, attr):
        return getattr(obj, attr)

    return functools.reduce(_getattr, [obj] + attr.split("."))


def recurse_setattr(module, name, value):
    """A function to recursively set attributes to a module."""
    if "." not in name:
        setattr(module, name, value)
    else:
        name, rest = name.split(".", 1)
        recurse_setattr(getattr(module, name), rest, value)


def get_device(obj: torch.Tensor | nn.Module):
    if isinstance(obj, torch.Tensor):
        return obj.device
    return next(obj.parameters()).device


def move_to(obj: torch.Tensor | nn.Module, device: torch.device, dtype: torch.dtype = None, stream: bool = False):
    if get_device(obj) != device:
        if stream:
            # we cannot support changing dtype and stream at the same time
            assert dtype is None, f"streaming does not support changing dtype: actual = `{dtype}"
            if not isinstance(obj, torch.Tensor):
                raise NotImplementedError(
                    f"Streaming `move_to` is not supported for non-Tensors: actual = `{obj.__class__.__name__}`")

            if device == CPU:
                # print(f" streaming from non-CPU to CPU...nonblocking")
                obj_copy = torch.zeros_like(obj, device=CPU, pin_memory=True)
                streamCtx = torch_new_stream_ctx()
                if streamCtx:
                    # use streaming context with pinned cpu memory
                    with streamCtx:
                        obj_copy.copy_(obj, non_blocking=True)
                    return obj_copy
                else:
                    # does not support streaming context
                    obj = obj.to(device=device, non_blocking=True)
            else:
                # cpu to non-cpu or non-cpu to non-cpu  uses normal .to() api
                obj = obj.to(device=device, non_blocking=True)
        else:
            obj = obj.to(device=device, dtype=dtype, non_blocking=False)

    return obj


def nested_move_to(v, device, dtype: torch.dtype = None, stream: bool = False):
    if isinstance(v, torch.Tensor):
        return move_to(v, device=device, dtype=dtype, stream=stream)
    elif isinstance(v, (list, tuple)):
        return type(v)([nested_move_to(e, device=device, dtype=dtype, stream=stream) for e in v])
    else:
        return v


def find_modules(module: nn.Module, layers=None, name: str="") -> Dict[str, nn.Module]:
    if not layers:
        layers = SUPPORTS_MODULE_TYPES

    for layer in layers:
        if isinstance(module, layer):
            return {name: module}

    res = {}
    for name1, child in module.named_children():
        res.update(find_modules(child, layers=layers, name=name + "." + name1 if name != "" else name1))
    return res


def get_module_by_name_prefix(model, module_name: str):
    for name, module in model.named_modules():
        if name.startswith(module_name):
            return module


def get_module_by_name_suffix(model, module_name: str):
    for name, module in model.named_modules():
        if name.endswith(module_name):
            return module

def get_module(module, key):
    """Get module from model by key name.

    Args:
        module (torch.nn.Module): original model
        key (str): module name to be replaced
    """
    name_list = key.split(".")
    for name in name_list:
        module = getattr(module, name, None)
    return module

def make_quant(
    module,
    quant_result: Dict[str, Dict[str, Any]],
    qcfg: QuantizeConfig,
    backend: BACKEND,
    lm_head_name: str,
    pack: bool = False,
    device: DEVICE = None,
    from_quantized: bool = False,
    prefix: str = "",
) -> Type[BaseQuantLinear]:

    bits = qcfg.bits
    group_size =qcfg.group_size
    extension = qcfg.adapter
    format = qcfg.format
    desc_act = qcfg.desc_act
    sym = qcfg.sym
    dynamic = qcfg.dynamic
    pack_dtype = qcfg.pack_dtype

    # returns multiple validated kernels
    quant_linear_candidates = select_quant_linear(
        bits=bits,
        group_size=group_size,
        desc_act=desc_act,
        sym=sym,
        backend=backend,
        format=format,
        pack=pack,
        dynamic=dynamic,
        device=device,
        pack_dtype=pack_dtype,
        multi_select=True,
        adapter=extension,
    )

    log.info(f"Kernel: candidates -> `[{', '.join(cls.__name__ for cls in quant_linear_candidates)}]`")

    # loop over actual QLinear init, catch errors and use fallbacks if applicable
    for cls in quant_linear_candidates:
        try:
            # if linear is not selectedQLinear:
            #     logger.info(f"make_quant: Faild linear: `{selectedQLinear}` failed, trying to use fallback: `{linear}`")
            # else:
            #     logger.info("make_quant: Testing linear: {linear}")

            linear_cls = create_quant_layer(
                linear_cls=cls,
                bits=bits,
                desc_act=desc_act,
                dynamic=dynamic,
                group_size=group_size,
                module=module,
                quant_result=quant_result,
                sym=sym,
                device=device,
                lm_head_name=lm_head_name,
                pack_dtype=pack_dtype,
                backend=backend,
                prefix=prefix,
                adapter=qcfg.adapter,
            )
            log.info(f"Kernel: selected -> `{linear_cls.__name__}`.")
            return linear_cls
        except NotImplementedError as e:
            log.info(f"Kernel: skipped -> `{cls}`.")

            # only fallback to other quant linears when backend is auto.
            if backend not in [BACKEND.AUTO, BACKEND.AUTO_TRAINABLE]:
                raise e

    raise ValueError(f"No compatible quant linear was found for this module: {module.__class__.__name__}")


def create_quant_layer(
        linear_cls: Type[BaseQuantLinear],
        bits: int,
        desc_act: bool,
        dynamic,
        group_size: int,
        module,
        quant_result: Dict[str, Dict[str, Any]],
        sym: bool,
        device: DEVICE,
        lm_head_name: str,
        pack_dtype: torch.dtype,
        backend: BACKEND,
        prefix: str,
        adapter: Optional[Adapter] = None,
) -> Type[BaseQuantLinear]:
    if isinstance(module, linear_cls):
        return linear_cls
    for name, submodule in module.named_modules():
        full_name = prefix + name

        # skip non-quantized modules
        if name not in quant_result:
            continue

        # submodule may be BaseQuantLinear, and the next QuantLinear is selected because of in_features/out_features
        # mismatch and other reasons.
        # In this case, need to call list_buffer() to get the device.
        if not isinstance(submodule, BaseQuantLinear):
            ori_layer_device = next(submodule.parameters()).device
        else:
            ori_layer_device = submodule.list_buffers()[0].device

        if isinstance(submodule, NamedModule):
            in_features = submodule.state.get("in_features")
            out_features = submodule.state.get("out_features")
        elif isinstance(submodule, nn.Linear):
            in_features = submodule.in_features
            out_features = submodule.out_features
        elif isinstance(submodule, nn.Conv2d):
            in_features = submodule.in_channels
            out_features = submodule.out_channels
        elif isinstance(submodule, transformers.pytorch_utils.Conv1D):
            in_features = submodule.weight.shape[0]
            out_features = submodule.weight.shape[1]
        elif isinstance(submodule, BaseQuantLinear):
            # if submodule is already a quant layer, we need to get in_features and out_features from the submodule
            in_features = submodule.in_features
            out_features = submodule.out_features
        else:
            raise NotImplementedError(f"Unsupported module {submodule}")

        bias = submodule.bias is not None

        # need copies as dynamic config may override these in for loop
        tmp_bits = bits
        tmp_group_size = group_size
        tmp_desc_act = desc_act
        tmp_sym = sym
        tmp_pack_dtype = pack_dtype

        # dynamic bits, group_size, sym, pack_dtype for each layer/module
        if dynamic is not None:
            overrides = dynamic_get(dynamic=dynamic, module_name=full_name)
            # negative module match, skip this module
            if overrides == False:  # noqa: E712
                continue

            # positive module match
            if overrides:
                # override base QuantizeConfig for every quant config key/value
                tmp_bits = overrides.get("bits", bits)
                tmp_group_size = overrides.get("group_size", group_size)
                tmp_desc_act = overrides.get("desc_act", desc_act)
                tmp_sym = overrides.get("sym", sym)
                tmp_pack_dtype = overrides.get("pack_dtype", pack_dtype)

        # when loading a quantized model, device is target device passed in GPTQModel.load()
        # check in_features and out_features validate
        _, err = linear_cls.validate(
            bits=tmp_bits,
            group_size=tmp_group_size,
            desc_act=tmp_desc_act,
            sym=tmp_sym,
            pack_dtype=tmp_pack_dtype,
            in_features=in_features,
            out_features=out_features,
            device=device,
            adapter=adapter, # TODO FIX ME..need to pass Eora if loaded
        )
        if err is not None:
            raise err

        new_layer = linear_cls(
            bits=tmp_bits,
            group_size=tmp_group_size,
            desc_act=tmp_desc_act,
            sym=tmp_sym,
            in_features=in_features,
            out_features=out_features,
            pack_dtype=tmp_pack_dtype,
            bias=bias,
            #weight_dtype=submodule.qweight.dtype if isinstance(submodule, BaseQuantLinear) else submodule.weight.dtype,
            name=full_name,
            lm_head_name=lm_head_name,
            backend=backend,
            adapter=adapter,
        )
        new_layer.device = ori_layer_device
        recurse_setattr(module, name, new_layer.to(ori_layer_device))
    return linear_cls

# public/stable api exposed to transformer/optimum
def hf_convert_gptq_v1_to_v2_format(
    model: nn.Module,
    bits: int,
    qlinear_kernel: Type[BaseQuantLinear],
    checkpoint_format: str,
    meta: Optional[Dict[str, any]],
) -> Tuple[nn.Module, bool]:
    if checkpoint_format == "gptq":
        # skip v1 to v2 conversion for kernels that can only operate on sym=True (gptq_v1)
        if qlinear_kernel in [IPEXQuantLinear, MarlinQuantLinear, ExllamaEoraQuantLinear]:
            return model, False

        cfg = QuantizeConfig(bits=bits)
        return convert_gptq_v1_to_v2_format(model, cfg, qlinear_kernel), True
    else:
        return model, False

def convert_gptq_v1_to_v2_format_module(module: BaseQuantLinear, bits: int, pack_dtype: torch.dtype) -> nn.Module:
    assert isinstance(module, BaseQuantLinear)

    log.info.once("Format: Converting GPTQ v1 to v2")

    # v1 checkpoint format used to do `qzeros = qzeros -= 1` before serialization, thus the
    # additions here do not overflow.
    # v1 checkpoint format with sym=False saved via convert_gptq_v2_to_v1_format() will
    # overflow ~<=13% based on testing
    if bits == 2:
        if pack_dtype == torch.int64:
            module.qzeros.data += 0b0101010101010101010101010101010101010101010101010101010101010101
        elif pack_dtype == torch.int32:
            module.qzeros.data += 0b01010101010101010101010101010101
        elif pack_dtype == torch.int16:
            module.qzeros.data += 0b0101010101010101
        elif pack_dtype == torch.int8:
            module.qzeros.data += 0b01010101
    elif bits == 3:
        # range 0 offset
        if pack_dtype == torch.int64:
            offset = 0b0010010010010010010010010010010000100100100100100100100100100100
        elif pack_dtype == torch.int32:
            offset = 0b00100100100100100100100100100100
        elif pack_dtype == torch.int16:
            offset = 0b0010010010010010
        elif pack_dtype == torch.int8:
            offset = 0b00100100

        module.qzeros.data[:, range(0, module.qzeros.data.shape[1], 3)] += (
            offset
        )

        # range 1 offset
        if pack_dtype == torch.int64:
            offset = 0b1001001001001001001001001001001010010010010010010010010010010010
        elif pack_dtype == torch.int32:
            offset = 0b10010010010010010010010010010010
        elif pack_dtype == torch.int16:
            offset = 0b1001001001001001
        elif pack_dtype == torch.int8:
            offset = 0b10010010

        module.qzeros.data[:, range(1, module.qzeros.data.shape[1], 3)] += (
            offset
        )

        # range 2 offset
        if pack_dtype == torch.int64:
            offset = 0b0100100100100100100100100100100101001001001001001001001001001001
        elif pack_dtype == torch.int32:
            offset = 0b01001001001001001001001001001001
        elif pack_dtype == torch.int16:
            offset = 0b0100100100100100
        elif pack_dtype == torch.int8:
            offset = 0b01001001

        module.qzeros.data[:, range(2, module.qzeros.data.shape[1], 3)] += (
            offset
        )
    elif bits == 4:
        if pack_dtype == torch.int64:
            module.qzeros.data += 0b0001000100010001000100010001000100010001000100010001000100010001
        elif pack_dtype == torch.int32:
            module.qzeros.data += 0b00010001000100010001000100010001
        elif pack_dtype == torch.int16:
            module.qzeros.data += 0b0001000100010001
        elif pack_dtype == torch.int8:
            module.qzeros.data += 0b00010001
    elif bits == 8:
        if pack_dtype == torch.int64:
            module.qzeros.data += 0b0000000100000001000000010000000100000001000000010000000100000001
        elif pack_dtype == torch.int32:
            module.qzeros.data += 0b00000001000000010000000100000001
        elif pack_dtype == torch.int16:
            module.qzeros.data += 0b0000000100000001
        elif pack_dtype == torch.int8:
            module.qzeros.data += 0b00000001
    else:
        raise NotImplementedError("Only 2,3,4,8 bits are supported.")

    # change format id
    module.qzero_format(format=2)

# Optionally convert weight from gptq_v1 to v2 format if Kernel is compatible with v2
def convert_gptq_v1_to_v2_format(
    model,
    cfg: QuantizeConfig,
    qlinear_kernel: Type[BaseQuantLinear],
):
    # skip v2 to v1 conversion for gptq_v1 kernels
    if qlinear_kernel in [IPEXQuantLinear, MarlinQuantLinear, ExllamaEoraQuantLinear, QQQQuantLinear]:
        log.info(
            f"Format: Skipped v1 to v2 conversion due to Kernel  `{qlinear_kernel}`.")
        return model

    # Limit thread usage to avoid auto-parallizataion regression
    with tctl.threadpool_limits(limits=1):
        t = time.time()
        log.info(
            f"Format: Converting `{FORMAT_FIELD_JSON}` from `{FORMAT.GPTQ}` to internal `{FORMAT.GPTQ_V2}`.")

        for _, submodule in model.named_modules():
            # v1 checkpoint format used to do `qzeros = qzeros -= 1` before serialization, thus the
            # additions here do not overflow.
            # v1 checkpoint format with sym=False saved via convert_gptq_v2_to_v1_format() will
            # overflow ~<=13% based on testing
            if isinstance(submodule, qlinear_kernel):
                convert_gptq_v1_to_v2_format_module(module=submodule, bits=cfg.bits, pack_dtype=cfg.pack_dtype)

        log.info(f"Format: Conversion complete: {time.time() - t}s")

    return model


# public/stable api exposed to transformer/optimum
def hf_convert_gptq_v2_to_v1_format(
    model: nn.Module,
    sym: bool,
    bits: int,
    qlinear_kernel: Type[BaseQuantLinear],
    checkpoint_format: str,
    meta: Optional[Dict[str, any]],
) -> Tuple[nn.Module, bool]:
    # note: sym=False is valid for gptq_v2 for all gptqmodel and gptq(v1) for gptqmodel >= `0.9.0`
    if sym and checkpoint_format == "gptq_v2":
        quantize_config = QuantizeConfig(bits=bits)
        return convert_gptq_v2_to_v1_format(model, quantize_config, qlinear_kernel), True
    else:
        return model, False

def convert_gptq_v2_to_v1_format_module(
    module: BaseQuantLinear,
    quantize_config: QuantizeConfig,
):
    assert isinstance(module, BaseQuantLinear)

    log.info.once("Format: Converting GPTQ v2 to v1")

    if quantize_config.bits == 2:
        module.qzeros.data -= 0b01010101010101010101010101010101
    elif quantize_config.bits == 3:
        module.qzeros.data[:, range(0, module.qzeros.data.shape[1], 3)] -= (
            0b00100100100100100100100100100100
        )
        module.qzeros.data[:, range(1, module.qzeros.data.shape[1], 3)] -= (
            0b10010010010010010010010010010010
        )
        module.qzeros.data[:, range(2, module.qzeros.data.shape[1], 3)] -= (
            0b01001001001001001001001001001001
        )
    elif quantize_config.bits == 4:
        module.qzeros.data -= 0b00010001000100010001000100010001
    elif quantize_config.bits == 8:
        module.qzeros.data -= 0b00000001000000010000000100000001
    else:
        raise NotImplementedError("Only 2,3,4,8 bits are supported.")

    module.qzero_format(format=1)

# Optionally convert weight from gptq_v2 to v1 export format if Kernel is compatible with v2
def convert_gptq_v2_to_v1_format(
    model,
    quantize_config: QuantizeConfig,
    qlinear_kernel: Type[BaseQuantLinear],
):

    # skip v2 to v1 conversion for gptq_v1 kernels
    if qlinear_kernel in [IPEXQuantLinear, MarlinQuantLinear, ExllamaEoraQuantLinear, QQQQuantLinear]:
        return model

    # Limit thread usage to avoid auto-parallizataion regression
    with tctl.threadpool_limits(limits=1):
        for _, submodule in model.named_modules():
            # sym=False has underflow probability of ~<=13% during testing. No underflow possible for sym=True.
            if isinstance(submodule, qlinear_kernel):
                convert_gptq_v2_to_v1_format_module(module=submodule, quantize_config=quantize_config)

    return model


def pack_module(name, qModules, quant_result: Dict[str, Dict[str, Any]], layers, quant_linear_cls):
    # Limit pack() thread usage to avoid auto-parallizataion regression
    with tctl.threadpool_limits(limits=1):
        r = quant_result[name]
        scale, zero, g_idx = r["scale"], r["zero"], r["g_idx"] # TODO FIX ME: use const, not string for field names
        layer_device = qModules[name].device
        qModules[name].to(CPU)
        layers[name], scale, zero, g_idx = (
            layers[name].to(CPU),
            scale.to(CPU),
            zero.to(CPU),
            g_idx.to(CPU) if g_idx is not None else None,
        )
        if quant_linear_cls.QUANT_TYPE == "qqq":
            scale_extra = r["scale_extra"].to(CPU)
            qModules[name].pack(linear=layers[name], scales=scale, s_extra=scale_extra)
        else:
            qModules[name].pack(linear=layers[name], scales=scale, zeros=zero, g_idx=g_idx)

        # TODO: why move it back to gpu?
<<<<<<< HEAD
        # qModules[name].to(layer_device)
=======
        # start = time.time()
        # qModules[name].to(layer_device)
        # log.info(f"Pack: moving module back to `{layer_device}` cost = {time.time()-start} seconds")
>>>>>>> debaeb52


def pack_model(
    model,
    quant_result: Dict[str, Dict[str, Any]],
    bits,
    group_size,
    backend: BACKEND,
    format: str | FORMAT,
    quant_method: str | QUANT_METHOD,
    lm_head_name: str,
    desc_act=False,
    sym: bool = True,
    dynamic=None,
    parallel_packing: bool = True,
    pack_dtype: torch.dtype = None,
    prefix: str = "",
):
    qcfg = QuantizeConfig(
        bits=bits,
        group_size=group_size,
        format=format,
        quant_method=quant_method,
        desc_act=desc_act,
        sym=sym,
        dynamic=dynamic,
        pack_dtype=pack_dtype,
    )

    model.to(CPU)

    log.info("Packing model...")

    modules = find_modules(model)

    modules = {n: modules[n] for n in quant_result}
    quant_linear_cls = make_quant(
        model,
        quant_result=quant_result,
        qcfg=qcfg,
        backend=backend,
        lm_head_name=lm_head_name,
        pack=True,
        prefix=prefix,
    )

    qModules = find_modules(model, [quant_linear_cls])

    # If packing a layer module, using dynamic config you can skip quantization of this module entirely.
    if not isinstance(model, nn.Module):
        assert len(qModules) > 0, f"No quantizeed modules[{quant_linear_cls}] found in the model."

    names = list(qModules.keys())

    with ThreadPoolExecutor(max_workers=2 if parallel_packing else 1) as executor:
        with log.pb(names).manual() as pb:
            def wrapper(name):
                # TODO FIX, thread pool executor does not advance iterator
                pb.next()
                pb.title(f"Packing {name}").draw()
                pack_module(name=name, qModules=qModules, quant_result=quant_result, layers=modules,
                            quant_linear_cls=quant_linear_cls)

            for _ in executor.map(wrapper, names):
                pass

    log.info("Model packed.")
    return quant_linear_cls


def verify_model_hash(file_path: str, verify_hash: str):
    if not isinstance(verify_hash, str):
        raise ValueError("model verify_hash must be a string")
    if ':' not in verify_hash:
        raise ValueError("verify_hash must be in the format 'hash_type:hash_value'")
    hash_type, hash_value = verify_hash.split(':', 1)
    hash_func = getattr(hashlib, hash_type, None)
    if not hash_func:
        raise ValueError(f"No hash function found for type: {hash_type}")
    with open(file_path, "rb") as f:
        file_hash = hash_func(f.read()).hexdigest()
    return file_hash == hash_value


def verify_sharded_model_hashes(jsonPath: str, verify_hash: List[str]):
    if not isinstance(verify_hash, list):
        raise ValueError("sharded model verify_hash must be a list")

    with open(jsonPath, 'r') as f:
        index_data = json.load(f)
    weight_map = index_data['weight_map']
    shard_files = set(weight_map.values())
    if len(shard_files) != len(verify_hash):
        raise ValueError("Number of shards and number of hash values do not match.")

    for shard_file, expected_hash in zip(shard_files, verify_hash):
        if not verify_model_hash(shard_file, expected_hash):
            log.info(f"Hash verification failed for {shard_file}")
            return False
    return True

def simple_dispatch_model(model, device_map):

    if "" in device_map:
        d = device_map[""]
        model = model.to(torch.device(d))
        model.hf_device_map = device_map
        return model
    else:
        raise ValueError("internal device_map must contain an empty string")

    return model


# public/stable api exposed to transformer/optimum
def hf_gptqmodel_post_init(model, use_act_order: bool, quantize_config: QuantizeConfig = None,
                        max_input_length: Optional[int] = None):
    return gptqmodel_post_init(model, use_act_order, quantize_config, max_input_length)


def gptqmodel_post_init(model, use_act_order: bool, quantize_config: QuantizeConfig = None,
                        max_input_length: Optional[int] = None):
    """
    The max_input_length argument is specific to the exllama backend, that requires to initialize a buffer temp_state.
    """
    # post init for bitblas backend.
    device_to_buffers_size = {}
    # exllama
    model_uses_exllama = False

    # exllamav2
    fixed_bytes = {}
    model_uses_exllamav2 = False

    for name, submodule in model.named_modules():
        if isinstance(submodule, ExllamaV2QuantLinear):
            model_uses_exllamav2 = True
            device = submodule.qweight.device
            scratch_fixed = submodule.scratch_space_fixed()
            fixed_bytes[device] = max(scratch_fixed, fixed_bytes.get(device, 0))
        elif isinstance(submodule, ExllamaQuantLinear):
            model_uses_exllama = True
            device = submodule.qweight.device
            if device not in device_to_buffers_size:
                device_to_buffers_size[device] = {
                    "max_dq_buffer_size": 1,
                    "max_inner_outer_dim": 1,
                }
            submodule._use_act_order = True if use_act_order else False

            # Disable this heuristic for detecting act_order, but it could be used instead of the config.
            """
            if submodule.g_idx is None:
                submodule.act_order = False
            elif submodule.g_idx is not None and ((submodule.g_idx == 0).all() or torch.equal(submodule.g_idx.cpu(), torch.tensor([i // submodule.group_size for i in range(submodule.g_idx.shape[0])], dtype=torch.int32))):
                submodule.g_idx = None
                submodule.act_order = False
            else:
                submodule.act_order = True
            """

            device_to_buffers_size[device]["max_dq_buffer_size"] = max(
                device_to_buffers_size[device]["max_dq_buffer_size"],
                submodule.qweight.numel() * 8,
                )

            if use_act_order:
                device_to_buffers_size[device]["max_inner_outer_dim"] = max(
                    device_to_buffers_size[device]["max_inner_outer_dim"],
                    submodule.in_features,
                    submodule.out_features,
                )

    if model_uses_exllama:
        # To be honest this is quite ugly, not proud of this.
        from gptqmodel_exllama_kernels import prepare_buffers, set_tuning_params

        device_to_buffers = {}

        if use_act_order:
            if max_input_length is None:
                max_input_len = EXLLAMA_DEFAULT_MAX_INPUT_LENGTH
            else:
                max_input_len = max_input_length
        else:
            if max_input_length is not None:
                log.info(
                    "Using exllama backend without act-order, the parameter max_input_length was set although not needed, it will be ignored."
                )
            max_input_len = 1

        for device, buffers_size in device_to_buffers_size.items():
            # The temp_state buffer is required to reorder X in the act-order case.
            # The temp_dq buffer is required to dequantize weights when using cuBLAS, typically for the prefill.
            device_to_buffers[device] = {
                "temp_state": torch.zeros(
                    (max_input_len, buffers_size["max_inner_outer_dim"]),
                    dtype=torch.float16,
                    device=device,
                ),
                "temp_dq": torch.zeros(
                    (1, buffers_size["max_dq_buffer_size"]),
                    dtype=torch.float16,
                    device=device,
                ),
                "max_dq_buffer_size": buffers_size["max_dq_buffer_size"],
                "max_inner_outer_dim": buffers_size["max_inner_outer_dim"],
            }

        # Buffers need to be persistent to avoid any bug.
        model.device_to_buffers = device_to_buffers

        for device, buffers in model.device_to_buffers.items():
            prepare_buffers(device, buffers["temp_state"], buffers["temp_dq"])

        # Using the default from exllama repo here.
        matmul_recons_thd = 16
        matmul_fused_remap = False
        matmul_no_half2 = False
        set_tuning_params(matmul_recons_thd, matmul_fused_remap, matmul_no_half2)

    if model_uses_exllamav2:
        from ..nn_modules.qlinear.exllamav2 import ExLlamaV2DeviceTensors

        device_tensors = {}
        for device, scratch_bytes in fixed_bytes.items():
            device_tensors[device] = ExLlamaV2DeviceTensors(device.index, scratch_bytes)

        # have persistent buffers, otherwise we will get OOM
        model.device_tensors = device_tensors

    # The buffers need to have been initialized first before calling make_q4.
    for _, submodule in model.named_modules():
        if isinstance(submodule, ExllamaV2QuantLinear):
            device = submodule.qweight.device
            submodule.post_init(temp_dq=model.device_tensors[device])
        elif isinstance(submodule, BaseQuantLinear):
            submodule.post_init()

    torch_empty_cache()

    # if use_act_order and max_input_length and isinstance(submodule, ExllamaQuantLinear):
    #     model = exllama_set_max_input_length(model, max_input_length)

    return model


def get_checkpoints(model_id_or_path: str, extensions: List[str], possible_model_basenames: List[str], **cached_file_kwargs):
    """
    Retrives (and if necessary downloads from Hugging Face Hub) the model checkpoint. Sharding is supported. All the `possible_model_basenames` (e.g. `["model", "model-4bit-gptq"]`) will be explored over all `extensions` (e.g. `[".bin", ".safetensors"]`).
    """
    searched_files = []
    resolved_archive_file = None
    true_model_basename = None

    if os.path.isdir(model_id_or_path):
        for ext in extensions:
            for possible_model_basename in possible_model_basenames:
                shard_index_name = possible_model_basename + ext + ".index.json"
                searched_files.append(shard_index_name)
                possible_index_file = os.path.join(model_id_or_path, shard_index_name)
                if os.path.isfile(possible_index_file):
                    # The model is sharded over several checkpoints.
                    possible_model_basename = possible_index_file.replace(ext + ".index.json", "")
                    return True, possible_index_file, possible_model_basename
                else:
                    model_save_name = os.path.join(model_id_or_path, possible_model_basename)
                    searched_files.append(possible_model_basename + ext)
                    if os.path.isfile(model_save_name + ext):
                        resolved_archive_file = model_save_name + ext
                        return False, resolved_archive_file, possible_model_basename
    else:
        temp = None
        for ext in extensions:
            for possible_model_basename in possible_model_basenames:
                shard_index_name = possible_model_basename + ext + ".index.json"
                shard_index = cached_file(
                    model_id_or_path,
                    shard_index_name,
                    **cached_file_kwargs,
                )
                searched_files.append(shard_index_name)
                if shard_index is not None:
                    # The model is sharded over several checkpoints.
                    with open(str(shard_index)) as f:
                        index_json = json.load(f)
                        # Download the shards from the index.json.
                        shards = list(set(index_json["weight_map"].values()))
                        for shard in shards:
                            resolved_archive_file = cached_file(
                                model_id_or_path,
                                shard,
                                **cached_file_kwargs,
                            )
                        return True, shard_index, possible_model_basename
                else:
                    resolved_archive_file = cached_file(
                        model_id_or_path,
                        possible_model_basename + ext,
                        **cached_file_kwargs,
                    )
                    if resolved_archive_file is None:
                        resolved_archive_file = temp
                    searched_files.append(possible_model_basename + ext)
                    if resolved_archive_file is not None:
                        temp = resolved_archive_file
                        return False, resolved_archive_file, possible_model_basename

    if resolved_archive_file is None:
        raise FileNotFoundError(
            f"Could not find a model in {model_id_or_path} with a name in {', '.join(searched_files)}. Please specify the argument model_basename to use a custom file name."
        )

    return False, resolved_archive_file, true_model_basename


# return the most stable tensor dtype for quantization while minimizing vram
def auto_dtype(config: PretrainedConfig,
               device: DEVICE,
               quant_inference: bool = False) -> torch.dtype:

    assert isinstance(device, DEVICE)

    # TODO: both MPS and XPU are locked to float16
    # XPU stack is missing bfloat16 (hardware supports it)
    # MPS stack has bfloat16 bugs in pytorch
    if device in [DEVICE.MPS, DEVICE.XPU]:
        log.info("Loader: Auto dtype (MPS or XPU): `torch.float16`")
        return torch.float16

    # IPEX for CPU is optimized for bfloat16
    if device in [DEVICE.CPU] and HAS_IPEX:
        log.info("Loader: Auto dtype (CPU + IPEX): `torch.bfloat16`")
        return torch.bfloat16

    # Update: latest kernel accuracies have shown, with multiple ranges of shapes
    # There are no accuracy issues with bf16 vs fp16. The only kernel with severe
    # regression in bf16 is MARLIN_FP16 (reduce math in fp16) which is not auto-selectable
    # # for inference, always use FP16 for max accuracy
    # # check test_kernel_outputs for validation between fp16 and b16 in terms of kernel accuracy
    # if quant_inference:
    #     log.info("Loader: Auto dtype: `torch.float16` due to inference mode. If you wish to use `bfloat16`, please pass in `torch_dtype` arg to `loader()`.")
    #     return torch.float16

    # get dtype from config
    dtype = getattr(config, "torch_dtype")
    if dtype and not isinstance(dtype, torch.dtype):
        raise ValueError(f"torch_dtype in config must be a torch.dtype, but got {dtype}")

    if dtype in [torch.float32, torch.float64]:
        log.info("Loader: Auto dtype (float32 down-cast): `torch.bfloat16`")
        return torch.bfloat16
    elif dtype == torch.float16:
        log.info("Loader: Auto dtype (native float16): `torch.float16`")
        return torch.float16
    elif dtype == torch.bfloat16:
        log.info("Loader: Auto dtype (native bfloat16): `torch.bfloat16`")
        return torch.bfloat16
    else:
        # TODO: extract weights from model file to check their original type, instead of forcing bfloat16
        # up/down-cast everything else to bfloat16 if not already in bfloat16
        log.info(f"Loader: Auto dtype (native = `{dtype}`): `torch.bfloat16`")
        return torch.bfloat16


# generate layer modules for moe models with experts
def get_moe_layer_modules(layer_modules: List, num_experts: int) -> List:
    new_inside_layer_modules = []
    for names in layer_modules:
        new_inside_layer_modules.append([])
        for n in names:
            if EXPERT_INDEX_PLACEHOLDER in n:
                for index in range(num_experts):
                    new_inside_layer_modules[-1].append(n.replace(EXPERT_INDEX_PLACEHOLDER, str(index)))
            else:
                new_inside_layer_modules[-1].append(n)

    return new_inside_layer_modules


def check_to_quantized(config):
    if isinstance(config, dict):
        if config["bits"] > 8 or "fp" in config["data_type"] or "float" in config["data_type"]:
            return False
        return True
    else:
        if config.bits > 8 or "fp" in config.data_type or "float" in config.data_type:
            return False
        return True


def copy_py_files(save_dir, file_extension=".py", model_id_or_path=""):
    os.makedirs(save_dir, exist_ok=True)

    if os.path.isdir(model_id_or_path):
        py_files = [f for f in os.listdir(model_id_or_path) if f.endswith('.py')]
        for file in py_files:
            shutil.copy2(os.path.join(model_id_or_path, file), save_dir)
    else:
        api = HfApi()
        model_info = api.model_info(model_id_or_path)
        for file in model_info.siblings:
            if file.rfilename.endswith(file_extension):
                _ = hf_hub_download(repo_id=model_id_or_path, filename=file.rfilename,
                                                  local_dir=save_dir)

def get_model_files_size(pre_quantized_model_path, file_extension=['.bin', '.safetensors', '.pth', '.pt', '.ckpt', '.h5', '.pb', '.onnx']):
    if os.path.isdir(pre_quantized_model_path):
        pre_quantized_size_bytes = sum(
            os.path.getsize(os.path.join(pre_quantized_model_path, f))
            for f in os.listdir(pre_quantized_model_path)
            if os.path.isfile(os.path.join(pre_quantized_model_path, f)) and os.path.splitext(f)[
                1] in file_extension
        )
    else:
        api = HfApi()
        files_data = api.list_repo_files(pre_quantized_model_path)
        pre_quantized_size_bytes = 0
        for file_info in files_data:
            if any(file_info.endswith(ext) for ext in file_extension):
                file_metadata = api.model_info(pre_quantized_model_path, files_metadata=True)
                for file_data in file_metadata.siblings:
                    if file_data.rfilename == file_info:
                        pre_quantized_size_bytes += file_data.size
    pre_quantized_size_mb = pre_quantized_size_bytes / (1024 * 1024)
    return pre_quantized_size_mb

def check_requires_version(requires_version, current_version):
    OPERATOR_MAP = {
        "<=": operator.le,
        ">=": operator.ge,
        "==": operator.eq,
        "<": operator.lt,
        ">": operator.gt,
    }
    match = re.match(r"(<=|>=|==|<|>)\s*([\d\.]+)", requires_version)
    if match:
        op_symbol, required_version = match.groups()
        current_version = version.parse(current_version)
        required_version = version.parse(required_version)
        return OPERATOR_MAP[op_symbol](current_version, required_version)
    else:
        return None


class MODALITY(str, Enum):
    TEXT = "text"
    IMAGE_TO_TEXT = "image_to_text"
    # TEXT_TO_IMAGE = "text_to_image"


def get_state_dict_for_save(model: nn.Module) -> Dict:
    """
    Filter weight-sharing tensors.
    Referenced from transformers.modeling_utils.PreTrainedModel.save_pretrained.

    See https://github.com/huggingface/transformers/blob/v4.38.2/src/transformers/modeling_utils.py#L2369
    """

    state_dict = model.state_dict()

    # Safetensors does not allow tensor aliasing.
    # We're going to remove aliases before saving
    ptrs = collections.defaultdict(list)
    for name, tensor in state_dict.items():
        # Sometimes in the state_dict we have non-tensor objects.
        # e.g. in bitsandbytes we have some `str` objects in the state_dict
        if isinstance(tensor, torch.Tensor):
            ptrs[id_tensor_storage(tensor)].append(name)
        else:
            # In the non-tensor case, fall back to the pointer of the object itself
            ptrs[id(tensor)].append(name)

    # These are all the pointers of shared tensors.
    shared_ptrs = {ptr: names for ptr, names in ptrs.items() if len(names) > 1}
    warn_names = set()
    for names in shared_ptrs.values():
        # Removing the keys which are declared as known duplicates on
        # load. This allows to make sure the name which is kept is consistent.
        if model._tied_weights_keys is not None:
            found = 0
            for name in sorted(names):
                matches_pattern = any(re.search(pat, name) for pat in model._tied_weights_keys)
                if matches_pattern and name in state_dict:
                    found += 1
                    if found < len(names):
                        del state_dict[name]

        # When not all duplicates have been cleaned, still remove those keys, but put a clear warning.
        # If the link between tensors was done at runtime then `from_pretrained` will not get
        # the key back leading to random tensor. A proper warning will be shown
        # during reload (if applicable), but since the file is not necessarily compatible with
        # the config, better show a proper warning.
        found = 0
        for name in names:
            if name in state_dict:
                found += 1
                if found > 1:
                    del state_dict[name]
                    warn_names.add(name)
    if len(warn_names) > 0:
        log.warn.once(
            f"Removed shared tensor {warn_names} while saving. This should be OK, but check by verifying that you don't receive any warning while reloading",
        )
    return state_dict

# Call tied_weights() after load_checkpoint_in_model() to have the weights tied correctly.
def load_checkpoint_in_model_then_tie_weights(model, *args, **kwargs):
    accelerate.load_checkpoint_in_model(model, *args, **kwargs)
    model.tie_weights()<|MERGE_RESOLUTION|>--- conflicted
+++ resolved
@@ -574,13 +574,9 @@
             qModules[name].pack(linear=layers[name], scales=scale, zeros=zero, g_idx=g_idx)
 
         # TODO: why move it back to gpu?
-<<<<<<< HEAD
-        # qModules[name].to(layer_device)
-=======
         # start = time.time()
         # qModules[name].to(layer_device)
         # log.info(f"Pack: moving module back to `{layer_device}` cost = {time.time()-start} seconds")
->>>>>>> debaeb52
 
 
 def pack_model(
