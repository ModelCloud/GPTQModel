import functools
import hashlib
import json
import logging
import os
import re
import shutil
from logging import getLogger
from typing import Dict, List, Optional

import accelerate
import threadpoolctl as tctl
import torch
import torch.nn as nn
import transformers
from huggingface_hub import HfApi, hf_hub_download
from tqdm import tqdm
from transformers import AutoConfig, PretrainedConfig
from transformers.utils.hub import cached_file

from ..models._const import CPU, EXLLAMA_DEFAULT_MAX_INPUT_LENGTH, EXPERT_INDEX_PLACEHOLDER, SUPPORTED_MODELS
from ..nn_modules.qlinear import BaseQuantLinear
from ..nn_modules.qlinear.qlinear_exllama import ExllamaQuantLinear
from ..nn_modules.qlinear.qlinear_exllamav2 import ExllamaV2QuantLinear
from ..nn_modules.qlinear.qlinear_marlin import MarlinQuantLinear
from ..nn_modules.qlinear.qlinear_qbits import QBitsQuantLinear
from ..quantization import FORMAT, QuantizeConfig
from .backend import BACKEND
from .importer import select_quant_linear

logger = getLogger(__name__)
handler = logging.StreamHandler()
formatter = logging.Formatter("%(levelname)s - %(message)s")
handler.setFormatter(formatter)
logger.addHandler(handler)
logger.setLevel(logging.INFO)


def recurse_getattr(obj, attr: str):
    """
    Recursive `getattr`.

    Args:
        obj:
            A class instance holding the attribute.
        attr (`str`):
            The attribute that is to be retrieved, e.g. 'attribute1.attribute2'.
    """

    def _getattr(obj, attr):
        return getattr(obj, attr)

    return functools.reduce(_getattr, [obj] + attr.split("."))


def recurse_setattr(module, name, value):
    """A function to recursively set attributes to a module."""
    if "." not in name:
        setattr(module, name, value)
    else:
        name, rest = name.split(".", 1)
        recurse_setattr(getattr(module, name), rest, value)


def get_device(obj: torch.Tensor | nn.Module):
    if isinstance(obj, torch.Tensor):
        return obj.device
    return next(obj.parameters()).device


def move_to(obj: torch.Tensor | nn.Module, device: torch.device):
    if get_device(obj) != device:
        obj = obj.to(device)
    return obj


def nested_move_to(v, device):
    if isinstance(v, torch.Tensor):
        return move_to(v, device)
    elif isinstance(v, (list, tuple)):
        return type(v)([nested_move_to(e, device) for e in v])
    else:
        return v


def find_layers(module, layers=None, name=""):
    if not layers:
        layers = [transformers.pytorch_utils.Conv1D, nn.Conv2d, nn.Linear]
    for layer in layers:
        if isinstance(module, layer):
            return {name: module}
    res = {}
    for name1, child in module.named_children():
        res.update(find_layers(child, layers=layers, name=name + "." + name1 if name != "" else name1))
    return res


def get_module_by_name_prefix(model, module_name: str):
    for name, module in model.named_modules():
        if name.startswith(module_name):
            return module


def get_module_by_name_suffix(model, module_name: str):
    for name, module in model.named_modules():
        if name.endswith(module_name):
            return module


def make_quant(
    module,
    names,
    bits: int,
    group_size: int,
    backend: BACKEND,
    format: str | FORMAT,
    desc_act: bool = False,
    sym: bool = True,
    pack: bool = False,
    dynamic_bits: Optional[Dict[str, int]] = None,
) -> BaseQuantLinear:
    select_quant_linear_func = select_quant_linear_with_pack if pack else select_quant_linear
    QuantLinear = select_quant_linear_func(
        bits=bits,
        group_size=group_size,
        desc_act=desc_act,
        sym=sym,
        backend=backend,
        format=format,
        pack=pack,
        dynamic_bits=dynamic_bits,
    )

    if isinstance(module, QuantLinear):
        return QuantLinear
    for name, submodule in module.named_modules():

        if name in names:
            ori_layer_device = next(submodule.parameters()).device

            if isinstance(submodule, nn.Linear):
                in_features = submodule.in_features
                out_features = submodule.out_features
            elif isinstance(submodule, nn.Conv2d):
                in_features = submodule.in_channels
                out_features = submodule.out_channels
            elif isinstance(submodule, transformers.pytorch_utils.Conv1D):
                in_features = submodule.weight.shape[0]
                out_features = submodule.weight.shape[1]
            else:
                raise NotImplementedError(f"Unsupported module {submodule}")

            bias = submodule.bias is not None
            d_bits = bits
            if dynamic_bits is not None:
                for pattern, dm_bits in dynamic_bits.items():
                    if re.match(pattern, name):
                        d_bits = dm_bits
                        break
            new_layer = QuantLinear(
                bits=d_bits,
                group_size=group_size,
                desc_act=desc_act,
                sym=sym,
                infeatures=in_features,
                outfeatures=out_features,
                bias=bias,
                weight_dtype=submodule.weight.dtype,
            )
            new_layer.device = ori_layer_device
            recurse_setattr(module, name, new_layer.to(ori_layer_device))

    return QuantLinear

def convert_gptq_v1_to_v2_format(
    model,
    quantize_config: QuantizeConfig,
    qlinear_kernel: nn.Module,
):
    # Limit thread usage to avoid auto-parallizataion regression
    with tctl.threadpool_limits(limits=1):
        for _, submodule in model.named_modules():
            # v1 checkpoint format used to do `qzeros = qzeros -= 1` before serialization, thus the
            # additions here do not overflow.
            # v1 checkpoint format with sym=False saved via convert_gptq_v2_to_v1_format() will
            # overflow ~<=13% based on testing
            if isinstance(submodule, qlinear_kernel):
                if quantize_config.bits == 2:
                    submodule.qzeros.data += 0b01010101010101010101010101010101
                elif quantize_config.bits == 3:
                    submodule.qzeros.data[:, range(0, submodule.qzeros.data.shape[1], 3)] += (
                        0b00100100100100100100100100100100
                    )
                    submodule.qzeros.data[:, range(1, submodule.qzeros.data.shape[1], 3)] += (
                        0b10010010010010010010010010010010
                    )
                    submodule.qzeros.data[:, range(2, submodule.qzeros.data.shape[1], 3)] += (
                        0b01001001001001001001001001001001
                    )
                elif quantize_config.bits == 4:
                    submodule.qzeros.data += 0b00010001000100010001000100010001
                elif quantize_config.bits == 8:
                    submodule.qzeros.data += 0b00000001000000010000000100000001
                else:
                    raise NotImplementedError("Only 2,3,4,8 bits are supported.")

    return model


def convert_gptq_v2_to_v1_format(
    model,
    quantize_config: QuantizeConfig,
    qlinear_kernel: nn.Module,
):
    # Limit thread usage to avoid auto-parallizataion regression
    with tctl.threadpool_limits(limits=1):
        for _, submodule in model.named_modules():
            # sym=False has underflow probability of ~<=13% during testing. No underflow possible for sym=True.
            if isinstance(submodule, qlinear_kernel):
                if quantize_config.bits == 2:
                    submodule.qzeros.data -= 0b01010101010101010101010101010101
                elif quantize_config.bits == 3:
                    submodule.qzeros.data[:, range(0, submodule.qzeros.data.shape[1], 3)] -= (
                        0b00100100100100100100100100100100
                    )
                    submodule.qzeros.data[:, range(1, submodule.qzeros.data.shape[1], 3)] -= (
                        0b10010010010010010010010010010010
                    )
                    submodule.qzeros.data[:, range(2, submodule.qzeros.data.shape[1], 3)] -= (
                        0b01001001001001001001001001001001
                    )
                elif quantize_config.bits == 4:
                    submodule.qzeros.data -= 0b00010001000100010001000100010001
                elif quantize_config.bits == 8:
                    submodule.qzeros.data -= 0b00000001000000010000000100000001
                else:
                    raise NotImplementedError("Only 2,3,4,8 bits are supported.")

    return model

def select_quant_linear_with_pack(bits: int,
                                  group_size: int,
                                  desc_act: bool,
                                  sym: bool,
<<<<<<< HEAD
                                  backend: BACKEND, format: str, pack: bool,
                                  dynamic_bits: Optional[Dict[str, int]]=None):
    # If Format is BitBLAS, BitBLASQuantLinear is not used during packing,
    # and the format is converted to BitBLAS in save_quantized().
    if format == FORMAT.BITBLAS:
        backend = BACKEND.AUTO
        format = FORMAT.GPTQ_V2
=======
                                  backend: BACKEND, format: str, pack: bool):
>>>>>>> 57ceb6e5

    QuantLinear = select_quant_linear(
        bits=bits,
        group_size=group_size,
        desc_act=desc_act,
        sym=sym,
        backend=backend,
        format=format,
        pack=pack,
        dynamic_bits=dynamic_bits,
    )
    return QuantLinear

def pack_model(
    model,
    quantizers,
    bits,
    group_size,
    backend: BACKEND,
    format: str,
    desc_act=False,
    sym: bool = True,
    force_layer_back_to_cpu: bool = False,
    dynamic_bits=None,
):
    QuantLinear = select_quant_linear_with_pack(
        bits=bits,
        dynamic_bits=dynamic_bits,
        group_size=group_size,
        desc_act=desc_act,
        sym=sym,
        backend=backend,
        format=format,
        pack=True,
    )

    if force_layer_back_to_cpu:
        model.to(CPU)

    logger.info("Packing model...")
    layers = find_layers(model)
    layers = {n: layers[n] for n in quantizers}
    make_quant(
        model,
        quantizers,
        bits,
        group_size,
        backend=backend,
        format=format,
        desc_act=desc_act,
        pack=True,
        dynamic_bits=dynamic_bits,
    )
    qlayers = find_layers(model, [QuantLinear])

    # Limit pack() thread usage to avoid auto-parallizataion regression
    with tctl.threadpool_limits(limits=1):
        pbar = tqdm(qlayers.keys(), leave=True)
        for name in pbar:
            pbar.set_description(f"Packing {name}")

            quantizers[name], scale, zero, g_idx = quantizers[name]
            # so far can only pack layer on CPU
            layer_device = qlayers[name].device
            qlayers[name].to(CPU)
            layers[name], scale, zero, g_idx = (
                layers[name].to(CPU),
                scale.to(CPU),
                zero.to(CPU),
                g_idx.to(CPU),
            )
            if QuantLinear is MarlinQuantLinear:
                qlayers[name].pack(layers[name], scale)
            else:
                qlayers[name].pack(layers[name], scale, zero, g_idx)
            qlayers[name].to(layer_device)

    logger.info("Model packed.")

    return QuantLinear

def verify_model_hash(file_path: str, verify_hash: str):
    if not isinstance(verify_hash, str):
        raise ValueError("model verify_hash must be a string")
    if ':' not in verify_hash:
        raise ValueError("verify_hash must be in the format 'hash_type:hash_value'")
    hash_type, hash_value = verify_hash.split(':', 1)
    hash_func = getattr(hashlib, hash_type, None)
    if not hash_func:
        raise ValueError(f"No hash function found for type: {hash_type}")
    with open(file_path, "rb") as f:
        file_hash = hash_func(f.read()).hexdigest()
    return file_hash == hash_value


def verify_sharded_model_hashes(jsonPath: str, verify_hash: List[str]):
    if not isinstance(verify_hash, list):
        raise ValueError("sharded model verify_hash must be a list")

    with open(jsonPath, 'r') as f:
        index_data = json.load(f)
    weight_map = index_data['weight_map']
    shard_files = set(weight_map.values())
    if len(shard_files) != len(verify_hash):
        raise ValueError("Number of shards and number of hash values do not match.")

    for shard_file, expected_hash in zip(shard_files, verify_hash):
        if not verify_model_hash(shard_file, expected_hash):
            logger.info(f"Hash verification failed for {shard_file}")
            return False
    return True

def check_and_get_model_type(model_dir, trust_remote_code=False):
    config = AutoConfig.from_pretrained(model_dir, trust_remote_code=trust_remote_code)
    if config.model_type not in SUPPORTED_MODELS:
        raise TypeError(f"{config.model_type} isn't supported yet.")
    model_type = config.model_type
    return model_type


def simple_dispatch_model(model, device_map):
    from accelerate.hooks import AlignDevicesHook, add_hook_to_module

    if "" in device_map:
        d = device_map[""]
        model = model.to(torch.device(d))
        model.hf_device_map = device_map
        return model

    tied_params = accelerate.utils.modeling.find_tied_parameters(model)
    if set(device_map.values()) == {"cpu"} or set(device_map.values()) == {
        "cpu",
        "disk",
    }:
        main_device = "cpu"
    else:
        main_device = [d for d in device_map.values() if d not in ["cpu", "disk"]][0]

    cpu_offload_group = [(n, d) for n, d in device_map.items() if d == "cpu"]
    prev_hook = None
    for idx, (n, d) in enumerate(cpu_offload_group):
        m = get_module_by_name_suffix(model, n)
        _, prev_hook = accelerate.cpu_offload_with_hook(m, execution_device=main_device, prev_module_hook=prev_hook)
    # set first cpu offload module's prev_module_hook to the last cpu offload module's hook
    if len(cpu_offload_group) > 1:
        get_module_by_name_suffix(model, cpu_offload_group[0][0])._hf_hook.prev_module_hook = prev_hook

    for n, d in device_map.items():
        m = get_module_by_name_suffix(model, n)
        if d != "cpu":
            d = torch.device(d)
            hook = AlignDevicesHook(d, io_same_device=True, place_submodules=True)
            add_hook_to_module(m, hook)
    accelerate.utils.modeling.retie_parameters(model, tied_params)
    model.hf_device_map = device_map

    return model

def gptqmodel_post_init(model, use_act_order: bool, quantize_config: QuantizeConfig = None, max_input_length: Optional[int] = None):
    """
    The max_input_length argument is specific to the exllama backend, that requires to initialize a buffer temp_state.
    """
    # post init for bitblas backend.
    device_to_buffers_size = {}
    # exllama
    model_uses_exllama = False
    model_uses_qbits = False

    # exllamav2
    fixed_bytes = {}
    model_uses_exllamav2 = False

    for name, submodule in model.named_modules():
        if isinstance(submodule, QBitsQuantLinear):
            model_uses_qbits = True
            submodule.post_init(quantize_config)
        elif isinstance(submodule, ExllamaQuantLinear):
            model_uses_exllama = True
            device = submodule.qweight.device
            if device not in device_to_buffers_size:
                device_to_buffers_size[device] = {
                    "max_dq_buffer_size": 1,
                    "max_inner_outer_dim": 1,
                }
            submodule._use_act_order = True if use_act_order else False

            # Disable this heuristic for detecting act_order, but it could be used instead of the config.
            """
            if submodule.g_idx is None:
                submodule.act_order = False
            elif submodule.g_idx is not None and ((submodule.g_idx == 0).all() or torch.equal(submodule.g_idx.cpu(), torch.tensor([i // submodule.group_size for i in range(submodule.g_idx.shape[0])], dtype=torch.int32))):
                submodule.g_idx = None
                submodule.act_order = False
            else:
                submodule.act_order = True
            """

            device_to_buffers_size[device]["max_dq_buffer_size"] = max(
                device_to_buffers_size[device]["max_dq_buffer_size"],
                submodule.qweight.numel() * 8,
            )

            if use_act_order:
                device_to_buffers_size[device]["max_inner_outer_dim"] = max(
                    device_to_buffers_size[device]["max_inner_outer_dim"],
                    submodule.infeatures,
                    submodule.outfeatures,
                )
        elif isinstance(submodule, ExllamaV2QuantLinear):
            model_uses_exllamav2 = True
            device = submodule.qweight.device
            scratch_fixed = submodule.scratch_space_fixed()
            fixed_bytes[device] = max(scratch_fixed, fixed_bytes.get(device, 0))

    if model_uses_exllama:
        # To be honest this is quite ugly, not proud of this.
        from gptqmodel_exllama_kernels import prepare_buffers, set_tuning_params

        device_to_buffers = {}

        if use_act_order:
            if max_input_length is None:
                max_input_len = EXLLAMA_DEFAULT_MAX_INPUT_LENGTH
            else:
                max_input_len = max_input_length
        else:
            if max_input_length is not None:
                logger.info(
                    "Using exllama backend without act-order, the parameter max_input_length was set although not needed, it will be ignored."
                )
            max_input_len = 1

        for device, buffers_size in device_to_buffers_size.items():
            # The temp_state buffer is required to reorder X in the act-order case.
            # The temp_dq buffer is required to dequantize weights when using cuBLAS, typically for the prefill.
            device_to_buffers[device] = {
                "temp_state": torch.zeros(
                    (max_input_len, buffers_size["max_inner_outer_dim"]),
                    dtype=torch.float16,
                    device=device,
                ),
                "temp_dq": torch.zeros(
                    (1, buffers_size["max_dq_buffer_size"]),
                    dtype=torch.float16,
                    device=device,
                ),
                "max_dq_buffer_size": buffers_size["max_dq_buffer_size"],
                "max_inner_outer_dim": buffers_size["max_inner_outer_dim"],
            }

        # Buffers need to be persistent to avoid any bug.
        model.device_to_buffers = device_to_buffers

        for device, buffers in model.device_to_buffers.items():
            prepare_buffers(device, buffers["temp_state"], buffers["temp_dq"])

        # Using the default from exllama repo here.
        matmul_recons_thd = 8
        matmul_fused_remap = False
        matmul_no_half2 = False
        set_tuning_params(matmul_recons_thd, matmul_fused_remap, matmul_no_half2)

    if model_uses_exllamav2:
        from ..nn_modules.qlinear.qlinear_exllamav2 import ExLlamaV2DeviceTensors

        device_tensors = {}
        for device, scratch_bytes in fixed_bytes.items():
            device_tensors[device] = ExLlamaV2DeviceTensors(device.index, scratch_bytes)

        # have persistent buffers, otherwise we will get OOM
        model.device_tensors = device_tensors

    # The buffers need to have been initialized first before calling make_q4.
    for _, submodule in model.named_modules():
        if isinstance(submodule, ExllamaV2QuantLinear):
            device = submodule.qweight.device
            submodule.post_init(temp_dq=model.device_tensors[device])
        elif isinstance(submodule, BaseQuantLinear) and not model_uses_qbits:
            submodule.post_init()

    if not model_uses_qbits:
        torch.cuda.empty_cache()


    return model


def get_checkpoints(
    model_name_or_path: str, extensions: List[str], possible_model_basenames: List[str], **cached_file_kwargs
):
    """
    Retrives (and if necessary downloads from Hugging Face Hub) the model checkpoint. Sharding is supported. All the `possible_model_basenames` (e.g. `["model", "model-4bit-gptq"]`) will be explored over all `extensions` (e.g. `[".bin", ".safetensors"]`).
    """
    searched_files = []
    resolved_archive_file = None
    true_model_basename = None

    if os.path.isdir(model_name_or_path):
        for ext in extensions:
            for possible_model_basename in possible_model_basenames:
                shard_index_name = possible_model_basename + ext + ".index.json"
                searched_files.append(shard_index_name)
                possible_index_file = os.path.join(model_name_or_path, shard_index_name)
                if os.path.isfile(possible_index_file):
                    # The model is sharded over several checkpoints.
                    possible_model_basename = possible_index_file.replace(ext + ".index.json", "")
                    return True, possible_index_file, possible_model_basename
                else:
                    model_save_name = os.path.join(model_name_or_path, possible_model_basename)
                    searched_files.append(possible_model_basename + ext)
                    if os.path.isfile(model_save_name + ext):
                        resolved_archive_file = model_save_name + ext
                        return False, resolved_archive_file, possible_model_basename
    else:
        temp = None
        for ext in extensions:
            for possible_model_basename in possible_model_basenames:
                shard_index_name = possible_model_basename + ext + ".index.json"
                shard_index = cached_file(
                    model_name_or_path,
                    shard_index_name,
                    **cached_file_kwargs,
                )
                searched_files.append(shard_index_name)
                if shard_index is not None:
                    # The model is sharded over several checkpoints.
                    with open(str(shard_index)) as f:
                        index_json = json.load(f)
                        # Download the shards from the index.json.
                        shards = list(set(index_json["weight_map"].values()))
                        for shard in shards:
                            resolved_archive_file = cached_file(
                                model_name_or_path,
                                shard,
                                **cached_file_kwargs,
                            )
                        return True, shard_index, possible_model_basename
                else:
                    resolved_archive_file = cached_file(
                        model_name_or_path,
                        possible_model_basename + ext,
                        **cached_file_kwargs,
                    )
                    if resolved_archive_file is None:
                        resolved_archive_file = temp
                    searched_files.append(possible_model_basename + ext)
                    if resolved_archive_file is not None:
                        temp = resolved_archive_file
                        return False, resolved_archive_file, possible_model_basename

    if resolved_archive_file is None:
        raise FileNotFoundError(
            f"Could not find a model in {model_name_or_path} with a name in {', '.join(searched_files)}. Please specify the argument model_basename to use a custom file name."
        )

    return False, resolved_archive_file, true_model_basename


# return the most stable tensor dtype for quantization while minimizing vram
def auto_dtype_from_config(config: PretrainedConfig, quant_inference: bool = False) -> torch.dtype:
    # all the gptq inference kernels are float16 only
    if quant_inference:
        return torch.float16

    dtype = getattr(config, "torch_dtype")
    if not dtype or not isinstance(dtype, torch.dtype):
        raise ValueError("Your model config.json does not have torch_dtype set. Please check for model " "corruption.")

    if dtype == torch.float32:
        return torch.bfloat16
    elif dtype == torch.float16:
        return torch.float16
    else:
        # up/down-cast everything else to bfloat16 if not already in bfloat16
        return torch.bfloat16


# generate layer modules for moe models with experts
def get_moe_layer_modules(layer_modules: List, num_experts: int) -> List:
    new_inside_layer_modules = []
    for names in layer_modules:
        new_inside_layer_modules.append([])
        for n in names:
            if EXPERT_INDEX_PLACEHOLDER in n:
                for index in range(num_experts):
                    new_inside_layer_modules[-1].append(n.replace(EXPERT_INDEX_PLACEHOLDER, str(index)))
            else:
                new_inside_layer_modules[-1].append(n)

    return new_inside_layer_modules

def check_to_quantized(config):
    if isinstance(config, dict):
        if config["bits"] > 8 or "fp" in config["data_type"] or "float" in config["data_type"]:
            return False
        return True
    else:
        if config.bits > 8 or "fp" in config.data_type or "float" in config.data_type:
            return False
        return True

def copy_py_files(save_dir, file_extension=".py", model_id_or_path=""):
    os.makedirs(save_dir, exist_ok=True)

    if os.path.isdir(model_id_or_path):
        py_files = [f for f in os.listdir(model_id_or_path) if f.endswith('.py')]
        for file in py_files:
            shutil.copy2(os.path.join(model_id_or_path, file), save_dir)
    else:
        api = HfApi()
        model_info = api.model_info(model_id_or_path)
        for file in model_info.siblings:
            if file.rfilename.endswith(file_extension):
                _ = hf_hub_download(repo_id=model_id_or_path, filename=file.rfilename,
                                                  local_dir=save_dir)<|MERGE_RESOLUTION|>--- conflicted
+++ resolved
@@ -242,17 +242,8 @@
                                   group_size: int,
                                   desc_act: bool,
                                   sym: bool,
-<<<<<<< HEAD
                                   backend: BACKEND, format: str, pack: bool,
                                   dynamic_bits: Optional[Dict[str, int]]=None):
-    # If Format is BitBLAS, BitBLASQuantLinear is not used during packing,
-    # and the format is converted to BitBLAS in save_quantized().
-    if format == FORMAT.BITBLAS:
-        backend = BACKEND.AUTO
-        format = FORMAT.GPTQ_V2
-=======
-                                  backend: BACKEND, format: str, pack: bool):
->>>>>>> 57ceb6e5
 
     QuantLinear = select_quant_linear(
         bits=bits,
