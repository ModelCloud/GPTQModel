# Copyright 2024-2025 ModelCloud.ai
# Copyright 2024-2025 qubitium@modelcloud.ai
# Contact: qubitium@modelcloud.ai, x.com/qubitium
#
# Licensed under the Apache License, Version 2.0 (the "License");
# you may not use this file except in compliance with the License.
# You may obtain a copy of the License at
#
#     http://www.apache.org/licenses/LICENSE-2.0
#
# Unless required by applicable law or agreed to in writing, software
# distributed under the License is distributed on an "AS IS" BASIS,
# WITHOUT WARRANTIES OR CONDITIONS OF ANY KIND, either express or implied.
# See the License for the specific language governing permissions and
# limitations under the License.

from __future__ import annotations

import collections
import functools
import hashlib
import json
import operator
import os
import re
import shutil
from concurrent.futures import ThreadPoolExecutor
from enum import Enum
from typing import Dict, List, Optional, Tuple, Type

import accelerate
import threadpoolctl as tctl
import torch
import torch.nn as nn
import transformers
from huggingface_hub import HfApi, hf_hub_download
from packaging import version
from transformers import AutoConfig, PretrainedConfig
from transformers.pytorch_utils import id_tensor_storage
from transformers.utils.hub import cached_file

<<<<<<< HEAD
from gptqmodel.adapter.adapter import Adapter

from ..models._const import (
    CPU,
    DEVICE,
    EXLLAMA_DEFAULT_MAX_INPUT_LENGTH,
    EXPERT_INDEX_PLACEHOLDER,
    SUPPORTED_MODELS,
    SUPPORTS_MODULE_TYPES,
)
=======
from ..models._const import (CPU, DEVICE, EXLLAMA_DEFAULT_MAX_INPUT_LENGTH,
                             EXPERT_INDEX_PLACEHOLDER, SUPPORTED_MODELS, SUPPORTS_MODULE_TYPES)
>>>>>>> c6dc35da
from ..nn_modules.qlinear import BaseQuantLinear
from ..nn_modules.qlinear.exllama import ExllamaQuantLinear
from ..nn_modules.qlinear.exllamav2 import ExllamaV2QuantLinear
from ..nn_modules.qlinear.ipex import IPEXQuantLinear
from ..quantization import FORMAT, QuantizeConfig
from ..quantization.config import dynamic_get
from .backend import BACKEND
from .importer import select_quant_linear
from .logger import setup_logger
from .progress import ProgressBar
from .torch import torch_empty_cache

logger = setup_logger()


def recurse_getattr(obj, attr: str):
    """
    Recursive `getattr`.

    Args:
        obj:
            A class instance holding the attribute.
        attr (`str`):
            The attribute that is to be retrieved, e.g. 'attribute1.attribute2'.
    """

    def _getattr(obj, attr):
        return getattr(obj, attr)

    return functools.reduce(_getattr, [obj] + attr.split("."))


def recurse_setattr(module, name, value):
    """A function to recursively set attributes to a module."""
    if "." not in name:
        setattr(module, name, value)
    else:
        name, rest = name.split(".", 1)
        recurse_setattr(getattr(module, name), rest, value)


def get_device(obj: torch.Tensor | nn.Module):
    if isinstance(obj, torch.Tensor):
        return obj.device
    return next(obj.parameters()).device


def move_to(obj: torch.Tensor | nn.Module, device: torch.device):
    if get_device(obj) != device:
        obj = obj.to(device)
    return obj


def nested_move_to(v, device):
    if isinstance(v, torch.Tensor):
        return move_to(v, device)
    elif isinstance(v, (list, tuple)):
        return type(v)([nested_move_to(e, device) for e in v])
    else:
        return v


def find_modules(module, layers=None, name=""):
    if not layers:
        layers = SUPPORTS_MODULE_TYPES

    for layer in layers:
        if isinstance(module, layer):
            return {name: module}

    res = {}
    for name1, child in module.named_children():
        res.update(find_modules(child, layers=layers, name=name + "." + name1 if name != "" else name1))
    return res


def get_module_by_name_prefix(model, module_name: str):
    for name, module in model.named_modules():
        if name.startswith(module_name):
            return module


def get_module_by_name_suffix(model, module_name: str):
    for name, module in model.named_modules():
        if name.endswith(module_name):
            return module

def get_module(module, key):
    """Get module from model by key name.

    Args:
        module (torch.nn.Module): original model
        key (str): module name to be replaced
    """
    name_list = key.split(".")
    for name in name_list:
        module = getattr(module, name, None)
    return module

def make_quant(
    module,
    names,
    qcfg: QuantizeConfig,
    backend: BACKEND,
    lm_head_name: str,
    pack: bool = False,
    device: DEVICE = None,
    from_quantized: bool = False,
) -> BaseQuantLinear:

    bits = qcfg.bits
    group_size =qcfg.group_size
    extension = qcfg.adapter
    format = qcfg.format
    desc_act = qcfg.desc_act
    sym = qcfg.sym
    dynamic = qcfg.dynamic
    pack_dtype = qcfg.pack_dtype

    # returns multiple validated kernels
    quant_linear_candidates = select_quant_linear(
        bits=bits,
        group_size=group_size,
        desc_act=desc_act,
        sym=sym,
        backend=backend,
        format=format,
        pack=pack,
        dynamic=dynamic,
        device=device,
        pack_dtype=pack_dtype,
        multi_select=True,
        adapter=extension,
    )

    logger.info(f"make_quant: Linear candidates: {quant_linear_candidates}")

    # loop over actual QLinear init, catch errors and use fallbacks if applicable
    for linear in quant_linear_candidates:
        try:
            # if linear is not selectedQLinear:
            #     logger.info(f"make_quant: Faild linear: `{selectedQLinear}` failed, trying to use fallback: `{linear}`")
            # else:
            #     logger.info("make_quant: Testing linear: {linear}")

            linear_instance = create_quant_layer(
                linear=linear,
                bits=bits,
                desc_act=desc_act,
                dynamic=dynamic,
                group_size=group_size,
                module=module,
                names=names,
                sym=sym,
                device=device,
                lm_head_name=lm_head_name,
                pack_dtype=pack_dtype,
                adapter=qcfg.adapter,
            )
            logger.info(f"make_quant: Selected linear: `{linear}`.")
            return linear_instance
        except NotImplementedError as e:
            logger.info(f"make_quant: Skipped linear: `{linear}`.")
            # only fallback to other quant linears when backend is auto.
            if backend not in [BACKEND.AUTO, BACKEND.AUTO_TRAINABLE]:
                raise e

    raise ValueError(f"No compatible quant linear was found for this module: {module.__class__.__name__}")


def create_quant_layer(
        linear: nn.Module,
        bits: int,
        desc_act: bool,
        dynamic,
        group_size: int,
        module,
        names,
        sym: bool,
        device: DEVICE,
        lm_head_name: str,
        pack_dtype: torch.dtype,
        adapter: Optional[Adapter] = None,

                       ) -> BaseQuantLinear:
    if isinstance(module, linear):
        return linear
    for name, submodule in module.named_modules():
        if name in names:
            ori_layer_device = next(submodule.parameters()).device
            if isinstance(submodule, nn.Linear):
                in_features = submodule.in_features
                out_features = submodule.out_features
            elif isinstance(submodule, nn.Conv2d):
                in_features = submodule.in_channels
                out_features = submodule.out_channels
            elif isinstance(submodule, transformers.pytorch_utils.Conv1D):
                in_features = submodule.weight.shape[0]
                out_features = submodule.weight.shape[1]
            elif isinstance(submodule, BaseQuantLinear):
                # if submodule is already a quant layer, we need to get in_features and out_features from the submodule
                in_features = submodule.in_features
                out_features = submodule.out_features
            else:
                raise NotImplementedError(f"Unsupported module {submodule}")

            bias = submodule.bias is not None

            # need copies as dynamic config may override these in for loop
            tmp_bits = bits
            tmp_group_size = group_size
            tmp_desc_act = desc_act
            tmp_sym = sym
            tmp_pack_dtype = pack_dtype

            # dynamic bits, group_size, sym, pack_dtype for each layer/module
            if dynamic is not None:
                overrides = dynamic_get(dynamic=dynamic, module_name=name)
                # negative module match, skip this module
                if overrides == False:  # noqa: E712
                    continue

                # positive module match
                if overrides:
                    # override base QuantizeConfig for every quant config key/value
                    tmp_bits = overrides.get("bits", bits)
                    tmp_group_size = overrides.get("group_size", group_size)
                    tmp_desc_act = overrides.get("desc_act", desc_act)
                    tmp_sym = overrides.get("sym", sym)
                    tmp_pack_dtype = overrides.get("pack_dtype", pack_dtype)

            # when loading a quantized model, device is target device passed in GPTQModel.load()
            # check in_features and out_features validate
            _, err = linear.validate(
                bits=tmp_bits,
                group_size=tmp_group_size,
                desc_act=tmp_desc_act,
                sym=tmp_sym,
                pack_dtype=tmp_pack_dtype,
                in_features=in_features,
                out_features=out_features,
                device=device,
                adapter=adapter, # TODO FIX ME..need to pass Eora if loaded
            )
            if err is not None:
                raise err



            new_layer = linear(
                bits=tmp_bits,
                group_size=tmp_group_size,
                desc_act=tmp_desc_act,
                sym=tmp_sym,
                in_features=in_features,
                out_features=out_features,
                pack_dtype=tmp_pack_dtype,
                bias=bias,
                #weight_dtype=submodule.qweight.dtype if isinstance(submodule, BaseQuantLinear) else submodule.weight.dtype,
                name=name,
                lm_head_name=lm_head_name,
                adapter=adapter,
            )
            new_layer.device = ori_layer_device
            recurse_setattr(module, name, new_layer.to(ori_layer_device))
    return linear

# public/stable api exposed to transformer/optimum
def hf_convert_gptq_v1_to_v2_format(
    model: nn.Module,
    bits: int,
    qlinear_kernel: Type[BaseQuantLinear],
    checkpoint_format: str,
    meta: Optional[Dict[str, any]],
) -> Tuple[nn.Module, bool]:
    if checkpoint_format == "gptq":
        cfg = QuantizeConfig(bits=bits)
        return convert_gptq_v1_to_v2_format(model, cfg, qlinear_kernel), True
    else:
        return model, False

# TODO: FIXME: the v1 -> v2 zeropoint offsets are assuming INT32 pack_dtype
def convert_gptq_v1_to_v2_format(
    model,
    cfg: QuantizeConfig,
    qlinear_kernel: Type[BaseQuantLinear],
):
    # skip v1 to v2 conversion for ipex
    if qlinear_kernel == IPEXQuantLinear:
        return model

    # Limit thread usage to avoid auto-parallizataion regression
    with tctl.threadpool_limits(limits=1):
        for _, submodule in model.named_modules():
            # v1 checkpoint format used to do `qzeros = qzeros -= 1` before serialization, thus the
            # additions here do not overflow.
            # v1 checkpoint format with sym=False saved via convert_gptq_v2_to_v1_format() will
            # overflow ~<=13% based on testing
            if isinstance(submodule, qlinear_kernel):
                if cfg.bits == 2:
                    if cfg.pack_dtype == torch.int64:
                        submodule.qzeros.data += 0b0101010101010101010101010101010101010101010101010101010101010101
                    elif cfg.pack_dtype == torch.int32:
                        submodule.qzeros.data += 0b01010101010101010101010101010101
                    elif cfg.pack_dtype == torch.int16:
                        submodule.qzeros.data += 0b0101010101010101
                    elif cfg.pack_dtype == torch.int8:
                        submodule.qzeros.data += 0b01010101
                elif cfg.bits == 3:
                    # range 0 offset
                    if cfg.pack_dtype == torch.int64:
                        offset = 0b0010010010010010010010010010010000100100100100100100100100100100
                    elif cfg.pack_dtype == torch.int32:
                        offset = 0b00100100100100100100100100100100
                    elif cfg.pack_dtype == torch.int16:
                        offset = 0b0010010010010010
                    elif cfg.pack_dtype == torch.int8:
                        offset = 0b00100100

                    submodule.qzeros.data[:, range(0, submodule.qzeros.data.shape[1], 3)] += (
                        offset
                    )

                    # range 1 offset
                    if cfg.pack_dtype == torch.int64:
                        offset = 0b1001001001001001001001001001001010010010010010010010010010010010
                    elif cfg.pack_dtype == torch.int32:
                        offset = 0b10010010010010010010010010010010
                    elif cfg.pack_dtype == torch.int16:
                        offset = 0b1001001001001001
                    elif cfg.pack_dtype == torch.int8:
                        offset = 0b10010010

                    submodule.qzeros.data[:, range(1, submodule.qzeros.data.shape[1], 3)] += (
                        offset
                    )

                    # range 2 offset
                    if cfg.pack_dtype == torch.int64:
                        offset = 0b0100100100100100100100100100100101001001001001001001001001001001
                    elif cfg.pack_dtype == torch.int32:
                        offset = 0b01001001001001001001001001001001
                    elif cfg.pack_dtype == torch.int16:
                        offset = 0b0100100100100100
                    elif cfg.pack_dtype == torch.int8:
                        offset = 0b01001001

                    submodule.qzeros.data[:, range(2, submodule.qzeros.data.shape[1], 3)] += (
                        offset
                    )
                elif cfg.bits == 4:
                    if cfg.pack_dtype == torch.int64:
                        submodule.qzeros.data += 0b0001000100010001000100010001000100010001000100010001000100010001
                    elif cfg.pack_dtype == torch.int32:
                        submodule.qzeros.data += 0b00010001000100010001000100010001
                    elif cfg.pack_dtype == torch.int16:
                        submodule.qzeros.data += 0b0001000100010001
                    elif cfg.pack_dtype == torch.int8:
                        submodule.qzeros.data += 0b00010001
                elif cfg.bits == 8:
                    if cfg.pack_dtype == torch.int64:
                        submodule.qzeros.data += 0b0000000100000001000000010000000100000001000000010000000100000001
                    elif cfg.pack_dtype == torch.int32:
                        submodule.qzeros.data += 0b00000001000000010000000100000001
                    elif cfg.pack_dtype == torch.int16:
                        submodule.qzeros.data += 0b0000000100000001
                    elif cfg.pack_dtype == torch.int8:
                        submodule.qzeros.data += 0b00000001
                else:
                    raise NotImplementedError("Only 2,3,4,8 bits are supported.")

    return model


# public/stable api exposed to transformer/optimum
def hf_convert_gptq_v2_to_v1_format(
    model: nn.Module,
    sym: bool,
    bits: int,
    qlinear_kernel: Type[BaseQuantLinear],
    checkpoint_format: str,
    meta: Optional[Dict[str, any]],
) -> Tuple[nn.Module, bool]:
    # note: sym=False is valid for gptq_v2 for all gptqmodel and gptq(v1) for gptqmodel >= `0.9.0`
    if sym and checkpoint_format == "gptq_v2":
        quantize_config = QuantizeConfig(bits=bits)
        return convert_gptq_v2_to_v1_format(model, quantize_config, qlinear_kernel), True
    else:
        return model, False


def convert_gptq_v2_to_v1_format(
    model,
    quantize_config: QuantizeConfig,
    qlinear_kernel: Type[BaseQuantLinear],
):
    # skip v2 to v1 conversion for ipex
    if qlinear_kernel == IPEXQuantLinear:
        return model

    # Limit thread usage to avoid auto-parallizataion regression
    with tctl.threadpool_limits(limits=1):
        for _, submodule in model.named_modules():
            # sym=False has underflow probability of ~<=13% during testing. No underflow possible for sym=True.
            if isinstance(submodule, qlinear_kernel):
                if quantize_config.bits == 2:
                    submodule.qzeros.data -= 0b01010101010101010101010101010101
                elif quantize_config.bits == 3:
                    submodule.qzeros.data[:, range(0, submodule.qzeros.data.shape[1], 3)] -= (
                        0b00100100100100100100100100100100
                    )
                    submodule.qzeros.data[:, range(1, submodule.qzeros.data.shape[1], 3)] -= (
                        0b10010010010010010010010010010010
                    )
                    submodule.qzeros.data[:, range(2, submodule.qzeros.data.shape[1], 3)] -= (
                        0b01001001001001001001001001001001
                    )
                elif quantize_config.bits == 4:
                    submodule.qzeros.data -= 0b00010001000100010001000100010001
                elif quantize_config.bits == 8:
                    submodule.qzeros.data -= 0b00000001000000010000000100000001
                else:
                    raise NotImplementedError("Only 2,3,4,8 bits are supported.")

    return model


def pack_module(name, qModules, quantizers, layers, pbar=None):
    # Limit pack() thread usage to avoid auto-parallizataion regression
    with tctl.threadpool_limits(limits=1):
        if pbar:
            pbar.set_description(f"Packing {name}")
        quantizers[name], scale, zero, g_idx = quantizers[name]
        layer_device = qModules[name].device
        qModules[name].to(CPU)
        layers[name], scale, zero, g_idx = (
            layers[name].to(CPU),
            scale.to(CPU),
            zero.to(CPU),
            g_idx.to(CPU) if g_idx is not None else None,
        )
        qModules[name].pack(layers[name], scale, zero, g_idx)
        qModules[name].to(layer_device)
        if pbar:
            pbar.progress()


def pack_model(
    model,
    quantizers,
    bits,
    group_size,
    backend: BACKEND,
    format: str | FORMAT,
    lm_head_name: str,
    desc_act=False,
    sym: bool = True,
    dynamic=None,
    parallel_packing: bool = True,
    pack_dtype: torch.dtype = None,
):
    qcfg = QuantizeConfig(
        bits=bits,
        group_size=group_size,
        format=format,
        desc_act=desc_act,
        sym=sym,
        dynamic=dynamic,
        pack_dtype=pack_dtype,
    )
    quantLinear = select_quant_linear(
        bits=bits,
        dynamic=dynamic,
        group_size=group_size,
        desc_act=desc_act,
        sym=sym,
        backend=backend,
        format=format,
        pack=True,
        pack_dtype=pack_dtype,
    )

    model.to(CPU)

    logger.info("Packing model...")

    modules = find_modules(model)
    modules = {n: modules[n] for n in quantizers}
    make_quant(
        model,
        names=quantizers,
        qcfg=qcfg,
        backend=backend,
        lm_head_name=lm_head_name,
        pack=True,
    )
    qModules = find_modules(model, [quantLinear])
    names = list(qModules.keys())

    if parallel_packing:
        max_workers = 2
    else:
        max_workers = 1

    with ThreadPoolExecutor(max_workers=max_workers) as executor:
        with ProgressBar(total=len(names)) as pbar:
            def wrapper(name):
                pack_module(name, qModules, quantizers, modules, pbar)

            for _ in executor.map(wrapper, names):
                pass

    logger.info("Model packed.")
    return quantLinear


def verify_model_hash(file_path: str, verify_hash: str):
    if not isinstance(verify_hash, str):
        raise ValueError("model verify_hash must be a string")
    if ':' not in verify_hash:
        raise ValueError("verify_hash must be in the format 'hash_type:hash_value'")
    hash_type, hash_value = verify_hash.split(':', 1)
    hash_func = getattr(hashlib, hash_type, None)
    if not hash_func:
        raise ValueError(f"No hash function found for type: {hash_type}")
    with open(file_path, "rb") as f:
        file_hash = hash_func(f.read()).hexdigest()
    return file_hash == hash_value


def verify_sharded_model_hashes(jsonPath: str, verify_hash: List[str]):
    if not isinstance(verify_hash, list):
        raise ValueError("sharded model verify_hash must be a list")

    with open(jsonPath, 'r') as f:
        index_data = json.load(f)
    weight_map = index_data['weight_map']
    shard_files = set(weight_map.values())
    if len(shard_files) != len(verify_hash):
        raise ValueError("Number of shards and number of hash values do not match.")

    for shard_file, expected_hash in zip(shard_files, verify_hash):
        if not verify_model_hash(shard_file, expected_hash):
            logger.info(f"Hash verification failed for {shard_file}")
            return False
    return True


def check_and_get_model_type(model_dir, trust_remote_code=False):
    config = AutoConfig.from_pretrained(model_dir, trust_remote_code=trust_remote_code)
    if config.model_type not in SUPPORTED_MODELS:
        raise TypeError(f"{config.model_type} isn't supported yet.")
    model_type = config.model_type
    return model_type


def simple_dispatch_model(model, device_map):

    if "" in device_map:
        d = device_map[""]
        model = model.to(torch.device(d))
        model.hf_device_map = device_map
        return model
    else:
        raise ValueError("internal device_map must contain an empty string")

    return model


# public/stable api exposed to transformer/optimum
def hf_gptqmodel_post_init(model, use_act_order: bool, quantize_config: QuantizeConfig = None,
                        max_input_length: Optional[int] = None):
    return gptqmodel_post_init(model, use_act_order, quantize_config, max_input_length)


def gptqmodel_post_init(model, use_act_order: bool, quantize_config: QuantizeConfig = None,
                        max_input_length: Optional[int] = None):
    """
    The max_input_length argument is specific to the exllama backend, that requires to initialize a buffer temp_state.
    """
    # post init for bitblas backend.
    device_to_buffers_size = {}
    # exllama
    model_uses_exllama = False

    # exllamav2
    fixed_bytes = {}
    model_uses_exllamav2 = False

    for name, submodule in model.named_modules():
        if isinstance(submodule, ExllamaV2QuantLinear):
            model_uses_exllamav2 = True
            device = submodule.qweight.device
            scratch_fixed = submodule.scratch_space_fixed()
            fixed_bytes[device] = max(scratch_fixed, fixed_bytes.get(device, 0))
        elif isinstance(submodule, ExllamaQuantLinear):
            model_uses_exllama = True
            device = submodule.qweight.device
            if device not in device_to_buffers_size:
                device_to_buffers_size[device] = {
                    "max_dq_buffer_size": 1,
                    "max_inner_outer_dim": 1,
                }
            submodule._use_act_order = True if use_act_order else False

            # Disable this heuristic for detecting act_order, but it could be used instead of the config.
            """
            if submodule.g_idx is None:
                submodule.act_order = False
            elif submodule.g_idx is not None and ((submodule.g_idx == 0).all() or torch.equal(submodule.g_idx.cpu(), torch.tensor([i // submodule.group_size for i in range(submodule.g_idx.shape[0])], dtype=torch.int32))):
                submodule.g_idx = None
                submodule.act_order = False
            else:
                submodule.act_order = True
            """

            device_to_buffers_size[device]["max_dq_buffer_size"] = max(
                device_to_buffers_size[device]["max_dq_buffer_size"],
                submodule.qweight.numel() * 8,
                )

            if use_act_order:
                device_to_buffers_size[device]["max_inner_outer_dim"] = max(
                    device_to_buffers_size[device]["max_inner_outer_dim"],
                    submodule.in_features,
                    submodule.out_features,
                )

    if model_uses_exllama:
        # To be honest this is quite ugly, not proud of this.
        from gptqmodel_exllama_kernels import prepare_buffers, set_tuning_params

        device_to_buffers = {}

        if use_act_order:
            if max_input_length is None:
                max_input_len = EXLLAMA_DEFAULT_MAX_INPUT_LENGTH
            else:
                max_input_len = max_input_length
        else:
            if max_input_length is not None:
                logger.info(
                    "Using exllama backend without act-order, the parameter max_input_length was set although not needed, it will be ignored."
                )
            max_input_len = 1

        for device, buffers_size in device_to_buffers_size.items():
            # The temp_state buffer is required to reorder X in the act-order case.
            # The temp_dq buffer is required to dequantize weights when using cuBLAS, typically for the prefill.
            device_to_buffers[device] = {
                "temp_state": torch.zeros(
                    (max_input_len, buffers_size["max_inner_outer_dim"]),
                    dtype=torch.float16,
                    device=device,
                ),
                "temp_dq": torch.zeros(
                    (1, buffers_size["max_dq_buffer_size"]),
                    dtype=torch.float16,
                    device=device,
                ),
                "max_dq_buffer_size": buffers_size["max_dq_buffer_size"],
                "max_inner_outer_dim": buffers_size["max_inner_outer_dim"],
            }

        # Buffers need to be persistent to avoid any bug.
        model.device_to_buffers = device_to_buffers

        for device, buffers in model.device_to_buffers.items():
            prepare_buffers(device, buffers["temp_state"], buffers["temp_dq"])

        # Using the default from exllama repo here.
        matmul_recons_thd = 16
        matmul_fused_remap = False
        matmul_no_half2 = False
        set_tuning_params(matmul_recons_thd, matmul_fused_remap, matmul_no_half2)

    if model_uses_exllamav2:
        from ..nn_modules.qlinear.exllamav2 import ExLlamaV2DeviceTensors

        device_tensors = {}
        for device, scratch_bytes in fixed_bytes.items():
            device_tensors[device] = ExLlamaV2DeviceTensors(device.index, scratch_bytes)

        # have persistent buffers, otherwise we will get OOM
        model.device_tensors = device_tensors

    # The buffers need to have been initialized first before calling make_q4.
    for _, submodule in model.named_modules():
        if isinstance(submodule, ExllamaV2QuantLinear):
            device = submodule.qweight.device
            submodule.post_init(temp_dq=model.device_tensors[device])
        elif isinstance(submodule, BaseQuantLinear):
            submodule.post_init()

    torch_empty_cache()

    # if use_act_order and max_input_length and isinstance(submodule, ExllamaQuantLinear):
    #     model = exllama_set_max_input_length(model, max_input_length)

    return model


def get_checkpoints(model_id_or_path: str, extensions: List[str], possible_model_basenames: List[str], **cached_file_kwargs):
    """
    Retrives (and if necessary downloads from Hugging Face Hub) the model checkpoint. Sharding is supported. All the `possible_model_basenames` (e.g. `["model", "model-4bit-gptq"]`) will be explored over all `extensions` (e.g. `[".bin", ".safetensors"]`).
    """
    searched_files = []
    resolved_archive_file = None
    true_model_basename = None

    if os.path.isdir(model_id_or_path):
        for ext in extensions:
            for possible_model_basename in possible_model_basenames:
                shard_index_name = possible_model_basename + ext + ".index.json"
                searched_files.append(shard_index_name)
                possible_index_file = os.path.join(model_id_or_path, shard_index_name)
                if os.path.isfile(possible_index_file):
                    # The model is sharded over several checkpoints.
                    possible_model_basename = possible_index_file.replace(ext + ".index.json", "")
                    return True, possible_index_file, possible_model_basename
                else:
                    model_save_name = os.path.join(model_id_or_path, possible_model_basename)
                    searched_files.append(possible_model_basename + ext)
                    if os.path.isfile(model_save_name + ext):
                        resolved_archive_file = model_save_name + ext
                        return False, resolved_archive_file, possible_model_basename
    else:
        temp = None
        for ext in extensions:
            for possible_model_basename in possible_model_basenames:
                shard_index_name = possible_model_basename + ext + ".index.json"
                shard_index = cached_file(
                    model_id_or_path,
                    shard_index_name,
                    **cached_file_kwargs,
                )
                searched_files.append(shard_index_name)
                if shard_index is not None:
                    # The model is sharded over several checkpoints.
                    with open(str(shard_index)) as f:
                        index_json = json.load(f)
                        # Download the shards from the index.json.
                        shards = list(set(index_json["weight_map"].values()))
                        for shard in shards:
                            resolved_archive_file = cached_file(
                                model_id_or_path,
                                shard,
                                **cached_file_kwargs,
                            )
                        return True, shard_index, possible_model_basename
                else:
                    resolved_archive_file = cached_file(
                        model_id_or_path,
                        possible_model_basename + ext,
                        **cached_file_kwargs,
                    )
                    if resolved_archive_file is None:
                        resolved_archive_file = temp
                    searched_files.append(possible_model_basename + ext)
                    if resolved_archive_file is not None:
                        temp = resolved_archive_file
                        return False, resolved_archive_file, possible_model_basename

    if resolved_archive_file is None:
        raise FileNotFoundError(
            f"Could not find a model in {model_id_or_path} with a name in {', '.join(searched_files)}. Please specify the argument model_basename to use a custom file name."
        )

    return False, resolved_archive_file, true_model_basename


# return the most stable tensor dtype for quantization while minimizing vram
def auto_dtype(config: PretrainedConfig,
               device: DEVICE,
               quant_inference: bool = False) -> torch.dtype:

    assert isinstance(device, DEVICE)

    # for inference, DynamicCuda, Exllama, Triton, and Marlin are all fp16 kernels
    if quant_inference and device != DEVICE.CPU:
        return torch.float16

    # TODO: both MPS and XPU are locked to float16
    # XPU stack is missing bfloat16 (hardware supports it)
    # MPS stack has bfloat16 bugs in pytorch
    if device in [DEVICE.MPS, DEVICE.XPU]:
        return torch.float16

    # get dtype from config
    dtype = getattr(config, "torch_dtype")
    if dtype and not isinstance(dtype, torch.dtype):
        raise ValueError(f"torch_dtype in config must be a torch.dtype, but got {dtype}")

    if dtype == torch.float32:
        return torch.bfloat16
    elif dtype == torch.float16:
        return torch.float16
    else:
        # TODO: extract weights from model file to check their original type, instead of forcing bfloat16
        # up/down-cast everything else to bfloat16 if not already in bfloat16
        return torch.bfloat16


# generate layer modules for moe models with experts
def get_moe_layer_modules(layer_modules: List, num_experts: int) -> List:
    new_inside_layer_modules = []
    for names in layer_modules:
        new_inside_layer_modules.append([])
        for n in names:
            if EXPERT_INDEX_PLACEHOLDER in n:
                for index in range(num_experts):
                    new_inside_layer_modules[-1].append(n.replace(EXPERT_INDEX_PLACEHOLDER, str(index)))
            else:
                new_inside_layer_modules[-1].append(n)

    return new_inside_layer_modules


def check_to_quantized(config):
    if isinstance(config, dict):
        if config["bits"] > 8 or "fp" in config["data_type"] or "float" in config["data_type"]:
            return False
        return True
    else:
        if config.bits > 8 or "fp" in config.data_type or "float" in config.data_type:
            return False
        return True


def copy_py_files(save_dir, file_extension=".py", model_id_or_path=""):
    os.makedirs(save_dir, exist_ok=True)

    if os.path.isdir(model_id_or_path):
        py_files = [f for f in os.listdir(model_id_or_path) if f.endswith('.py')]
        for file in py_files:
            shutil.copy2(os.path.join(model_id_or_path, file), save_dir)
    else:
        api = HfApi()
        model_info = api.model_info(model_id_or_path)
        for file in model_info.siblings:
            if file.rfilename.endswith(file_extension):
                _ = hf_hub_download(repo_id=model_id_or_path, filename=file.rfilename,
                                                  local_dir=save_dir)

def get_model_files_size(pre_quantized_model_path, file_extension=['.bin', '.safetensors', '.pth', '.pt', '.ckpt', '.h5', '.pb', '.onnx']):
    if os.path.isdir(pre_quantized_model_path):
        pre_quantized_size_bytes = sum(
            os.path.getsize(os.path.join(pre_quantized_model_path, f))
            for f in os.listdir(pre_quantized_model_path)
            if os.path.isfile(os.path.join(pre_quantized_model_path, f)) and os.path.splitext(f)[
                1] in file_extension
        )
    else:
        api = HfApi()
        files_data = api.list_repo_files(pre_quantized_model_path)
        pre_quantized_size_bytes = 0
        for file_info in files_data:
            if any(file_info.endswith(ext) for ext in file_extension):
                file_metadata = api.model_info(pre_quantized_model_path, files_metadata=True)
                for file_data in file_metadata.siblings:
                    if file_data.rfilename == file_info:
                        pre_quantized_size_bytes += file_data.size
    pre_quantized_size_mb = pre_quantized_size_bytes / (1024 * 1024)
    return pre_quantized_size_mb

def check_requires_version(requires_version, current_version):
    OPERATOR_MAP = {
        "<=": operator.le,
        ">=": operator.ge,
        "==": operator.eq,
        "<": operator.lt,
        ">": operator.gt,
    }
    match = re.match(r"(<=|>=|==|<|>)\s*([\d\.]+)", requires_version)
    if match:
        op_symbol, required_version = match.groups()
        current_version = version.parse(current_version)
        required_version = version.parse(required_version)
        return OPERATOR_MAP[op_symbol](current_version, required_version)
    else:
        return None


class MODALITY(str, Enum):
    TEXT = "text"
    IMAGE_TO_TEXT = "image_to_text"
    # TEXT_TO_IMAGE = "text_to_image"


def get_state_dict_for_save(model: nn.Module) -> Dict:
    """
    Filter weight-sharing tensors.
    Referenced from transformers.modeling_utils.PreTrainedModel.save_pretrained.

    See https://github.com/huggingface/transformers/blob/v4.38.2/src/transformers/modeling_utils.py#L2369
    """

    state_dict = model.state_dict()

    # Safetensors does not allow tensor aliasing.
    # We're going to remove aliases before saving
    ptrs = collections.defaultdict(list)
    for name, tensor in state_dict.items():
        # Sometimes in the state_dict we have non-tensor objects.
        # e.g. in bitsandbytes we have some `str` objects in the state_dict
        if isinstance(tensor, torch.Tensor):
            ptrs[id_tensor_storage(tensor)].append(name)
        else:
            # In the non-tensor case, fall back to the pointer of the object itself
            ptrs[id(tensor)].append(name)

    # These are all the pointers of shared tensors.
    shared_ptrs = {ptr: names for ptr, names in ptrs.items() if len(names) > 1}
    warn_names = set()
    for names in shared_ptrs.values():
        # Removing the keys which are declared as known duplicates on
        # load. This allows to make sure the name which is kept is consistent.
        if model._tied_weights_keys is not None:
            found = 0
            for name in sorted(names):
                matches_pattern = any(re.search(pat, name) for pat in model._tied_weights_keys)
                if matches_pattern and name in state_dict:
                    found += 1
                    if found < len(names):
                        del state_dict[name]

        # When not all duplicates have been cleaned, still remove those keys, but put a clear warning.
        # If the link between tensors was done at runtime then `from_pretrained` will not get
        # the key back leading to random tensor. A proper warning will be shown
        # during reload (if applicable), but since the file is not necessarily compatible with
        # the config, better show a proper warning.
        found = 0
        for name in names:
            if name in state_dict:
                found += 1
                if found > 1:
                    del state_dict[name]
                    warn_names.add(name)
    if len(warn_names) > 0:
        logger.warning_once(
            f"Removed shared tensor {warn_names} while saving. This should be OK, but check by verifying that you don't receive any warning while reloading",
        )
    return state_dict

# Call tied_weights() after load_checkpoint_in_model() to have the weights tied correctly.
def load_checkpoint_in_model_then_tie_weights(model, *args, **kwargs):
    accelerate.load_checkpoint_in_model(model, *args, **kwargs)
    model.tie_weights()<|MERGE_RESOLUTION|>--- conflicted
+++ resolved
@@ -39,7 +39,6 @@
 from transformers.pytorch_utils import id_tensor_storage
 from transformers.utils.hub import cached_file
 
-<<<<<<< HEAD
 from gptqmodel.adapter.adapter import Adapter
 
 from ..models._const import (
@@ -50,10 +49,6 @@
     SUPPORTED_MODELS,
     SUPPORTS_MODULE_TYPES,
 )
-=======
-from ..models._const import (CPU, DEVICE, EXLLAMA_DEFAULT_MAX_INPUT_LENGTH,
-                             EXPERT_INDEX_PLACEHOLDER, SUPPORTED_MODELS, SUPPORTS_MODULE_TYPES)
->>>>>>> c6dc35da
 from ..nn_modules.qlinear import BaseQuantLinear
 from ..nn_modules.qlinear.exllama import ExllamaQuantLinear
 from ..nn_modules.qlinear.exllamav2 import ExllamaV2QuantLinear
