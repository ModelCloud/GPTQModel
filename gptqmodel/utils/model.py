--- conflicted
+++ resolved
@@ -3,18 +3,11 @@
 import json
 import logging
 import os
-<<<<<<< HEAD
 import re
-from logging import getLogger
-from typing import List, Optional, Dict
-from huggingface_hub import HfApi, hf_hub_download
-import shutil
-=======
 import shutil
 from logging import getLogger
 from typing import List, Optional
 
->>>>>>> ace3bb65
 import accelerate
 import threadpoolctl as tctl
 import torch
