--- conflicted
+++ resolved
@@ -404,21 +404,17 @@
     device_to_buffers_size = {}
     # exllama
     model_uses_exllama = False
-<<<<<<< HEAD
     model_uses_qbits = False
+
+    # exllamav2
+    fixed_bytes = {}
+    model_uses_exllamav2 = False
+
     for name, submodule in model.named_modules():
         if hasattr(submodule, "QUANT_TYPE") and submodule.QUANT_TYPE == "qbits":
             model_uses_qbits = True
             submodule.post_init()
-        elif isinstance(submodule, BaseQuantLinear) and submodule.QUANT_TYPE == "exllama":
-=======
-    # exllamav2
-    fixed_bytes = {}
-    model_uses_exllamav2 = False
-
-    for name, submodule in model.named_modules():
-        if isinstance(submodule, ExllamaQuantLinear):
->>>>>>> 69280648
+        elif isinstance(submodule, ExllamaQuantLinear):
             model_uses_exllama = True
             device = submodule.qweight.device
             if device not in device_to_buffers_size:
@@ -514,14 +510,6 @@
         # have persistent buffers, otherwise we will get OOM
         model.device_tensors = device_tensors
 
-<<<<<<< HEAD
-        for _, submodule in model.named_modules():
-            if isinstance(submodule, BaseQuantLinear) and submodule.QUANT_TYPE == "exllamav2":
-                device = submodule.qweight.device
-                submodule.post_init(temp_dq=model.device_tensors[device])
-    if not model_uses_qbits:
-        torch.cuda.empty_cache()
-=======
     # The buffers need to have been initialized first before calling make_q4.
     for _, submodule in model.named_modules():
         if isinstance(submodule, ExllamaV2QuantLinear):
@@ -530,8 +518,9 @@
         elif isinstance(submodule, BaseQuantLinear):
             submodule.post_init()
 
-    torch.cuda.empty_cache()
->>>>>>> 69280648
+    if not model_uses_qbits:
+        torch.cuda.empty_cache()
+
 
     return model
 
