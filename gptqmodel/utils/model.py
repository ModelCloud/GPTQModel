# Copyright 2024-2025 ModelCloud.ai
# Copyright 2024-2025 qubitium@modelcloud.ai
# Contact: qubitium@modelcloud.ai, x.com/qubitium
#
# Licensed under the Apache License, Version 2.0 (the "License");
# you may not use this file except in compliance with the License.
# You may obtain a copy of the License at
#
#     http://www.apache.org/licenses/LICENSE-2.0
#
# Unless required by applicable law or agreed to in writing, software
# distributed under the License is distributed on an "AS IS" BASIS,
# WITHOUT WARRANTIES OR CONDITIONS OF ANY KIND, either express or implied.
# See the License for the specific language governing permissions and
# limitations under the License.

from __future__ import annotations

import collections
import functools
import hashlib
import json
import operator
import os
import re
import shutil
from concurrent.futures import ThreadPoolExecutor
from enum import Enum
from typing import Dict, List, Optional, Tuple, Type

import accelerate
import threadpoolctl as tctl
import torch
import torch.nn as nn
import transformers
from huggingface_hub import HfApi, hf_hub_download
from packaging import version
from transformers import AutoConfig, PretrainedConfig
from transformers.pytorch_utils import id_tensor_storage
from transformers.utils.hub import cached_file

<<<<<<< HEAD
from gptqmodel.adapter.adapter import Adapter

=======
>>>>>>> 8789694f
from ..models._const import (
    CPU,
    DEVICE,
    EXLLAMA_DEFAULT_MAX_INPUT_LENGTH,
    EXPERT_INDEX_PLACEHOLDER,
    SUPPORTED_MODELS,
    SUPPORTS_MODULE_TYPES,
)
from ..nn_modules.qlinear import BaseQuantLinear
from ..nn_modules.qlinear.exllama import ExllamaQuantLinear
from ..nn_modules.qlinear.exllamav2 import ExllamaV2QuantLinear
from ..nn_modules.qlinear.ipex import IPEXQuantLinear
from ..quantization import FORMAT, QuantizeConfig
from ..quantization.config import dynamic_get
from .backend import BACKEND
from .importer import select_quant_linear
from .logger import setup_logger
from .progress import ProgressBar
from .torch import torch_empty_cache


logger = setup_logger()


def recurse_getattr(obj, attr: str):
    """
    Recursive `getattr`.

    Args:
        obj:
            A class instance holding the attribute.
        attr (`str`):
            The attribute that is to be retrieved, e.g. 'attribute1.attribute2'.
    """

    def _getattr(obj, attr):
        return getattr(obj, attr)

    return functools.reduce(_getattr, [obj] + attr.split("."))


def recurse_setattr(module, name, value):
    """A function to recursively set attributes to a module."""
    if "." not in name:
        setattr(module, name, value)
    else:
        name, rest = name.split(".", 1)
        recurse_setattr(getattr(module, name), rest, value)


def get_device(obj: torch.Tensor | nn.Module):
    if isinstance(obj, torch.Tensor):
        return obj.device
    return next(obj.parameters()).device


def move_to(obj: torch.Tensor | nn.Module, device: torch.device):
    if get_device(obj) != device:
        obj = obj.to(device)
    return obj


def nested_move_to(v, device):
    if isinstance(v, torch.Tensor):
        return move_to(v, device)
    elif isinstance(v, (list, tuple)):
        return type(v)([nested_move_to(e, device) for e in v])
    else:
        return v


def find_modules(module, layers=None, name=""):
    if not layers:
        layers = SUPPORTS_MODULE_TYPES

    for layer in layers:
        if isinstance(module, layer):
            return {name: module}
    res = {}
    for name1, child in module.named_children():
        res.update(find_modules(child, layers=layers, name=name + "." + name1 if name != "" else name1))
    return res


def get_module_by_name_prefix(model, module_name: str):
    for name, module in model.named_modules():
        if name.startswith(module_name):
            return module


def get_module_by_name_suffix(model, module_name: str):
    for name, module in model.named_modules():
        if name.endswith(module_name):
            return module

def get_module(module, key):
    """Get module from model by key name.

    Args:
        module (torch.nn.Module): original model
        key (str): module name to be replaced
    """
    name_list = key.split(".")
    for name in name_list:
        module = getattr(module, name, None)
    return module

def make_quant(
    module,
    names,
    qcfg: QuantizeConfig,
    backend: BACKEND,
    lm_head_name: str,
    pack: bool = False,
    device: DEVICE = None,
    from_quantized: bool = False,
) -> BaseQuantLinear:

    bits = qcfg.bits
    group_size =qcfg.group_size
    extension = qcfg.adapter
    format = qcfg.format
    desc_act = qcfg.desc_act
    sym = qcfg.sym
    dynamic = qcfg.dynamic
    pack_dtype = qcfg.pack_dtype

    # returns multiple validated kernels
    quant_linear_candidates = select_quant_linear(
        bits=bits,
        group_size=group_size,
        desc_act=desc_act,
        sym=sym,
        backend=backend,
        format=format,
        pack=pack,
        dynamic=dynamic,
        device=device,
        pack_dtype=pack_dtype,
        multi_select=True,
        adapter=extension,
    )

    logger.info(f"make_quant: Linear candidates: {quant_linear_candidates}")

    # loop over actual QLinear init, catch errors and use fallbacks if applicable
    for linear in quant_linear_candidates:
        try:
            # if linear is not selectedQLinear:
            #     logger.info(f"make_quant: Faild linear: `{selectedQLinear}` failed, trying to use fallback: `{linear}`")
            # else:
            #     logger.info("make_quant: Testing linear: {linear}")

            linear_instance = create_quant_layer(
                linear=linear,
                bits=bits,
                desc_act=desc_act,
                dynamic=dynamic,
                group_size=group_size,
                module=module,
                names=names,
                sym=sym,
                device=device,
                lm_head_name=lm_head_name,
                pack_dtype=pack_dtype,
                adapter=qcfg.adapter,
            )
            logger.info(f"make_quant: Selected linear: `{linear}`.")
            return linear_instance
        except NotImplementedError as e:
            logger.info(f"make_quant: Skipped linear: `{linear}`.")
            # only fallback to other quant linears when backend is auto.
            if backend not in [BACKEND.AUTO, BACKEND.AUTO_TRAINABLE]:
                raise e

    raise ValueError(f"No compatible quant linear was found for this module: {module.__class__.__name__}")


def create_quant_layer(
        linear: nn.Module,
        bits: int,
        desc_act: bool,
        dynamic,
        group_size: int,
        module,
        names,
        sym: bool,
        device: DEVICE,
        lm_head_name: str,
        pack_dtype: torch.dtype,
        adapter: Optional[Adapter] = None,

                       ) -> BaseQuantLinear:
    if isinstance(module, linear):
        return linear
    for name, submodule in module.named_modules():
        if name in names:
            ori_layer_device = next(submodule.parameters()).device
            if isinstance(submodule, nn.Linear):
                in_features = submodule.in_features
                out_features = submodule.out_features
            elif isinstance(submodule, nn.Conv2d):
                in_features = submodule.in_channels
                out_features = submodule.out_channels
            elif isinstance(submodule, transformers.pytorch_utils.Conv1D):
                in_features = submodule.weight.shape[0]
                out_features = submodule.weight.shape[1]
            elif isinstance(submodule, BaseQuantLinear):
                # if submodule is already a quant layer, we need to get in_features and out_features from the submodule
                in_features = submodule.in_features
                out_features = submodule.out_features
            else:
                raise NotImplementedError(f"Unsupported module {submodule}")

            bias = submodule.bias is not None

            # need copies as dynamic config may override these in for loop
            tmp_bits = bits
            tmp_group_size = group_size
            tmp_desc_act = desc_act
            tmp_sym = sym
            tmp_pack_dtype = pack_dtype

            # dynamic bits, group_size, sym, pack_dtype for each layer/module
            if dynamic is not None:
                overrides = dynamic_get(dynamic=dynamic, module_name=name)
                # negative module match, skip this module
                if overrides == False:  # noqa: E712
                    continue

                # positive module match
                if overrides:
                    # override base QuantizeConfig for every quant config key/value
                    tmp_bits = overrides.get("bits", bits)
                    tmp_group_size = overrides.get("group_size", group_size)
                    tmp_desc_act = overrides.get("desc_act", desc_act)
                    tmp_sym = overrides.get("sym", sym)
                    tmp_pack_dtype = overrides.get("pack_dtype", pack_dtype)

            # when loading a quantized model, device is target device passed in GPTQModel.load()
            # check in_features and out_features validate
            _, err = linear.validate(
                bits=tmp_bits,
                group_size=tmp_group_size,
                desc_act=tmp_desc_act,
                sym=tmp_sym,
                pack_dtype=tmp_pack_dtype,
                in_features=in_features,
                out_features=out_features,
                device=device,
                adapter=adapter, # TODO FIX ME..need to pass Eora if loaded
            )
            if err is not None:
                raise err



            new_layer = linear(
                bits=tmp_bits,
                group_size=tmp_group_size,
                desc_act=tmp_desc_act,
                sym=tmp_sym,
                in_features=in_features,
                out_features=out_features,
                pack_dtype=tmp_pack_dtype,
                bias=bias,
                #weight_dtype=submodule.qweight.dtype if isinstance(submodule, BaseQuantLinear) else submodule.weight.dtype,
                name=name,
                lm_head_name=lm_head_name,
                adapter=adapter,
            )
            new_layer.device = ori_layer_device
            recurse_setattr(module, name, new_layer.to(ori_layer_device))
    return linear

# public/stable api exposed to transformer/optimum
def hf_convert_gptq_v1_to_v2_format(
    model: nn.Module,
    bits: int,
    qlinear_kernel: Type[BaseQuantLinear],
    checkpoint_format: str,
    meta: Optional[Dict[str, any]],
) -> Tuple[nn.Module, bool]:
    if checkpoint_format == "gptq":
        cfg = QuantizeConfig(bits=bits)
        return convert_gptq_v1_to_v2_format(model, cfg, qlinear_kernel), True
    else:
        return model, False

# TODO: FIXME: the v1 -> v2 zeropoint offsets are assuming INT32 pack_dtype
def convert_gptq_v1_to_v2_format(
    model,
    cfg: QuantizeConfig,
    qlinear_kernel: Type[BaseQuantLinear],
):
    # skip v1 to v2 conversion for ipex
    if qlinear_kernel == IPEXQuantLinear:
        return model

    # Limit thread usage to avoid auto-parallizataion regression
    with tctl.threadpool_limits(limits=1):
        for _, submodule in model.named_modules():
            # v1 checkpoint format used to do `qzeros = qzeros -= 1` before serialization, thus the
            # additions here do not overflow.
            # v1 checkpoint format with sym=False saved via convert_gptq_v2_to_v1_format() will
            # overflow ~<=13% based on testing
            if isinstance(submodule, qlinear_kernel):
                if cfg.bits == 2:
                    if cfg.pack_dtype == torch.int64:
                        submodule.qzeros.data += 0b0101010101010101010101010101010101010101010101010101010101010101
                    elif cfg.pack_dtype == torch.int32:
                        submodule.qzeros.data += 0b01010101010101010101010101010101
                    elif cfg.pack_dtype == torch.int16:
                        submodule.qzeros.data += 0b0101010101010101
                    elif cfg.pack_dtype == torch.int8:
                        submodule.qzeros.data += 0b01010101
                elif cfg.bits == 3:
                    # range 0 offset
                    if cfg.pack_dtype == torch.int64:
                        offset = 0b0010010010010010010010010010010000100100100100100100100100100100
                    elif cfg.pack_dtype == torch.int32:
                        offset = 0b00100100100100100100100100100100
                    elif cfg.pack_dtype == torch.int16:
                        offset = 0b0010010010010010
                    elif cfg.pack_dtype == torch.int8:
                        offset = 0b00100100

                    submodule.qzeros.data[:, range(0, submodule.qzeros.data.shape[1], 3)] += (
                        offset
                    )

                    # range 1 offset
                    if cfg.pack_dtype == torch.int64:
                        offset = 0b1001001001001001001001001001001010010010010010010010010010010010
                    elif cfg.pack_dtype == torch.int32:
                        offset = 0b10010010010010010010010010010010
                    elif cfg.pack_dtype == torch.int16:
                        offset = 0b1001001001001001
                    elif cfg.pack_dtype == torch.int8:
                        offset = 0b10010010

                    submodule.qzeros.data[:, range(1, submodule.qzeros.data.shape[1], 3)] += (
                        offset
                    )

                    # range 2 offset
                    if cfg.pack_dtype == torch.int64:
                        offset = 0b0100100100100100100100100100100101001001001001001001001001001001
                    elif cfg.pack_dtype == torch.int32:
                        offset = 0b01001001001001001001001001001001
                    elif cfg.pack_dtype == torch.int16:
                        offset = 0b0100100100100100
                    elif cfg.pack_dtype == torch.int8:
                        offset = 0b01001001

                    submodule.qzeros.data[:, range(2, submodule.qzeros.data.shape[1], 3)] += (
                        offset
                    )
                elif cfg.bits == 4:
                    if cfg.pack_dtype == torch.int64:
                        submodule.qzeros.data += 0b0001000100010001000100010001000100010001000100010001000100010001
                    elif cfg.pack_dtype == torch.int32:
                        submodule.qzeros.data += 0b00010001000100010001000100010001
                    elif cfg.pack_dtype == torch.int16:
                        submodule.qzeros.data += 0b0001000100010001
                    elif cfg.pack_dtype == torch.int8:
                        submodule.qzeros.data += 0b00010001
                elif cfg.bits == 8:
                    if cfg.pack_dtype == torch.int64:
                        submodule.qzeros.data += 0b0000000100000001000000010000000100000001000000010000000100000001
                    elif cfg.pack_dtype == torch.int32:
                        submodule.qzeros.data += 0b00000001000000010000000100000001
                    elif cfg.pack_dtype == torch.int16:
                        submodule.qzeros.data += 0b0000000100000001
                    elif cfg.pack_dtype == torch.int8:
                        submodule.qzeros.data += 0b00000001
                else:
                    raise NotImplementedError("Only 2,3,4,8 bits are supported.")

    return model


# public/stable api exposed to transformer/optimum
def hf_convert_gptq_v2_to_v1_format(
    model: nn.Module,
    sym: bool,
    bits: int,
    qlinear_kernel: Type[BaseQuantLinear],
    checkpoint_format: str,
    meta: Optional[Dict[str, any]],
) -> Tuple[nn.Module, bool]:
    # note: sym=False is valid for gptq_v2 for all gptqmodel and gptq(v1) for gptqmodel >= `0.9.0`
    if sym and checkpoint_format == "gptq_v2":
        quantize_config = QuantizeConfig(bits=bits)
        return convert_gptq_v2_to_v1_format(model, quantize_config, qlinear_kernel), True
    else:
        return model, False


def convert_gptq_v2_to_v1_format(
    model,
    quantize_config: QuantizeConfig,
    qlinear_kernel: Type[BaseQuantLinear],
):
    # skip v2 to v1 conversion for ipex
    if qlinear_kernel == IPEXQuantLinear:
        return model

    # Limit thread usage to avoid auto-parallizataion regression
    with tctl.threadpool_limits(limits=1):
        for _, submodule in model.named_modules():
            # sym=False has underflow probability of ~<=13% during testing. No underflow possible for sym=True.
            if isinstance(submodule, qlinear_kernel):
                if quantize_config.bits == 2:
                    submodule.qzeros.data -= 0b01010101010101010101010101010101
                elif quantize_config.bits == 3:
                    submodule.qzeros.data[:, range(0, submodule.qzeros.data.shape[1], 3)] -= (
                        0b00100100100100100100100100100100
                    )
                    submodule.qzeros.data[:, range(1, submodule.qzeros.data.shape[1], 3)] -= (
                        0b10010010010010010010010010010010
                    )
                    submodule.qzeros.data[:, range(2, submodule.qzeros.data.shape[1], 3)] -= (
                        0b01001001001001001001001001001001
                    )
                elif quantize_config.bits == 4:
                    submodule.qzeros.data -= 0b00010001000100010001000100010001
                elif quantize_config.bits == 8:
                    submodule.qzeros.data -= 0b00000001000000010000000100000001
                else:
                    raise NotImplementedError("Only 2,3,4,8 bits are supported.")

    return model


def pack_module(name, qModules, quantizers, layers, pbar=None):
    # Limit pack() thread usage to avoid auto-parallizataion regression
    with tctl.threadpool_limits(limits=1):
        if pbar:
            pbar.set_description(f"Packing {name}")
        quantizers[name], scale, zero, g_idx = quantizers[name]
        layer_device = qModules[name].device
        qModules[name].to(CPU)
        layers[name], scale, zero, g_idx = (
            layers[name].to(CPU),
            scale.to(CPU),
            zero.to(CPU),
            g_idx.to(CPU) if g_idx is not None else None,
        )
        qModules[name].pack(layers[name], scale, zero, g_idx)
        qModules[name].to(layer_device)
        if pbar:
            pbar.progress()


def pack_model(
    model,
    quantizers,
    bits,
    group_size,
    backend: BACKEND,
    format: str | FORMAT,
    lm_head_name: str,
    desc_act=False,
    sym: bool = True,
    dynamic=None,
    parallel_packing: bool = True,
    pack_dtype: torch.dtype = None,
):
    qcfg = QuantizeConfig(
        bits=bits,
        group_size=group_size,
        format=format,
        desc_act=desc_act,
        sym=sym,
        dynamic=dynamic,
        pack_dtype=pack_dtype,
    )
    quantLinear = select_quant_linear(
        bits=bits,
        dynamic=dynamic,
        group_size=group_size,
        desc_act=desc_act,
        sym=sym,
        backend=backend,
        format=format,
        pack=True,
        pack_dtype=pack_dtype,
    )

    model.to(CPU)

    logger.info("Packing model...")

    modules = find_modules(model)
    modules = {n: modules[n] for n in quantizers}
    make_quant(
        model,
        names=quantizers,
        qcfg=qcfg,
        backend=backend,
        lm_head_name=lm_head_name,
        pack=True,
    )
    qModules = find_modules(model, [quantLinear])
    names = list(qModules.keys())

    if parallel_packing:
        max_workers = 2
    else:
        max_workers = 1

    with ThreadPoolExecutor(max_workers=max_workers) as executor:
        with ProgressBar(total=len(names)) as pbar:
            def wrapper(name):
                pack_module(name, qModules, quantizers, modules, pbar)

            for _ in executor.map(wrapper, names):
                pass

    logger.info("Model packed.")
    return quantLinear


def verify_model_hash(file_path: str, verify_hash: str):
    if not isinstance(verify_hash, str):
        raise ValueError("model verify_hash must be a string")
    if ':' not in verify_hash:
        raise ValueError("verify_hash must be in the format 'hash_type:hash_value'")
    hash_type, hash_value = verify_hash.split(':', 1)
    hash_func = getattr(hashlib, hash_type, None)
    if not hash_func:
        raise ValueError(f"No hash function found for type: {hash_type}")
    with open(file_path, "rb") as f:
        file_hash = hash_func(f.read()).hexdigest()
    return file_hash == hash_value


def verify_sharded_model_hashes(jsonPath: str, verify_hash: List[str]):
    if not isinstance(verify_hash, list):
        raise ValueError("sharded model verify_hash must be a list")

    with open(jsonPath, 'r') as f:
        index_data = json.load(f)
    weight_map = index_data['weight_map']
    shard_files = set(weight_map.values())
    if len(shard_files) != len(verify_hash):
        raise ValueError("Number of shards and number of hash values do not match.")

    for shard_file, expected_hash in zip(shard_files, verify_hash):
        if not verify_model_hash(shard_file, expected_hash):
            logger.info(f"Hash verification failed for {shard_file}")
            return False
    return True


def check_and_get_model_type(model_dir, trust_remote_code=False):
    config = AutoConfig.from_pretrained(model_dir, trust_remote_code=trust_remote_code)
    if config.model_type not in SUPPORTED_MODELS:
        raise TypeError(f"{config.model_type} isn't supported yet.")
    model_type = config.model_type
    return model_type


def simple_dispatch_model(model, device_map):

    if "" in device_map:
        d = device_map[""]
        model = model.to(torch.device(d))
        model.hf_device_map = device_map
        return model
    else:
        raise ValueError("internal device_map must contain an empty string")

    return model


# public/stable api exposed to transformer/optimum
def hf_gptqmodel_post_init(model, use_act_order: bool, quantize_config: QuantizeConfig = None,
                        max_input_length: Optional[int] = None):
    return gptqmodel_post_init(model, use_act_order, quantize_config, max_input_length)


def gptqmodel_post_init(model, use_act_order: bool, quantize_config: QuantizeConfig = None,
                        max_input_length: Optional[int] = None):
    """
    The max_input_length argument is specific to the exllama backend, that requires to initialize a buffer temp_state.
    """
    # post init for bitblas backend.
    device_to_buffers_size = {}
    # exllama
    model_uses_exllama = False

    # exllamav2
    fixed_bytes = {}
    model_uses_exllamav2 = False

    for name, submodule in model.named_modules():
        if isinstance(submodule, ExllamaV2QuantLinear):
            model_uses_exllamav2 = True
            device = submodule.qweight.device
            scratch_fixed = submodule.scratch_space_fixed()
            fixed_bytes[device] = max(scratch_fixed, fixed_bytes.get(device, 0))
        elif isinstance(submodule, ExllamaQuantLinear):
            model_uses_exllama = True
            device = submodule.qweight.device
            if device not in device_to_buffers_size:
                device_to_buffers_size[device] = {
                    "max_dq_buffer_size": 1,
                    "max_inner_outer_dim": 1,
                }
            submodule._use_act_order = True if use_act_order else False

            # Disable this heuristic for detecting act_order, but it could be used instead of the config.
            """
            if submodule.g_idx is None:
                submodule.act_order = False
            elif submodule.g_idx is not None and ((submodule.g_idx == 0).all() or torch.equal(submodule.g_idx.cpu(), torch.tensor([i // submodule.group_size for i in range(submodule.g_idx.shape[0])], dtype=torch.int32))):
                submodule.g_idx = None
                submodule.act_order = False
            else:
                submodule.act_order = True
            """

            device_to_buffers_size[device]["max_dq_buffer_size"] = max(
                device_to_buffers_size[device]["max_dq_buffer_size"],
                submodule.qweight.numel() * 8,
                )

            if use_act_order:
                device_to_buffers_size[device]["max_inner_outer_dim"] = max(
                    device_to_buffers_size[device]["max_inner_outer_dim"],
                    submodule.in_features,
                    submodule.out_features,
                )

    if model_uses_exllama:
        # To be honest this is quite ugly, not proud of this.
        from gptqmodel_exllama_kernels import prepare_buffers, set_tuning_params

        device_to_buffers = {}

        if use_act_order:
            if max_input_length is None:
                max_input_len = EXLLAMA_DEFAULT_MAX_INPUT_LENGTH
            else:
                max_input_len = max_input_length
        else:
            if max_input_length is not None:
                logger.info(
                    "Using exllama backend without act-order, the parameter max_input_length was set although not needed, it will be ignored."
                )
            max_input_len = 1

        for device, buffers_size in device_to_buffers_size.items():
            # The temp_state buffer is required to reorder X in the act-order case.
            # The temp_dq buffer is required to dequantize weights when using cuBLAS, typically for the prefill.
            device_to_buffers[device] = {
                "temp_state": torch.zeros(
                    (max_input_len, buffers_size["max_inner_outer_dim"]),
                    dtype=torch.float16,
                    device=device,
                ),
                "temp_dq": torch.zeros(
                    (1, buffers_size["max_dq_buffer_size"]),
                    dtype=torch.float16,
                    device=device,
                ),
                "max_dq_buffer_size": buffers_size["max_dq_buffer_size"],
                "max_inner_outer_dim": buffers_size["max_inner_outer_dim"],
            }

        # Buffers need to be persistent to avoid any bug.
        model.device_to_buffers = device_to_buffers

        for device, buffers in model.device_to_buffers.items():
            prepare_buffers(device, buffers["temp_state"], buffers["temp_dq"])

        # Using the default from exllama repo here.
        matmul_recons_thd = 16
        matmul_fused_remap = False
        matmul_no_half2 = False
        set_tuning_params(matmul_recons_thd, matmul_fused_remap, matmul_no_half2)

    if model_uses_exllamav2:
        from ..nn_modules.qlinear.exllamav2 import ExLlamaV2DeviceTensors

        device_tensors = {}
        for device, scratch_bytes in fixed_bytes.items():
            device_tensors[device] = ExLlamaV2DeviceTensors(device.index, scratch_bytes)

        # have persistent buffers, otherwise we will get OOM
        model.device_tensors = device_tensors

    # The buffers need to have been initialized first before calling make_q4.
    for _, submodule in model.named_modules():
        if isinstance(submodule, ExllamaV2QuantLinear):
            device = submodule.qweight.device
            submodule.post_init(temp_dq=model.device_tensors[device])
        elif isinstance(submodule, BaseQuantLinear):
            submodule.post_init()

    torch_empty_cache()

    # if use_act_order and max_input_length and isinstance(submodule, ExllamaQuantLinear):
    #     model = exllama_set_max_input_length(model, max_input_length)

    return model


def get_checkpoints(model_id_or_path: str, extensions: List[str], possible_model_basenames: List[str], **cached_file_kwargs):
    """
    Retrives (and if necessary downloads from Hugging Face Hub) the model checkpoint. Sharding is supported. All the `possible_model_basenames` (e.g. `["model", "model-4bit-gptq"]`) will be explored over all `extensions` (e.g. `[".bin", ".safetensors"]`).
    """
    searched_files = []
    resolved_archive_file = None
    true_model_basename = None

    if os.path.isdir(model_id_or_path):
        for ext in extensions:
            for possible_model_basename in possible_model_basenames:
                shard_index_name = possible_model_basename + ext + ".index.json"
                searched_files.append(shard_index_name)
                possible_index_file = os.path.join(model_id_or_path, shard_index_name)
                if os.path.isfile(possible_index_file):
                    # The model is sharded over several checkpoints.
                    possible_model_basename = possible_index_file.replace(ext + ".index.json", "")
                    return True, possible_index_file, possible_model_basename
                else:
                    model_save_name = os.path.join(model_id_or_path, possible_model_basename)
                    searched_files.append(possible_model_basename + ext)
                    if os.path.isfile(model_save_name + ext):
                        resolved_archive_file = model_save_name + ext
                        return False, resolved_archive_file, possible_model_basename
    else:
        temp = None
        for ext in extensions:
            for possible_model_basename in possible_model_basenames:
                shard_index_name = possible_model_basename + ext + ".index.json"
                shard_index = cached_file(
                    model_id_or_path,
                    shard_index_name,
                    **cached_file_kwargs,
                )
                searched_files.append(shard_index_name)
                if shard_index is not None:
                    # The model is sharded over several checkpoints.
                    with open(str(shard_index)) as f:
                        index_json = json.load(f)
                        # Download the shards from the index.json.
                        shards = list(set(index_json["weight_map"].values()))
                        for shard in shards:
                            resolved_archive_file = cached_file(
                                model_id_or_path,
                                shard,
                                **cached_file_kwargs,
                            )
                        return True, shard_index, possible_model_basename
                else:
                    resolved_archive_file = cached_file(
                        model_id_or_path,
                        possible_model_basename + ext,
                        **cached_file_kwargs,
                    )
                    if resolved_archive_file is None:
                        resolved_archive_file = temp
                    searched_files.append(possible_model_basename + ext)
                    if resolved_archive_file is not None:
                        temp = resolved_archive_file
                        return False, resolved_archive_file, possible_model_basename

    if resolved_archive_file is None:
        raise FileNotFoundError(
            f"Could not find a model in {model_id_or_path} with a name in {', '.join(searched_files)}. Please specify the argument model_basename to use a custom file name."
        )

    return False, resolved_archive_file, true_model_basename


# return the most stable tensor dtype for quantization while minimizing vram
def auto_dtype(config: PretrainedConfig,
               device: DEVICE,
               quant_inference: bool = False) -> torch.dtype:

    assert isinstance(device, DEVICE)

    # for inference, DynamicCuda, Exllama, Triton, and Marlin are all fp16 kernels
    if quant_inference and device != DEVICE.CPU:
        return torch.float16

    # TODO: both MPS and XPU are locked to float16
    # XPU stack is missing bfloat16 (hardware supports it)
    # MPS stack has bfloat16 bugs in pytorch
    if device in [DEVICE.MPS, DEVICE.XPU]:
        return torch.float16

    # get dtype from config
    dtype = getattr(config, "torch_dtype")
    if dtype and not isinstance(dtype, torch.dtype):
        raise ValueError(f"torch_dtype in config must be a torch.dtype, but got {dtype}")

    if dtype == torch.float32:
        return torch.bfloat16
    elif dtype == torch.float16:
        return torch.float16
    else:
        # TODO: extract weights from model file to check their original type, instead of forcing bfloat16
        # up/down-cast everything else to bfloat16 if not already in bfloat16
        return torch.bfloat16


# generate layer modules for moe models with experts
def get_moe_layer_modules(layer_modules: List, num_experts: int) -> List:
    new_inside_layer_modules = []
    for names in layer_modules:
        new_inside_layer_modules.append([])
        for n in names:
            if EXPERT_INDEX_PLACEHOLDER in n:
                for index in range(num_experts):
                    new_inside_layer_modules[-1].append(n.replace(EXPERT_INDEX_PLACEHOLDER, str(index)))
            else:
                new_inside_layer_modules[-1].append(n)

    return new_inside_layer_modules


def check_to_quantized(config):
    if isinstance(config, dict):
        if config["bits"] > 8 or "fp" in config["data_type"] or "float" in config["data_type"]:
            return False
        return True
    else:
        if config.bits > 8 or "fp" in config.data_type or "float" in config.data_type:
            return False
        return True


def copy_py_files(save_dir, file_extension=".py", model_id_or_path=""):
    os.makedirs(save_dir, exist_ok=True)

    if os.path.isdir(model_id_or_path):
        py_files = [f for f in os.listdir(model_id_or_path) if f.endswith('.py')]
        for file in py_files:
            shutil.copy2(os.path.join(model_id_or_path, file), save_dir)
    else:
        api = HfApi()
        model_info = api.model_info(model_id_or_path)
        for file in model_info.siblings:
            if file.rfilename.endswith(file_extension):
                _ = hf_hub_download(repo_id=model_id_or_path, filename=file.rfilename,
                                                  local_dir=save_dir)

def get_model_files_size(pre_quantized_model_path, file_extension=['.bin', '.safetensors', '.pth', '.pt', '.ckpt', '.h5', '.pb', '.onnx']):
    if os.path.isdir(pre_quantized_model_path):
        pre_quantized_size_bytes = sum(
            os.path.getsize(os.path.join(pre_quantized_model_path, f))
            for f in os.listdir(pre_quantized_model_path)
            if os.path.isfile(os.path.join(pre_quantized_model_path, f)) and os.path.splitext(f)[
                1] in file_extension
        )
    else:
        api = HfApi()
        files_data = api.list_repo_files(pre_quantized_model_path)
        pre_quantized_size_bytes = 0
        for file_info in files_data:
            if any(file_info.endswith(ext) for ext in file_extension):
                file_metadata = api.model_info(pre_quantized_model_path, files_metadata=True)
                for file_data in file_metadata.siblings:
                    if file_data.rfilename == file_info:
                        pre_quantized_size_bytes += file_data.size
    pre_quantized_size_mb = pre_quantized_size_bytes / (1024 * 1024)
    return pre_quantized_size_mb

def check_requires_version(requires_version, current_version):
    OPERATOR_MAP = {
        "<=": operator.le,
        ">=": operator.ge,
        "==": operator.eq,
        "<": operator.lt,
        ">": operator.gt,
    }
    match = re.match(r"(<=|>=|==|<|>)\s*([\d\.]+)", requires_version)
    if match:
        op_symbol, required_version = match.groups()
        current_version = version.parse(current_version)
        required_version = version.parse(required_version)
        return OPERATOR_MAP[op_symbol](current_version, required_version)
    else:
        return None


class MODALITY(str, Enum):
    TEXT = "text"
    IMAGE_TO_TEXT = "image_to_text"
    # TEXT_TO_IMAGE = "text_to_image"


def get_state_dict_for_save(model: nn.Module) -> Dict:
    """
    Filter weight-sharing tensors.
    Referenced from transformers.modeling_utils.PreTrainedModel.save_pretrained.

    See https://github.com/huggingface/transformers/blob/v4.38.2/src/transformers/modeling_utils.py#L2369
    """

    state_dict = model.state_dict()

    # Safetensors does not allow tensor aliasing.
    # We're going to remove aliases before saving
    ptrs = collections.defaultdict(list)
    for name, tensor in state_dict.items():
        # Sometimes in the state_dict we have non-tensor objects.
        # e.g. in bitsandbytes we have some `str` objects in the state_dict
        if isinstance(tensor, torch.Tensor):
            ptrs[id_tensor_storage(tensor)].append(name)
        else:
            # In the non-tensor case, fall back to the pointer of the object itself
            ptrs[id(tensor)].append(name)

    # These are all the pointers of shared tensors.
    shared_ptrs = {ptr: names for ptr, names in ptrs.items() if len(names) > 1}
    warn_names = set()
    for names in shared_ptrs.values():
        # Removing the keys which are declared as known duplicates on
        # load. This allows to make sure the name which is kept is consistent.
        if model._tied_weights_keys is not None:
            found = 0
            for name in sorted(names):
                matches_pattern = any(re.search(pat, name) for pat in model._tied_weights_keys)
                if matches_pattern and name in state_dict:
                    found += 1
                    if found < len(names):
                        del state_dict[name]

        # When not all duplicates have been cleaned, still remove those keys, but put a clear warning.
        # If the link between tensors was done at runtime then `from_pretrained` will not get
        # the key back leading to random tensor. A proper warning will be shown
        # during reload (if applicable), but since the file is not necessarily compatible with
        # the config, better show a proper warning.
        found = 0
        for name in names:
            if name in state_dict:
                found += 1
                if found > 1:
                    del state_dict[name]
                    warn_names.add(name)
    if len(warn_names) > 0:
        logger.warning_once(
            f"Removed shared tensor {warn_names} while saving. This should be OK, but check by verifying that you don't receive any warning while reloading",
        )
    return state_dict

# Call tied_weights() after load_checkpoint_in_model() to have the weights tied correctly.
def load_checkpoint_in_model_then_tie_weights(model, *args, **kwargs):
    accelerate.load_checkpoint_in_model(model, *args, **kwargs)
    model.tie_weights()<|MERGE_RESOLUTION|>--- conflicted
+++ resolved
@@ -39,11 +39,8 @@
 from transformers.pytorch_utils import id_tensor_storage
 from transformers.utils.hub import cached_file
 
-<<<<<<< HEAD
 from gptqmodel.adapter.adapter import Adapter
 
-=======
->>>>>>> 8789694f
 from ..models._const import (
     CPU,
     DEVICE,
