# Copyright 2024-2025 ModelCloud.ai
# Copyright 2024-2025 qubitium@modelcloud.ai
# Contact: qubitium@modelcloud.ai, x.com/qubitium
#
# Licensed under the Apache License, Version 2.0 (the "License");
# you may not use this file except in compliance with the License.
# You may obtain a copy of the License at
#
#     http://www.apache.org/licenses/LICENSE-2.0
#
# Unless required by applicable law or agreed to in writing, software
# distributed under the License is distributed on an "AS IS" BASIS,
# WITHOUT WARRANTIES OR CONDITIONS OF ANY KIND, either express or implied.
# See the License for the specific language governing permissions and
# limitations under the License.

from __future__ import annotations

import collections
import functools
import hashlib
import json
import operator
import os
import re
import shutil
from concurrent.futures import ThreadPoolExecutor
from enum import Enum
from typing import Any, Dict, List, Optional, Tuple, Type

import accelerate
import threadpoolctl as tctl
import torch
import torch.nn as nn
import transformers
from gptqmodel.adapter.adapter import Adapter
from huggingface_hub import HfApi, hf_hub_download
from packaging import version
from transformers import AutoConfig, PretrainedConfig
from transformers.pytorch_utils import id_tensor_storage
from transformers.utils.hub import cached_file

from ..looper.named_module import NamedModule
from ..models._const import (CPU, DEVICE, EXLLAMA_DEFAULT_MAX_INPUT_LENGTH,
                             EXPERT_INDEX_PLACEHOLDER, SUPPORTED_MODELS, SUPPORTS_MODULE_TYPES)
from ..nn_modules.qlinear import BaseQuantLinear
from ..nn_modules.qlinear.exllama import ExllamaQuantLinear
from ..nn_modules.qlinear.exllama_eora import ExllamaEoraQuantLinear
from ..nn_modules.qlinear.exllamav2 import ExllamaV2QuantLinear
from ..nn_modules.qlinear.ipex import IPEXQuantLinear
from ..nn_modules.qlinear.marlin import MarlinQuantLinear
from ..quantization import FORMAT, QuantizeConfig
from ..quantization.config import dynamic_get
from .backend import BACKEND
from .importer import select_quant_linear
from .logger import setup_logger
from .progress import ProgressBar
from .torch import torch_empty_cache, torch_new_stream_ctx

logger = setup_logger()


def recurse_getattr(obj, attr: str):
    """
    Recursive `getattr`.

    Args:
        obj:
            A class instance holding the attribute.
        attr (`str`):
            The attribute that is to be retrieved, e.g. 'attribute1.attribute2'.
    """

    def _getattr(obj, attr):
        return getattr(obj, attr)

    return functools.reduce(_getattr, [obj] + attr.split("."))


def recurse_setattr(module, name, value):
    """A function to recursively set attributes to a module."""
    if "." not in name:
        setattr(module, name, value)
    else:
        name, rest = name.split(".", 1)
        recurse_setattr(getattr(module, name), rest, value)


def get_device(obj: torch.Tensor | nn.Module):
    if isinstance(obj, torch.Tensor):
        return obj.device
    return next(obj.parameters()).device


def move_to(obj: torch.Tensor | nn.Module, device: torch.device, dtype: torch.dtype = None, stream: bool = False):
    if get_device(obj) != device:
        if stream:
            # we cannot support changing dtype and stream at the same time
            assert dtype is None, f"streaming does not support changing dtype: actual = `{dtype}"
            if not isinstance(obj, torch.Tensor):
                raise NotImplementedError(
                    f"Streaming `move_to` is not supported for non-Tensors: actual = `{obj.__class__.__name__}`")

            if device == CPU:
                # print(f" streaming from non-CPU to CPU...nonblocking")
                obj_copy = torch.zeros_like(obj, device=CPU, pin_memory=True)
                streamCtx = torch_new_stream_ctx()
                if streamCtx:
                    # use streaming context with pinned cpu memory
                    with streamCtx:
                        obj_copy.copy_(obj, non_blocking=True)
                    return obj_copy
                else:
                    # does not support streaming context
                    obj = obj.to(device=device, non_blocking=True)
            else:
                # cpu to non-cpu or non-cpu to non-cpu  uses normal .to() api
                obj = obj.to(device=device, non_blocking=True)
        else:
            obj = obj.to(device=device, dtype=dtype, non_blocking=False)

    return obj


def nested_move_to(v, device, dtype: torch.dtype = None, stream: bool = False):
    if isinstance(v, torch.Tensor):
        return move_to(v, device=device, dtype=dtype, stream=stream)
    elif isinstance(v, (list, tuple)):
        return type(v)([nested_move_to(e, device=device, dtype=dtype, stream=stream) for e in v])
    else:
        return v


def find_modules(module: nn.Module, layers=None, name: str="") -> Dict[str, nn.Module]:
    if not layers:
        layers = SUPPORTS_MODULE_TYPES

    for layer in layers:
        if isinstance(module, layer):
            return {name: module}

    res = {}
    for name1, child in module.named_children():
        res.update(find_modules(child, layers=layers, name=name + "." + name1 if name != "" else name1))
    return res


def get_module_by_name_prefix(model, module_name: str):
    for name, module in model.named_modules():
        if name.startswith(module_name):
            return module


def get_module_by_name_suffix(model, module_name: str):
    for name, module in model.named_modules():
        if name.endswith(module_name):
            return module

def get_module(module, key):
    """Get module from model by key name.

    Args:
        module (torch.nn.Module): original model
        key (str): module name to be replaced
    """
    name_list = key.split(".")
    for name in name_list:
        module = getattr(module, name, None)
    return module

def make_quant(
    module,
    quant_result: Dict[str, Dict[str, Any]],
    qcfg: QuantizeConfig,
    backend: BACKEND,
    lm_head_name: str,
    pack: bool = False,
    device: DEVICE = None,
    from_quantized: bool = False,
) -> Type[BaseQuantLinear]:

    bits = qcfg.bits
    group_size =qcfg.group_size
    extension = qcfg.adapter
    format = qcfg.format
    desc_act = qcfg.desc_act
    sym = qcfg.sym
    dynamic = qcfg.dynamic
    pack_dtype = qcfg.pack_dtype

    # returns multiple validated kernels
    quant_linear_candidates = select_quant_linear(
        bits=bits,
        group_size=group_size,
        desc_act=desc_act,
        sym=sym,
        backend=backend,
        format=format,
        pack=pack,
        dynamic=dynamic,
        device=device,
        pack_dtype=pack_dtype,
        multi_select=True,
        adapter=extension,
    )

    logger.info(f"Kernel: candidates -> `[{', '.join(cls.__name__ for cls in quant_linear_candidates)}]`")

    # loop over actual QLinear init, catch errors and use fallbacks if applicable
    for cls in quant_linear_candidates:
        try:
            # if linear is not selectedQLinear:
            #     logger.info(f"make_quant: Faild linear: `{selectedQLinear}` failed, trying to use fallback: `{linear}`")
            # else:
            #     logger.info("make_quant: Testing linear: {linear}")

            linear_cls = create_quant_layer(
                linear_cls=cls,
                bits=bits,
                desc_act=desc_act,
                dynamic=dynamic,
                group_size=group_size,
                module=module,
                quant_result=quant_result,
                sym=sym,
                device=device,
                lm_head_name=lm_head_name,
                pack_dtype=pack_dtype,
                adapter=qcfg.adapter,
            )
            logger.info(f"Kernel: selected -> `{linear_cls.__name__}`.")
            return linear_cls
        except NotImplementedError as e:
            logger.info(f"Kernel: skipped -> `{cls}`.")

            # only fallback to other quant linears when backend is auto.
            if backend not in [BACKEND.AUTO, BACKEND.AUTO_TRAINABLE]:
                raise e

    raise ValueError(f"No compatible quant linear was found for this module: {module.__class__.__name__}")


def create_quant_layer(
        linear_cls: Type[BaseQuantLinear],
        bits: int,
        desc_act: bool,
        dynamic,
        group_size: int,
        module,
        quant_result: Dict[str, Dict[str, Any]],
        sym: bool,
        device: DEVICE,
        lm_head_name: str,
        pack_dtype: torch.dtype,
        adapter: Optional[Adapter] = None,
) -> Type[BaseQuantLinear]:
    if isinstance(module, linear_cls):
        return linear_cls
    for name, submodule in module.named_modules():
        # skip non-quantized modules
        if name not in quant_result:
            continue

        ori_layer_device = next(submodule.parameters()).device
        if isinstance(submodule, NamedModule):
            in_features = submodule.state.get("in_features")
            out_features = submodule.state.get("out_features")
        elif isinstance(submodule, nn.Linear):
            in_features = submodule.in_features
            out_features = submodule.out_features
        elif isinstance(submodule, nn.Conv2d):
            in_features = submodule.in_channels
            out_features = submodule.out_channels
        elif isinstance(submodule, transformers.pytorch_utils.Conv1D):
            in_features = submodule.weight.shape[0]
            out_features = submodule.weight.shape[1]
        elif isinstance(submodule, BaseQuantLinear):
            # if submodule is already a quant layer, we need to get in_features and out_features from the submodule
            in_features = submodule.in_features
            out_features = submodule.out_features
        else:
            raise NotImplementedError(f"Unsupported module {submodule}")

        bias = submodule.bias is not None

        # need copies as dynamic config may override these in for loop
        tmp_bits = bits
        tmp_group_size = group_size
        tmp_desc_act = desc_act
        tmp_sym = sym
        tmp_pack_dtype = pack_dtype

        # dynamic bits, group_size, sym, pack_dtype for each layer/module
        if dynamic is not None:
            overrides = dynamic_get(dynamic=dynamic, module_name=name)
            # negative module match, skip this module
            if overrides == False:  # noqa: E712
                continue

            # positive module match
            if overrides:
                # override base QuantizeConfig for every quant config key/value
                tmp_bits = overrides.get("bits", bits)
                tmp_group_size = overrides.get("group_size", group_size)
                tmp_desc_act = overrides.get("desc_act", desc_act)
                tmp_sym = overrides.get("sym", sym)
                tmp_pack_dtype = overrides.get("pack_dtype", pack_dtype)

        # when loading a quantized model, device is target device passed in GPTQModel.load()
        # check in_features and out_features validate
        _, err = linear_cls.validate(
            bits=tmp_bits,
            group_size=tmp_group_size,
            desc_act=tmp_desc_act,
            sym=tmp_sym,
            pack_dtype=tmp_pack_dtype,
            in_features=in_features,
            out_features=out_features,
            device=device,
            adapter=adapter, # TODO FIX ME..need to pass Eora if loaded
        )
        if err is not None:
            raise err

        new_layer = linear_cls(
            bits=tmp_bits,
            group_size=tmp_group_size,
            desc_act=tmp_desc_act,
            sym=tmp_sym,
            in_features=in_features,
            out_features=out_features,
            pack_dtype=tmp_pack_dtype,
            bias=bias,
            #weight_dtype=submodule.qweight.dtype if isinstance(submodule, BaseQuantLinear) else submodule.weight.dtype,
            name=name,
            lm_head_name=lm_head_name,
            adapter=adapter,
        )
        new_layer.device = ori_layer_device
        recurse_setattr(module, name, new_layer.to(ori_layer_device))
    return linear_cls

# public/stable api exposed to transformer/optimum
def hf_convert_gptq_v1_to_v2_format(
    model: nn.Module,
    bits: int,
    qlinear_kernel: Type[BaseQuantLinear],
    checkpoint_format: str,
    meta: Optional[Dict[str, any]],
) -> Tuple[nn.Module, bool]:
    if checkpoint_format == "gptq":
        cfg = QuantizeConfig(bits=bits)
        return convert_gptq_v1_to_v2_format(model, cfg, qlinear_kernel), True
    else:
        return model, False

# TODO: FIXME: the v1 -> v2 zeropoint offsets are assuming INT32 pack_dtype
def convert_gptq_v1_to_v2_format(
    model,
    cfg: QuantizeConfig,
    qlinear_kernel: Type[BaseQuantLinear],
):
<<<<<<< HEAD
    # skip v1 to v2 conversion
    if qlinear_kernel in [IPEXQuantLinear, ExllamaEoraQuantLinear, MarlinQuantLinear]:
=======
    # skip v1 to v2 conversion for kernels that can only operate on sym=True (gptq_v1)
    if qlinear_kernel in [IPEXQuantLinear, MarlinQuantLinear, ExllamaEoraQuantLinear]:
>>>>>>> e68a0415
        return model



    # Limit thread usage to avoid auto-parallizataion regression
    with tctl.threadpool_limits(limits=1):
        for _, submodule in model.named_modules():
            # v1 checkpoint format used to do `qzeros = qzeros -= 1` before serialization, thus the
            # additions here do not overflow.
            # v1 checkpoint format with sym=False saved via convert_gptq_v2_to_v1_format() will
            # overflow ~<=13% based on testing
            if isinstance(submodule, qlinear_kernel):
                if cfg.bits == 2:
                    if cfg.pack_dtype == torch.int64:
                        submodule.qzeros.data += 0b0101010101010101010101010101010101010101010101010101010101010101
                    elif cfg.pack_dtype == torch.int32:
                        submodule.qzeros.data += 0b01010101010101010101010101010101
                    elif cfg.pack_dtype == torch.int16:
                        submodule.qzeros.data += 0b0101010101010101
                    elif cfg.pack_dtype == torch.int8:
                        submodule.qzeros.data += 0b01010101
                elif cfg.bits == 3:
                    # range 0 offset
                    if cfg.pack_dtype == torch.int64:
                        offset = 0b0010010010010010010010010010010000100100100100100100100100100100
                    elif cfg.pack_dtype == torch.int32:
                        offset = 0b00100100100100100100100100100100
                    elif cfg.pack_dtype == torch.int16:
                        offset = 0b0010010010010010
                    elif cfg.pack_dtype == torch.int8:
                        offset = 0b00100100

                    submodule.qzeros.data[:, range(0, submodule.qzeros.data.shape[1], 3)] += (
                        offset
                    )

                    # range 1 offset
                    if cfg.pack_dtype == torch.int64:
                        offset = 0b1001001001001001001001001001001010010010010010010010010010010010
                    elif cfg.pack_dtype == torch.int32:
                        offset = 0b10010010010010010010010010010010
                    elif cfg.pack_dtype == torch.int16:
                        offset = 0b1001001001001001
                    elif cfg.pack_dtype == torch.int8:
                        offset = 0b10010010

                    submodule.qzeros.data[:, range(1, submodule.qzeros.data.shape[1], 3)] += (
                        offset
                    )

                    # range 2 offset
                    if cfg.pack_dtype == torch.int64:
                        offset = 0b0100100100100100100100100100100101001001001001001001001001001001
                    elif cfg.pack_dtype == torch.int32:
                        offset = 0b01001001001001001001001001001001
                    elif cfg.pack_dtype == torch.int16:
                        offset = 0b0100100100100100
                    elif cfg.pack_dtype == torch.int8:
                        offset = 0b01001001

                    submodule.qzeros.data[:, range(2, submodule.qzeros.data.shape[1], 3)] += (
                        offset
                    )
                elif cfg.bits == 4:
                    if cfg.pack_dtype == torch.int64:
                        submodule.qzeros.data += 0b0001000100010001000100010001000100010001000100010001000100010001
                    elif cfg.pack_dtype == torch.int32:
                        submodule.qzeros.data += 0b00010001000100010001000100010001
                    elif cfg.pack_dtype == torch.int16:
                        submodule.qzeros.data += 0b0001000100010001
                    elif cfg.pack_dtype == torch.int8:
                        submodule.qzeros.data += 0b00010001
                elif cfg.bits == 8:
                    if cfg.pack_dtype == torch.int64:
                        submodule.qzeros.data += 0b0000000100000001000000010000000100000001000000010000000100000001
                    elif cfg.pack_dtype == torch.int32:
                        submodule.qzeros.data += 0b00000001000000010000000100000001
                    elif cfg.pack_dtype == torch.int16:
                        submodule.qzeros.data += 0b0000000100000001
                    elif cfg.pack_dtype == torch.int8:
                        submodule.qzeros.data += 0b00000001
                else:
                    raise NotImplementedError("Only 2,3,4,8 bits are supported.")

    return model


# public/stable api exposed to transformer/optimum
def hf_convert_gptq_v2_to_v1_format(
    model: nn.Module,
    sym: bool,
    bits: int,
    qlinear_kernel: Type[BaseQuantLinear],
    checkpoint_format: str,
    meta: Optional[Dict[str, any]],
) -> Tuple[nn.Module, bool]:
    # note: sym=False is valid for gptq_v2 for all gptqmodel and gptq(v1) for gptqmodel >= `0.9.0`
    if sym and checkpoint_format == "gptq_v2":
        quantize_config = QuantizeConfig(bits=bits)
        return convert_gptq_v2_to_v1_format(model, quantize_config, qlinear_kernel), True
    else:
        return model, False


def convert_gptq_v2_to_v1_format(
    model,
    quantize_config: QuantizeConfig,
    qlinear_kernel: Type[BaseQuantLinear],
):
    # skip v2 to v1 conversion for ipex
    if qlinear_kernel == IPEXQuantLinear:
        return model

    # Limit thread usage to avoid auto-parallizataion regression
    with tctl.threadpool_limits(limits=1):
        for _, submodule in model.named_modules():
            # sym=False has underflow probability of ~<=13% during testing. No underflow possible for sym=True.
            if isinstance(submodule, qlinear_kernel):
                if quantize_config.bits == 2:
                    submodule.qzeros.data -= 0b01010101010101010101010101010101
                elif quantize_config.bits == 3:
                    submodule.qzeros.data[:, range(0, submodule.qzeros.data.shape[1], 3)] -= (
                        0b00100100100100100100100100100100
                    )
                    submodule.qzeros.data[:, range(1, submodule.qzeros.data.shape[1], 3)] -= (
                        0b10010010010010010010010010010010
                    )
                    submodule.qzeros.data[:, range(2, submodule.qzeros.data.shape[1], 3)] -= (
                        0b01001001001001001001001001001001
                    )
                elif quantize_config.bits == 4:
                    submodule.qzeros.data -= 0b00010001000100010001000100010001
                elif quantize_config.bits == 8:
                    submodule.qzeros.data -= 0b00000001000000010000000100000001
                else:
                    raise NotImplementedError("Only 2,3,4,8 bits are supported.")

    return model


def pack_module(name, qModules, quant_result, layers, pbar=None):
    # Limit pack() thread usage to avoid auto-parallizataion regression
    with tctl.threadpool_limits(limits=1):
        if pbar:
            pbar.info(f"Packing {name}")
        r = quant_result[name]
        scale, zero, g_idx = r.get("scale"), r.get("zero"), r.get("g_idx") # TODO FIX ME: use const, not string for field names
        layer_device = qModules[name].device
        qModules[name].to(CPU)
        layers[name], scale, zero, g_idx = (
            layers[name].to(CPU),
            scale.to(CPU),
            zero.to(CPU),
            g_idx.to(CPU) if g_idx is not None else None,
        )
        qModules[name].pack(linear=layers[name], scales=scale, zeros=zero, g_idx=g_idx)
        qModules[name].to(layer_device)
        if pbar:
            pbar.progress()


def pack_model(
    model,
    quant_result: Dict[str, Dict[str, Any]],
    bits,
    group_size,
    backend: BACKEND,
    format: str | FORMAT,
    lm_head_name: str,
    desc_act=False,
    sym: bool = True,
    dynamic=None,
    parallel_packing: bool = True,
    pack_dtype: torch.dtype = None,
):
    qcfg = QuantizeConfig(
        bits=bits,
        group_size=group_size,
        format=format,
        desc_act=desc_act,
        sym=sym,
        dynamic=dynamic,
        pack_dtype=pack_dtype,
    )

    model.to(CPU)

    logger.info("Packing model...")

    modules = find_modules(model)

    modules = {n: modules[n] for n in quant_result}
    quant_linear_cls = make_quant(
        model,
        quant_result=quant_result,
        qcfg=qcfg,
        backend=backend,
        lm_head_name=lm_head_name,
        pack=True,
    )

    qModules = find_modules(model, [quant_linear_cls])

    assert len(qModules) > 0, f"No quantizeed modules[{quant_linear_cls}] found in the model."

    names = list(qModules.keys())

    if parallel_packing:
        max_workers = 2
    else:
        max_workers = 1

    with ThreadPoolExecutor(max_workers=max_workers) as executor:
        with ProgressBar(total=len(names)) as pbar:
            def wrapper(name):
                pack_module(name, qModules, quant_result, modules, pbar)

            for _ in executor.map(wrapper, names):
                pass

    logger.info("Model packed.")
    return quant_linear_cls


def verify_model_hash(file_path: str, verify_hash: str):
    if not isinstance(verify_hash, str):
        raise ValueError("model verify_hash must be a string")
    if ':' not in verify_hash:
        raise ValueError("verify_hash must be in the format 'hash_type:hash_value'")
    hash_type, hash_value = verify_hash.split(':', 1)
    hash_func = getattr(hashlib, hash_type, None)
    if not hash_func:
        raise ValueError(f"No hash function found for type: {hash_type}")
    with open(file_path, "rb") as f:
        file_hash = hash_func(f.read()).hexdigest()
    return file_hash == hash_value


def verify_sharded_model_hashes(jsonPath: str, verify_hash: List[str]):
    if not isinstance(verify_hash, list):
        raise ValueError("sharded model verify_hash must be a list")

    with open(jsonPath, 'r') as f:
        index_data = json.load(f)
    weight_map = index_data['weight_map']
    shard_files = set(weight_map.values())
    if len(shard_files) != len(verify_hash):
        raise ValueError("Number of shards and number of hash values do not match.")

    for shard_file, expected_hash in zip(shard_files, verify_hash):
        if not verify_model_hash(shard_file, expected_hash):
            logger.info(f"Hash verification failed for {shard_file}")
            return False
    return True


def check_and_get_model_type(model_dir, trust_remote_code=False):
    config = AutoConfig.from_pretrained(model_dir, trust_remote_code=trust_remote_code)
    if config.model_type not in SUPPORTED_MODELS:
        raise TypeError(f"{config.model_type} isn't supported yet.")
    model_type = config.model_type
    return model_type


def simple_dispatch_model(model, device_map):

    if "" in device_map:
        d = device_map[""]
        model = model.to(torch.device(d))
        model.hf_device_map = device_map
        return model
    else:
        raise ValueError("internal device_map must contain an empty string")

    return model


# public/stable api exposed to transformer/optimum
def hf_gptqmodel_post_init(model, use_act_order: bool, quantize_config: QuantizeConfig = None,
                        max_input_length: Optional[int] = None):
    return gptqmodel_post_init(model, use_act_order, quantize_config, max_input_length)


def gptqmodel_post_init(model, use_act_order: bool, quantize_config: QuantizeConfig = None,
                        max_input_length: Optional[int] = None):
    """
    The max_input_length argument is specific to the exllama backend, that requires to initialize a buffer temp_state.
    """
    # post init for bitblas backend.
    device_to_buffers_size = {}
    # exllama
    model_uses_exllama = False

    # exllamav2
    fixed_bytes = {}
    model_uses_exllamav2 = False

    for name, submodule in model.named_modules():
        if isinstance(submodule, ExllamaV2QuantLinear):
            model_uses_exllamav2 = True
            device = submodule.qweight.device
            scratch_fixed = submodule.scratch_space_fixed()
            fixed_bytes[device] = max(scratch_fixed, fixed_bytes.get(device, 0))
        elif isinstance(submodule, ExllamaQuantLinear):
            model_uses_exllama = True
            device = submodule.qweight.device
            if device not in device_to_buffers_size:
                device_to_buffers_size[device] = {
                    "max_dq_buffer_size": 1,
                    "max_inner_outer_dim": 1,
                }
            submodule._use_act_order = True if use_act_order else False

            # Disable this heuristic for detecting act_order, but it could be used instead of the config.
            """
            if submodule.g_idx is None:
                submodule.act_order = False
            elif submodule.g_idx is not None and ((submodule.g_idx == 0).all() or torch.equal(submodule.g_idx.cpu(), torch.tensor([i // submodule.group_size for i in range(submodule.g_idx.shape[0])], dtype=torch.int32))):
                submodule.g_idx = None
                submodule.act_order = False
            else:
                submodule.act_order = True
            """

            device_to_buffers_size[device]["max_dq_buffer_size"] = max(
                device_to_buffers_size[device]["max_dq_buffer_size"],
                submodule.qweight.numel() * 8,
                )

            if use_act_order:
                device_to_buffers_size[device]["max_inner_outer_dim"] = max(
                    device_to_buffers_size[device]["max_inner_outer_dim"],
                    submodule.in_features,
                    submodule.out_features,
                )

    if model_uses_exllama:
        # To be honest this is quite ugly, not proud of this.
        from gptqmodel_exllama_kernels import prepare_buffers, set_tuning_params

        device_to_buffers = {}

        if use_act_order:
            if max_input_length is None:
                max_input_len = EXLLAMA_DEFAULT_MAX_INPUT_LENGTH
            else:
                max_input_len = max_input_length
        else:
            if max_input_length is not None:
                logger.info(
                    "Using exllama backend without act-order, the parameter max_input_length was set although not needed, it will be ignored."
                )
            max_input_len = 1

        for device, buffers_size in device_to_buffers_size.items():
            # The temp_state buffer is required to reorder X in the act-order case.
            # The temp_dq buffer is required to dequantize weights when using cuBLAS, typically for the prefill.
            device_to_buffers[device] = {
                "temp_state": torch.zeros(
                    (max_input_len, buffers_size["max_inner_outer_dim"]),
                    dtype=torch.float16,
                    device=device,
                ),
                "temp_dq": torch.zeros(
                    (1, buffers_size["max_dq_buffer_size"]),
                    dtype=torch.float16,
                    device=device,
                ),
                "max_dq_buffer_size": buffers_size["max_dq_buffer_size"],
                "max_inner_outer_dim": buffers_size["max_inner_outer_dim"],
            }

        # Buffers need to be persistent to avoid any bug.
        model.device_to_buffers = device_to_buffers

        for device, buffers in model.device_to_buffers.items():
            prepare_buffers(device, buffers["temp_state"], buffers["temp_dq"])

        # Using the default from exllama repo here.
        matmul_recons_thd = 16
        matmul_fused_remap = False
        matmul_no_half2 = False
        set_tuning_params(matmul_recons_thd, matmul_fused_remap, matmul_no_half2)

    if model_uses_exllamav2:
        from ..nn_modules.qlinear.exllamav2 import ExLlamaV2DeviceTensors

        device_tensors = {}
        for device, scratch_bytes in fixed_bytes.items():
            device_tensors[device] = ExLlamaV2DeviceTensors(device.index, scratch_bytes)

        # have persistent buffers, otherwise we will get OOM
        model.device_tensors = device_tensors

    # The buffers need to have been initialized first before calling make_q4.
    for _, submodule in model.named_modules():
        if isinstance(submodule, ExllamaV2QuantLinear):
            device = submodule.qweight.device
            submodule.post_init(temp_dq=model.device_tensors[device])
        elif isinstance(submodule, BaseQuantLinear):
            submodule.post_init()

    torch_empty_cache()

    # if use_act_order and max_input_length and isinstance(submodule, ExllamaQuantLinear):
    #     model = exllama_set_max_input_length(model, max_input_length)

    return model


def get_checkpoints(model_id_or_path: str, extensions: List[str], possible_model_basenames: List[str], **cached_file_kwargs):
    """
    Retrives (and if necessary downloads from Hugging Face Hub) the model checkpoint. Sharding is supported. All the `possible_model_basenames` (e.g. `["model", "model-4bit-gptq"]`) will be explored over all `extensions` (e.g. `[".bin", ".safetensors"]`).
    """
    searched_files = []
    resolved_archive_file = None
    true_model_basename = None

    if os.path.isdir(model_id_or_path):
        for ext in extensions:
            for possible_model_basename in possible_model_basenames:
                shard_index_name = possible_model_basename + ext + ".index.json"
                searched_files.append(shard_index_name)
                possible_index_file = os.path.join(model_id_or_path, shard_index_name)
                if os.path.isfile(possible_index_file):
                    # The model is sharded over several checkpoints.
                    possible_model_basename = possible_index_file.replace(ext + ".index.json", "")
                    return True, possible_index_file, possible_model_basename
                else:
                    model_save_name = os.path.join(model_id_or_path, possible_model_basename)
                    searched_files.append(possible_model_basename + ext)
                    if os.path.isfile(model_save_name + ext):
                        resolved_archive_file = model_save_name + ext
                        return False, resolved_archive_file, possible_model_basename
    else:
        temp = None
        for ext in extensions:
            for possible_model_basename in possible_model_basenames:
                shard_index_name = possible_model_basename + ext + ".index.json"
                shard_index = cached_file(
                    model_id_or_path,
                    shard_index_name,
                    **cached_file_kwargs,
                )
                searched_files.append(shard_index_name)
                if shard_index is not None:
                    # The model is sharded over several checkpoints.
                    with open(str(shard_index)) as f:
                        index_json = json.load(f)
                        # Download the shards from the index.json.
                        shards = list(set(index_json["weight_map"].values()))
                        for shard in shards:
                            resolved_archive_file = cached_file(
                                model_id_or_path,
                                shard,
                                **cached_file_kwargs,
                            )
                        return True, shard_index, possible_model_basename
                else:
                    resolved_archive_file = cached_file(
                        model_id_or_path,
                        possible_model_basename + ext,
                        **cached_file_kwargs,
                    )
                    if resolved_archive_file is None:
                        resolved_archive_file = temp
                    searched_files.append(possible_model_basename + ext)
                    if resolved_archive_file is not None:
                        temp = resolved_archive_file
                        return False, resolved_archive_file, possible_model_basename

    if resolved_archive_file is None:
        raise FileNotFoundError(
            f"Could not find a model in {model_id_or_path} with a name in {', '.join(searched_files)}. Please specify the argument model_basename to use a custom file name."
        )

    return False, resolved_archive_file, true_model_basename


# return the most stable tensor dtype for quantization while minimizing vram
def auto_dtype(config: PretrainedConfig,
               device: DEVICE,
               quant_inference: bool = False) -> torch.dtype:

    assert isinstance(device, DEVICE)

    # for inference, DynamicCuda, Exllama, Triton, and Marlin are all fp16 kernels
    if quant_inference and device != DEVICE.CPU:
        return torch.float16

    # TODO: both MPS and XPU are locked to float16
    # XPU stack is missing bfloat16 (hardware supports it)
    # MPS stack has bfloat16 bugs in pytorch
    if device in [DEVICE.MPS, DEVICE.XPU]:
        return torch.float16

    # get dtype from config
    dtype = getattr(config, "torch_dtype")
    if dtype and not isinstance(dtype, torch.dtype):
        raise ValueError(f"torch_dtype in config must be a torch.dtype, but got {dtype}")

    if dtype == torch.float32:
        return torch.bfloat16
    elif dtype == torch.float16:
        return torch.float16
    else:
        # TODO: extract weights from model file to check their original type, instead of forcing bfloat16
        # up/down-cast everything else to bfloat16 if not already in bfloat16
        return torch.bfloat16


# generate layer modules for moe models with experts
def get_moe_layer_modules(layer_modules: List, num_experts: int) -> List:
    new_inside_layer_modules = []
    for names in layer_modules:
        new_inside_layer_modules.append([])
        for n in names:
            if EXPERT_INDEX_PLACEHOLDER in n:
                for index in range(num_experts):
                    new_inside_layer_modules[-1].append(n.replace(EXPERT_INDEX_PLACEHOLDER, str(index)))
            else:
                new_inside_layer_modules[-1].append(n)

    return new_inside_layer_modules


def check_to_quantized(config):
    if isinstance(config, dict):
        if config["bits"] > 8 or "fp" in config["data_type"] or "float" in config["data_type"]:
            return False
        return True
    else:
        if config.bits > 8 or "fp" in config.data_type or "float" in config.data_type:
            return False
        return True


def copy_py_files(save_dir, file_extension=".py", model_id_or_path=""):
    os.makedirs(save_dir, exist_ok=True)

    if os.path.isdir(model_id_or_path):
        py_files = [f for f in os.listdir(model_id_or_path) if f.endswith('.py')]
        for file in py_files:
            shutil.copy2(os.path.join(model_id_or_path, file), save_dir)
    else:
        api = HfApi()
        model_info = api.model_info(model_id_or_path)
        for file in model_info.siblings:
            if file.rfilename.endswith(file_extension):
                _ = hf_hub_download(repo_id=model_id_or_path, filename=file.rfilename,
                                                  local_dir=save_dir)

def get_model_files_size(pre_quantized_model_path, file_extension=['.bin', '.safetensors', '.pth', '.pt', '.ckpt', '.h5', '.pb', '.onnx']):
    if os.path.isdir(pre_quantized_model_path):
        pre_quantized_size_bytes = sum(
            os.path.getsize(os.path.join(pre_quantized_model_path, f))
            for f in os.listdir(pre_quantized_model_path)
            if os.path.isfile(os.path.join(pre_quantized_model_path, f)) and os.path.splitext(f)[
                1] in file_extension
        )
    else:
        api = HfApi()
        files_data = api.list_repo_files(pre_quantized_model_path)
        pre_quantized_size_bytes = 0
        for file_info in files_data:
            if any(file_info.endswith(ext) for ext in file_extension):
                file_metadata = api.model_info(pre_quantized_model_path, files_metadata=True)
                for file_data in file_metadata.siblings:
                    if file_data.rfilename == file_info:
                        pre_quantized_size_bytes += file_data.size
    pre_quantized_size_mb = pre_quantized_size_bytes / (1024 * 1024)
    return pre_quantized_size_mb

def check_requires_version(requires_version, current_version):
    OPERATOR_MAP = {
        "<=": operator.le,
        ">=": operator.ge,
        "==": operator.eq,
        "<": operator.lt,
        ">": operator.gt,
    }
    match = re.match(r"(<=|>=|==|<|>)\s*([\d\.]+)", requires_version)
    if match:
        op_symbol, required_version = match.groups()
        current_version = version.parse(current_version)
        required_version = version.parse(required_version)
        return OPERATOR_MAP[op_symbol](current_version, required_version)
    else:
        return None


class MODALITY(str, Enum):
    TEXT = "text"
    IMAGE_TO_TEXT = "image_to_text"
    # TEXT_TO_IMAGE = "text_to_image"


def get_state_dict_for_save(model: nn.Module) -> Dict:
    """
    Filter weight-sharing tensors.
    Referenced from transformers.modeling_utils.PreTrainedModel.save_pretrained.

    See https://github.com/huggingface/transformers/blob/v4.38.2/src/transformers/modeling_utils.py#L2369
    """

    state_dict = model.state_dict()

    # Safetensors does not allow tensor aliasing.
    # We're going to remove aliases before saving
    ptrs = collections.defaultdict(list)
    for name, tensor in state_dict.items():
        # Sometimes in the state_dict we have non-tensor objects.
        # e.g. in bitsandbytes we have some `str` objects in the state_dict
        if isinstance(tensor, torch.Tensor):
            ptrs[id_tensor_storage(tensor)].append(name)
        else:
            # In the non-tensor case, fall back to the pointer of the object itself
            ptrs[id(tensor)].append(name)

    # These are all the pointers of shared tensors.
    shared_ptrs = {ptr: names for ptr, names in ptrs.items() if len(names) > 1}
    warn_names = set()
    for names in shared_ptrs.values():
        # Removing the keys which are declared as known duplicates on
        # load. This allows to make sure the name which is kept is consistent.
        if model._tied_weights_keys is not None:
            found = 0
            for name in sorted(names):
                matches_pattern = any(re.search(pat, name) for pat in model._tied_weights_keys)
                if matches_pattern and name in state_dict:
                    found += 1
                    if found < len(names):
                        del state_dict[name]

        # When not all duplicates have been cleaned, still remove those keys, but put a clear warning.
        # If the link between tensors was done at runtime then `from_pretrained` will not get
        # the key back leading to random tensor. A proper warning will be shown
        # during reload (if applicable), but since the file is not necessarily compatible with
        # the config, better show a proper warning.
        found = 0
        for name in names:
            if name in state_dict:
                found += 1
                if found > 1:
                    del state_dict[name]
                    warn_names.add(name)
    if len(warn_names) > 0:
        logger.warning_once(
            f"Removed shared tensor {warn_names} while saving. This should be OK, but check by verifying that you don't receive any warning while reloading",
        )
    return state_dict

# Call tied_weights() after load_checkpoint_in_model() to have the weights tied correctly.
def load_checkpoint_in_model_then_tie_weights(model, *args, **kwargs):
    accelerate.load_checkpoint_in_model(model, *args, **kwargs)
    model.tie_weights()<|MERGE_RESOLUTION|>--- conflicted
+++ resolved
@@ -360,16 +360,10 @@
     cfg: QuantizeConfig,
     qlinear_kernel: Type[BaseQuantLinear],
 ):
-<<<<<<< HEAD
-    # skip v1 to v2 conversion
-    if qlinear_kernel in [IPEXQuantLinear, ExllamaEoraQuantLinear, MarlinQuantLinear]:
-=======
+
     # skip v1 to v2 conversion for kernels that can only operate on sym=True (gptq_v1)
     if qlinear_kernel in [IPEXQuantLinear, MarlinQuantLinear, ExllamaEoraQuantLinear]:
->>>>>>> e68a0415
         return model
-
-
 
     # Limit thread usage to avoid auto-parallizataion regression
     with tctl.threadpool_limits(limits=1):
