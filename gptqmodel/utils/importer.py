from collections import OrderedDict
from logging import getLogger

from ..nn_modules.qlinear.qlinear_bitblas import BitBLASQuantLinear
from ..nn_modules.qlinear.qlinear_exllama import ExllamaQuantLinear
from ..nn_modules.qlinear.qlinear_exllamav2 import ExllamaV2QuantLinear
from ..nn_modules.qlinear.qlinear_marlin import MarlinQuantLinear
from ..nn_modules.qlinear.qlinear_qbits import QBitsQuantLinear
from ..nn_modules.qlinear.qlinear_tritonv2 import TritonV2QuantLinear
from ..quantization import FORMAT
from .backend import BACKEND

backend_dict = OrderedDict({
<<<<<<< HEAD
    Backend.MARLIN: MarlinQuantLinear,
    Backend.EXLLAMA_V2: ExllamaV2QuantLinear,
    Backend.EXLLAMA: ExllamaQuantLinear,
    Backend.TRITON: TritonV2QuantLinear,
    Backend.BITBLAS: BitBLASQuantLinear,
    Backend.QBITS: QBitsQuantLinear,
})

format_dict = {
    FORMAT.GPTQ: [Backend.EXLLAMA_V2, Backend.EXLLAMA],
    FORMAT.GPTQ_V2: [Backend.EXLLAMA_V2, Backend.EXLLAMA],
    FORMAT.MARLIN: [Backend.MARLIN],
    FORMAT.BITBLAS: [Backend.BITBLAS],
    FORMAT.QBITS: [Backend.QBITS],
=======
    BACKEND.MARLIN: MarlinQuantLinear,
    BACKEND.EXLLAMA_V2: ExllamaV2QuantLinear,
    BACKEND.EXLLAMA: ExllamaQuantLinear,
    BACKEND.TRITON: TritonV2QuantLinear,
    BACKEND.BITBLAS: BitBLASQuantLinear,
})

format_dict = {
    FORMAT.GPTQ: [BACKEND.EXLLAMA_V2, BACKEND.EXLLAMA],
    FORMAT.GPTQ_V2: [BACKEND.EXLLAMA_V2, BACKEND.EXLLAMA],
    FORMAT.MARLIN: [BACKEND.MARLIN],
    FORMAT.BITBLAS: [BACKEND.BITBLAS],
>>>>>>> 6c35fd84
}

logger = getLogger(__name__)


# auto select the correct/optimal QuantLinear class
def select_quant_linear(
        bits: int,
        group_size: int,
        desc_act: bool,
        sym: bool,
        backend: BACKEND,
        format: FORMAT,
        pack: bool = False,
):
    # Handle the case where backend is AUTO.
    if backend == BACKEND.AUTO:
        allow_backends = format_dict[format]
        for k, v in backend_dict.items():
            in_allow_backends = k in allow_backends
            validate = v.validate(bits, group_size, desc_act, sym)
            check_pack_func = hasattr(v, "pack") if pack else True
            if in_allow_backends and validate and check_pack_func:
                logger.info(f"Auto choose the fastest one based on quant model compatibility: {v}")
                return v

    # Handle the case where backend is not AUTO.
    if backend == BACKEND.TRITON:
        return TritonV2QuantLinear
    elif backend == BACKEND.BITBLAS:
        return BitBLASQuantLinear
    elif backend == BACKEND.MARLIN:
        return MarlinQuantLinear
    elif backend == BACKEND.EXLLAMA_V2:
        return ExllamaV2QuantLinear
    elif backend == BACKEND.EXLLAMA:
        return ExllamaQuantLinear
    elif backend == BACKEND.QBITS:
        return QBitsQuantLinear
    else:
        return ExllamaQuantLinear<|MERGE_RESOLUTION|>--- conflicted
+++ resolved
@@ -11,27 +11,12 @@
 from .backend import BACKEND
 
 backend_dict = OrderedDict({
-<<<<<<< HEAD
-    Backend.MARLIN: MarlinQuantLinear,
-    Backend.EXLLAMA_V2: ExllamaV2QuantLinear,
-    Backend.EXLLAMA: ExllamaQuantLinear,
-    Backend.TRITON: TritonV2QuantLinear,
-    Backend.BITBLAS: BitBLASQuantLinear,
-    Backend.QBITS: QBitsQuantLinear,
-})
-
-format_dict = {
-    FORMAT.GPTQ: [Backend.EXLLAMA_V2, Backend.EXLLAMA],
-    FORMAT.GPTQ_V2: [Backend.EXLLAMA_V2, Backend.EXLLAMA],
-    FORMAT.MARLIN: [Backend.MARLIN],
-    FORMAT.BITBLAS: [Backend.BITBLAS],
-    FORMAT.QBITS: [Backend.QBITS],
-=======
     BACKEND.MARLIN: MarlinQuantLinear,
     BACKEND.EXLLAMA_V2: ExllamaV2QuantLinear,
     BACKEND.EXLLAMA: ExllamaQuantLinear,
     BACKEND.TRITON: TritonV2QuantLinear,
     BACKEND.BITBLAS: BitBLASQuantLinear,
+    BACKEND.QBITS: QBitsQuantLinear,
 })
 
 format_dict = {
@@ -39,7 +24,7 @@
     FORMAT.GPTQ_V2: [BACKEND.EXLLAMA_V2, BACKEND.EXLLAMA],
     FORMAT.MARLIN: [BACKEND.MARLIN],
     FORMAT.BITBLAS: [BACKEND.BITBLAS],
->>>>>>> 6c35fd84
+    FORMAT.QBITS: [BACKEND.QBITS],
 }
 
 logger = getLogger(__name__)
