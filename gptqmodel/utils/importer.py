from collections import OrderedDict
from logging import getLogger

from ..nn_modules.qlinear.qlinear_bitblas import QuantLinear as BitBLASQuantLinear
from ..nn_modules.qlinear.qlinear_cuda import QuantLinear as CudaQuantLinear
from ..nn_modules.qlinear.qlinear_cuda_old import QuantLinear as CudaOldQuantLinear
from ..nn_modules.qlinear.qlinear_exllama import QuantLinear as ExllamaQuantLinear
from ..nn_modules.qlinear.qlinear_exllamav2 import QuantLinear as ExllamaV2QuantLinear
from ..nn_modules.qlinear.qlinear_marlin import QuantLinear as MarlinQuantLinear
from ..nn_modules.qlinear.qlinear_tritonv2 import QuantLinear as TritonV2QuantLinear
from ..quantization import FORMAT
from .backend import Backend

backend_dict = OrderedDict({
    Backend.MARLIN: MarlinQuantLinear,
    Backend.EXLLAMA_V2: ExllamaV2QuantLinear,
    Backend.EXLLAMA: ExllamaQuantLinear,
    Backend.TRITON: TritonV2QuantLinear,
    Backend.CUDA_OLD: CudaOldQuantLinear,
    Backend.CUDA: CudaQuantLinear,
    Backend.BITBLAS: BitBLASQuantLinear,
})

format_dict = {
    FORMAT.GPTQ: [Backend.EXLLAMA_V2, Backend.EXLLAMA, Backend.CUDA_OLD, Backend.CUDA],
    FORMAT.GPTQ_V2: [Backend.EXLLAMA_V2, Backend.EXLLAMA, Backend.CUDA_OLD, Backend.CUDA],
    FORMAT.MARLIN: [Backend.MARLIN],
    FORMAT.BITBLAS: [Backend.BITBLAS],
}

logger = getLogger(__name__)

<<<<<<< HEAD
try:
    from intel_extension_for_transformers import qbits  # noqa: F401

    QBITS_AVAILABLE = True
    QBITS_EXCEPTION = None
except Exception as e:
    QBITS_AVAILABLE = False
    QBITS_EXCEPTION = e
=======
>>>>>>> ba4fb89e

# auto select the correct/optimal QuantLinear class
def select_quant_linear(
        bits: int,
        group_size: int,
        desc_act: bool,
        sym: bool,
        backend: Backend,
        format: FORMAT,
        pack: bool = False,
):
    # Handle the case where backend is AUTO.
    if backend == Backend.AUTO:
        allow_backends = format_dict[format]
        for k, v in backend_dict.items():
            in_allow_backends = k in allow_backends
            validate = v.validate(bits, group_size, desc_act, sym, raise_error=False)
            check_pack_func = hasattr(v, "pack") if pack else True
            if in_allow_backends and validate and check_pack_func:
                logger.info(f"Auto choose the fastest one based on quant model compatibility: {v}")
                return v

    # Handle the case where backend is not AUTO.
    if backend == Backend.TRITON:
        logger.info("Using tritonv2 for GPTQ")
        from ..nn_modules.qlinear.qlinear_tritonv2 import QuantLinear
    elif backend == Backend.BITBLAS:
        from ..nn_modules.qlinear.qlinear_bitblas import QuantLinear
    elif bits == 4 and sym and not desc_act and backend == Backend.MARLIN:
        from ..nn_modules.qlinear.qlinear_marlin import QuantLinear
    elif bits == 4 and backend == Backend.EXLLAMA_V2:
        from ..nn_modules.qlinear.qlinear_exllamav2 import QuantLinear
    elif bits == 4 and backend == Backend.EXLLAMA:
        from ..nn_modules.qlinear.qlinear_exllama import QuantLinear
    elif not desc_act or group_size == -1:
        from ..nn_modules.qlinear.qlinear_cuda_old import QuantLinear
    elif (bits == 4 or bits == 8) and use_qbits:
        if not QBITS_AVAILABLE:
            raise ValueError(
                f"QBits appears to be not available with the error: {QBITS_EXCEPTION}. Please install with `pip install intel-extension-for-transformers`."
            )
        from ..nn_modules.qlinear.qlinear_qbits import QuantLinear
    else:
        from ..nn_modules.qlinear.qlinear_cuda import QuantLinear

    return QuantLinear<|MERGE_RESOLUTION|>--- conflicted
+++ resolved
@@ -30,7 +30,6 @@
 
 logger = getLogger(__name__)
 
-<<<<<<< HEAD
 try:
     from intel_extension_for_transformers import qbits  # noqa: F401
 
@@ -39,8 +38,6 @@
 except Exception as e:
     QBITS_AVAILABLE = False
     QBITS_EXCEPTION = e
-=======
->>>>>>> ba4fb89e
 
 # auto select the correct/optimal QuantLinear class
 def select_quant_linear(
