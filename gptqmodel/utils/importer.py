--- conflicted
+++ resolved
@@ -137,14 +137,6 @@
         if not IPEX_AVAILABLE:
             raise ValueError("IPEX is not available.")
 
-<<<<<<< HEAD
-        # Fallback to IPEX/CPU if cpu supports AVX512
-=======
-        if hasattr(torch, "xpu") and torch.xpu.is_available():
-            return IPEXQuantLinear
-
-        # Fallback to IPEX/CPU
->>>>>>> f10e01ec
         from device_smi import Device
 
         cpu_vendor = Device("cpu").vendor
