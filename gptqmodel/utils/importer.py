# Copyright 2024-2025 ModelCloud.ai
# Copyright 2024-2025 qubitium@modelcloud.ai
# Contact: qubitium@modelcloud.ai, x.com/qubitium
#
# Licensed under the Apache License, Version 2.0 (the "License");
# you may not use this file except in compliance with the License.
# You may obtain a copy of the License at
#
#     http://www.apache.org/licenses/LICENSE-2.0
#
# Unless required by applicable law or agreed to in writing, software
# distributed under the License is distributed on an "AS IS" BASIS,
# WITHOUT WARRANTIES OR CONDITIONS OF ANY KIND, either express or implied.
# See the License for the specific language governing permissions and
# limitations under the License.

import os
from collections import OrderedDict
from typing import Dict, List, Optional, Type, Union

import torch

from gptqmodel.adapter.adapter import Adapter

from ..models._const import DEVICE, normalize_device
from ..nn_modules.qlinear import BaseQuantLinear, PackableQuantLinear
from ..nn_modules.qlinear.bitblas import BitBLASQuantLinear
from ..nn_modules.qlinear.dynamic_cuda import DynamicCudaQuantLinear
from ..nn_modules.qlinear.exllama import ExllamaQuantLinear
from ..nn_modules.qlinear.exllamav2 import ExllamaV2QuantLinear
from ..nn_modules.qlinear.ipex import IPEXQuantLinear
from ..nn_modules.qlinear.marlin import MarlinQuantLinear
from ..nn_modules.qlinear.torch import TorchQuantLinear
from ..nn_modules.qlinear.tritonv2 import TRITON_AVAILABLE, TRITON_INSTALL_HINT, TritonV2QuantLinear
from ..quantization import FORMAT
from ..utils.logger import setup_logger
from . import BACKEND
from .rocm import IS_ROCM
from .torch import HAS_CUDA, HAS_MPS, HAS_XPU


message_logged = False
logger = setup_logger()

BACKEND_DICT = OrderedDict({
    BACKEND.MARLIN: MarlinQuantLinear, # optimized for bs > 1
    BACKEND.EXLLAMA_V2: ExllamaV2QuantLinear, # optimized for bs > 1
    BACKEND.EXLLAMA_V1: ExllamaQuantLinear, # optimized for bs == 1
    BACKEND.TRITON: TritonV2QuantLinear,
    BACKEND.CUDA: DynamicCudaQuantLinear,
    BACKEND.BITBLAS: BitBLASQuantLinear, # super slow JIT compile but fastest for bs=1
    BACKEND.IPEX: IPEXQuantLinear,
    BACKEND.TORCH: TorchQuantLinear,
})

<<<<<<< HEAD
format_dict = {
    FORMAT.GPTQ: [BACKEND.MARLIN, BACKEND.EXLLAMA_V2, BACKEND.EXLLAMA_V1, BACKEND.TRITON, BACKEND.CUDA, BACKEND.IPEX, BACKEND.TORCH, BACKEND.EORA_TORCH],
    FORMAT.GPTQ_V2: [BACKEND.MARLIN, BACKEND.EXLLAMA_V2, BACKEND.EXLLAMA_V1, BACKEND.TRITON, BACKEND.CUDA, BACKEND.TORCH, BACKEND.EORA_TORCH],
=======
FORMAT_DICT = {
    FORMAT.GPTQ: [BACKEND.MARLIN, BACKEND.EXLLAMA_V2, BACKEND.EXLLAMA_V1, BACKEND.TRITON, BACKEND.CUDA, BACKEND.IPEX, BACKEND.TORCH],
    FORMAT.GPTQ_V2: [BACKEND.MARLIN, BACKEND.EXLLAMA_V2, BACKEND.EXLLAMA_V1, BACKEND.TRITON, BACKEND.CUDA, BACKEND.TORCH],
>>>>>>> 8789694f
    FORMAT.MARLIN: [BACKEND.MARLIN],
    FORMAT.BITBLAS: [BACKEND.BITBLAS],
    FORMAT.IPEX: [BACKEND.IPEX],
}

def normalize_device_device_map(device: Optional[Union[str, torch.device]], device_map: Optional[Union[str, Dict]]) -> Optional[DEVICE]:
    normalized_device = None
    if device is None:
        if device_map is not None:
            devices = {device_map} if isinstance(device_map, str) else set(device_map.values())
            normalized_devices = set()
            for device in devices:
                # Returning None means quant linear will be automatically selected.
                if isinstance(device, str) and device == "auto":
                    return None
                normalized_devices.add(normalize_device(device))
            if len(normalized_devices) == 1:
                d = normalized_devices.pop()
                if d in DEVICE:
                    normalized_device = d
            elif len(normalized_devices) > 1:
                normalized_devices.discard(DEVICE.CPU)
                normalized_device = normalized_devices.pop()
    else:
        if isinstance(device, str):
            normalized_device = normalize_device(device)
        elif isinstance(device, torch.device):
            normalized_device = DEVICE(device.type)
        else:
            raise ValueError(f"device must be a string or torch.device, got {type(device)}")

    # map fake cuda to actual rocm
    if normalized_device == DEVICE.CUDA and IS_ROCM:
        normalized_device = DEVICE.ROCM
    return normalized_device


def auto_select_device(device: Optional[DEVICE], backend: Optional[BACKEND]) -> DEVICE:
    assert device is None or isinstance(device, DEVICE)
    assert backend is None or isinstance(backend, BACKEND)

    if device is None:
        if backend == BACKEND.IPEX:
            device = DEVICE.XPU if HAS_XPU else DEVICE.CPU
        elif HAS_CUDA:
            device = DEVICE.CUDA
        elif HAS_XPU:
            device = DEVICE.XPU
        elif HAS_MPS:
            device = DEVICE.MPS
        else:
            device = DEVICE.CPU
    return device

# public/stable api exposed to transformer/optimum
def hf_select_quant_linear(
        bits: int,
        group_size: int,
        desc_act: bool,
        sym: bool,
        checkpoint_format: str,
        meta: Optional[Dict[str, any]] = None,
        pack: Optional[bool] = True,
        device_map: Optional[Union[str, dict]] = None,
        backend: Optional[Union[str, BACKEND]] = None,
) -> Type[BaseQuantLinear]:
    # convert hf string backend to backend.enum
    if isinstance(backend, str):
        backend = BACKEND(backend.lower())

    if device_map is not None:
        device = normalize_device_device_map(None, device_map)
    else:
        device = DEVICE.CPU

    return select_quant_linear(
        bits=bits,
        group_size=group_size,
        desc_act=desc_act,
        sym=sym,
        backend=backend,
        device=device,
        format=FORMAT.GPTQ,
        pack=pack,
        allow_marlin=True, # TODO: remove this after marlin padding is fixed
        dynamic=None,
        pack_dtype=torch.int32,
        adapter=None,
    )


# auto select the correct/optimal QuantLinear class
def select_quant_linear(
        bits: int,
        group_size: int,
        desc_act: bool,
        sym: bool,
        device: Optional[DEVICE] = None,
        backend: BACKEND = BACKEND.AUTO,
        format: FORMAT = FORMAT.GPTQ,
        pack: bool = False,
        allow_marlin: bool = True,  # TODO: remove this after marlin padding is fixed
        dynamic=None,
        pack_dtype: torch.dtype = None,
        multi_select: bool = False, # return all valid kernels
        adapter: Optional[Adapter] = None,
) -> Union[Type[BaseQuantLinear], List[Type[BaseQuantLinear]]]:
    if device is None:
        device = DEVICE.XPU if backend == BACKEND.IPEX else DEVICE.CUDA

    backend = BACKEND.AUTO if backend is None else backend

    # Bitblas needs conversion, not direct quant linear load, return generic Torch linear
    if backend == BACKEND.BITBLAS and format != FORMAT.BITBLAS:
        if multi_select:
            return [TorchQuantLinear]
        else:
            return TorchQuantLinear

    trainable = backend == BACKEND.AUTO_TRAINABLE

    validated_qlinears = []
    # Handle the case where backend is AUTO.
    if backend in [BACKEND.AUTO, BACKEND.AUTO_TRAINABLE]:
        allow_quant_linears = [(k, v) for k,v in BACKEND_DICT.items() if k in FORMAT_DICT[format]]
        err = None
        global message_logged
        # Suppose all quant linears in the model should have the same backend.
<<<<<<< HEAD
        for k, cls in allow_quant_linears.items():
            in_allow_backends = k in allow_backends
            validate, err = cls.validate(
                bits=bits,
                group_size=group_size,
                desc_act=desc_act,
                sym=sym,
                pack_dtype=pack_dtype,
                dynamic=dynamic,
                device=device,
                trainable=trainable,
                adapter=adapter,
            )
            if os.environ.get("DEBUG") and in_allow_backends and not validate:
=======
        for k, cls in allow_quant_linears:
            validate, err = cls.validate(bits=bits, group_size=group_size, desc_act=desc_act, sym=sym, pack_dtype=pack_dtype, dynamic=dynamic, device=device, trainable=trainable)
            if os.environ.get("DEBUG") and not validate:
>>>>>>> 8789694f
                logger.info(f"skip {k} for {str(err)}")
            if validate:
                if pack:
                    check_pack_func = issubclass(cls, PackableQuantLinear)
                    if check_pack_func:
                        if not message_logged:
                            logger.info(f"Auto pick kernel based on compatibility: {cls}")
                            message_logged = True
                        validated_qlinears.append(cls)
                        if not multi_select:
                            return cls
                else:
                    if not message_logged:
                        logger.info(f"Auto pick kernel based on compatibility: {cls}")
                        message_logged = True

                    validated_qlinears.append(cls)
                    if not multi_select:
                        return cls

        if err:
            raise err

        return validated_qlinears

    # Handle the case where backend is not AUTO.
    if backend == BACKEND.TRITON:
        if not TRITON_AVAILABLE:
            raise ValueError(TRITON_INSTALL_HINT)
        qlinear = TritonV2QuantLinear
    elif backend == BACKEND.BITBLAS:
        qlinear = BitBLASQuantLinear
    elif backend == BACKEND.MARLIN:
        qlinear = MarlinQuantLinear
    elif backend == BACKEND.EXLLAMA_V2:
        qlinear = ExllamaV2QuantLinear
    elif backend == BACKEND.EXLLAMA_V1:
        qlinear = ExllamaQuantLinear
    elif backend == BACKEND.CUDA:
        qlinear = DynamicCudaQuantLinear
    elif backend == BACKEND.IPEX:
        from ..nn_modules.qlinear.ipex import HAS_IPEX
        if not HAS_IPEX:
            raise ValueError("IPEX is not available.")

        from device_smi import Device

        cpu_vendor = Device("cpu").vendor
        if cpu_vendor != "intel":
            logger.warning(f"Intel/IPEX cpu kernel is only validated and optimized for Intel cpu. Current cpu vendor: `{cpu_vendor}`.")

        qlinear = IPEXQuantLinear
    elif backend == BACKEND.TORCH:
        qlinear = TorchQuantLinear
    else:
        qlinear = TorchQuantLinear

    validate, err = qlinear.validate(bits=bits, group_size=group_size, desc_act=desc_act, sym=sym, pack_dtype=pack_dtype, dynamic=dynamic, device=device, trainable=trainable)
    if not validate:
        raise ValueError(err)
    else:
        if multi_select:
            return [qlinear]
        else:
            return qlinear<|MERGE_RESOLUTION|>--- conflicted
+++ resolved
@@ -53,15 +53,9 @@
     BACKEND.TORCH: TorchQuantLinear,
 })
 
-<<<<<<< HEAD
-format_dict = {
-    FORMAT.GPTQ: [BACKEND.MARLIN, BACKEND.EXLLAMA_V2, BACKEND.EXLLAMA_V1, BACKEND.TRITON, BACKEND.CUDA, BACKEND.IPEX, BACKEND.TORCH, BACKEND.EORA_TORCH],
-    FORMAT.GPTQ_V2: [BACKEND.MARLIN, BACKEND.EXLLAMA_V2, BACKEND.EXLLAMA_V1, BACKEND.TRITON, BACKEND.CUDA, BACKEND.TORCH, BACKEND.EORA_TORCH],
-=======
 FORMAT_DICT = {
     FORMAT.GPTQ: [BACKEND.MARLIN, BACKEND.EXLLAMA_V2, BACKEND.EXLLAMA_V1, BACKEND.TRITON, BACKEND.CUDA, BACKEND.IPEX, BACKEND.TORCH],
     FORMAT.GPTQ_V2: [BACKEND.MARLIN, BACKEND.EXLLAMA_V2, BACKEND.EXLLAMA_V1, BACKEND.TRITON, BACKEND.CUDA, BACKEND.TORCH],
->>>>>>> 8789694f
     FORMAT.MARLIN: [BACKEND.MARLIN],
     FORMAT.BITBLAS: [BACKEND.BITBLAS],
     FORMAT.IPEX: [BACKEND.IPEX],
@@ -190,9 +184,7 @@
         err = None
         global message_logged
         # Suppose all quant linears in the model should have the same backend.
-<<<<<<< HEAD
-        for k, cls in allow_quant_linears.items():
-            in_allow_backends = k in allow_backends
+        for k, cls in allow_quant_linears:
             validate, err = cls.validate(
                 bits=bits,
                 group_size=group_size,
@@ -204,12 +196,7 @@
                 trainable=trainable,
                 adapter=adapter,
             )
-            if os.environ.get("DEBUG") and in_allow_backends and not validate:
-=======
-        for k, cls in allow_quant_linears:
-            validate, err = cls.validate(bits=bits, group_size=group_size, desc_act=desc_act, sym=sym, pack_dtype=pack_dtype, dynamic=dynamic, device=device, trainable=trainable)
             if os.environ.get("DEBUG") and not validate:
->>>>>>> 8789694f
                 logger.info(f"skip {k} for {str(err)}")
             if validate:
                 if pack:
