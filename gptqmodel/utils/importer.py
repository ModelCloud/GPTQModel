--- conflicted
+++ resolved
@@ -1,17 +1,6 @@
+from collections import OrderedDict
 from logging import getLogger
 
-<<<<<<< HEAD
-logger = getLogger(__name__)
-
-try:
-    from intel_extension_for_transformers import qbits  # noqa: F401
-
-    QBITS_AVAILABLE = True
-    QBITS_EXCEPTION = None
-except Exception as e:
-    QBITS_AVAILABLE = False
-    QBITS_EXCEPTION = e
-=======
 from ..nn_modules.qlinear.qlinear_bitblas import QuantLinear as BitBLASQuantLinear
 from ..nn_modules.qlinear.qlinear_cuda import QuantLinear as CudaQuantLinear
 from ..nn_modules.qlinear.qlinear_cuda_old import QuantLinear as CudaOldQuantLinear
@@ -40,42 +29,58 @@
 }
 
 logger = getLogger(__name__)
->>>>>>> 48a1d948
+
+try:
+    from intel_extension_for_transformers import qbits  # noqa: F401
+
+    QBITS_AVAILABLE = True
+    QBITS_EXCEPTION = None
+except Exception as e:
+    QBITS_AVAILABLE = False
+    QBITS_EXCEPTION = e
 
 # auto select the correct/optimal QuantLinear class
 def select_quant_linear(
-    bits: int,
-    group_size: int,
-    desc_act: bool,
-    sym: bool,
-    use_triton: bool,
-    disable_exllama: bool = False,
-    disable_exllamav2: bool = False,
-    use_marlin: bool = False,
-    use_bitblas: bool = False,
-    use_qbits: bool = False,
+        bits: int,
+        group_size: int,
+        desc_act: bool,
+        sym: bool,
+        backend: Backend,
+        format: str,
+        pack: bool = False,
 ):
-    if use_triton:
+    # Handle the case where backend is AUTO.
+    if backend == Backend.AUTO:
+        allow_backends = format_dict[format]
+        for k, v in backend_dict.items():
+            in_allow_backends = k in allow_backends
+            validate = v.validate(bits, group_size, desc_act, sym, raise_error=False)
+            check_pack_func = hasattr(v, "pack") if pack else True
+            if in_allow_backends and validate and check_pack_func:
+                logger.info(f"Auto choose the fastest one based on quant model compatibility: {v}")
+                return v
+
+    # Handle the case where backend is not AUTO.
+    if backend == Backend.TRITON:
         logger.info("Using tritonv2 for GPTQ")
         from ..nn_modules.qlinear.qlinear_tritonv2 import QuantLinear
+    elif backend == Backend.BITBLAS:
+        from ..nn_modules.qlinear.qlinear_bitblas import QuantLinear
+    elif bits == 4 and sym and not desc_act and backend == Backend.MARLIN:
+        from ..nn_modules.qlinear.qlinear_marlin import QuantLinear
+    elif bits == 4 and backend == Backend.EXLLAMA_V2:
+        from ..nn_modules.qlinear.qlinear_exllamav2 import QuantLinear
+    elif bits == 4 and backend == Backend.EXLLAMA:
+        from ..nn_modules.qlinear.qlinear_exllama import QuantLinear
+    elif not desc_act or group_size == -1:
+        from ..nn_modules.qlinear.qlinear_cuda_old import QuantLinear
+    elif (bits == 4 or bits == 8) and use_qbits:
+        if not QBITS_AVAILABLE:
+            raise ValueError(
+                f"QBits appears to be not available with the error: {QBITS_EXCEPTION}. Please install with `pip install intel-extension-for-transformers`."
+            )
+        from ..nn_modules.qlinear.qlinear_qbits import QuantLinear
     else:
-        if (bits == 4 or bits == 8) and use_qbits:
-            if not QBITS_AVAILABLE:
-                raise ValueError(
-                    f"QBits appears to be not available with the error: {QBITS_EXCEPTION}. Please install with `pip install intel-extension-for-transformers`."
-                )
-            from ..nn_modules.qlinear.qlinear_qbits import QuantLinear
-        elif use_bitblas:
-            from ..nn_modules.qlinear.qlinear_bitblas import QuantLinear
-        elif bits == 4 and sym and not desc_act and use_marlin:
-            from ..nn_modules.qlinear.qlinear_marlin import QuantLinear
-        elif bits == 4 and not disable_exllamav2:
-            from ..nn_modules.qlinear.qlinear_exllamav2 import QuantLinear
-        elif bits == 4 and not disable_exllama:
-            from ..nn_modules.qlinear.qlinear_exllama import QuantLinear
-        elif not desc_act or group_size == -1:
-            from ..nn_modules.qlinear.qlinear_cuda_old import QuantLinear
-        else:
-            from ..nn_modules.qlinear.qlinear_cuda import QuantLinear
+        from ..nn_modules.qlinear.qlinear_cuda import QuantLinear
 
-    return QuantLinear
+    return QuantLinear