--- conflicted
+++ resolved
@@ -45,25 +45,14 @@
     # Handle the case where backend is AUTO.
     if backend == BACKEND.AUTO:
         allow_backends = format_dict[format]
-<<<<<<< HEAD
-        for k, v in backend_dict.items():
-            in_allow_backends = k in allow_backends
-            validate = v.validate(bits, group_size, desc_act, sym, dynamic_bits=dynamic_bits)
-            check_pack_func = hasattr(v, "pack") if pack else True
-            if in_allow_backends and validate and check_pack_func:
-                logger.info(f"Auto choose the fastest one based on quant model compatibility: {v}")
-                return v
-=======
         for k, values in backend_dict.items():
             for v in values:
                 in_allow_backends = k in allow_backends
-                validate = v.validate(bits, group_size, desc_act, sym)
+                validate = v.validate(bits, group_size, desc_act, sym, dynamic_bits=dynamic_bits)
                 check_pack_func = hasattr(v, "pack") if pack else True
                 if in_allow_backends and validate and check_pack_func:
                     logger.info(f"Auto choose the fastest one based on quant model compatibility: {v}")
                     return v
->>>>>>> ace3bb65
-
     # Handle the case where backend is not AUTO.
     if backend == BACKEND.TRITON:
         return TritonV2QuantLinear
