from collections import OrderedDict
from typing import Dict, Optional, Type, Union

import torch

from ..nn_modules.qlinear import BaseQuantLinear
from ..nn_modules.qlinear.bitblas import BitBLASQuantLinear
from ..nn_modules.qlinear.dynamic_cuda import DynamicCudaQuantLinear
from ..nn_modules.qlinear.exllama import ExllamaQuantLinear
from ..nn_modules.qlinear.exllamav2 import ExllamaV2QuantLinear
from ..nn_modules.qlinear.ipex import IPEXQuantLinear
from ..nn_modules.qlinear.marlin import MarlinQuantLinear
from ..nn_modules.qlinear.torch import TorchQuantLinear
from ..nn_modules.qlinear.tritonv2 import TRITON_AVAILABLE, TRITON_INSTALL_HINT, TritonV2QuantLinear
from ..quantization import FORMAT
from ..utils.logger import setup_logger
from .backend import BACKEND

logger = setup_logger()

backend_dict = OrderedDict({
    BACKEND.MARLIN: [MarlinQuantLinear],
    BACKEND.EXLLAMA_V2: [ExllamaV2QuantLinear],
    BACKEND.EXLLAMA_V1: [ExllamaQuantLinear],
    BACKEND.TRITON: [TritonV2QuantLinear],
    BACKEND.CUDA: [DynamicCudaQuantLinear],
    BACKEND.BITBLAS: [BitBLASQuantLinear],
    BACKEND.IPEX: [IPEXQuantLinear],
    BACKEND.TORCH: [TorchQuantLinear],
})

backend_dict_cpu = OrderedDict({
    BACKEND.IPEX: [IPEXQuantLinear],
    BACKEND.TORCH: [TorchQuantLinear],
})

format_dict = {
<<<<<<< HEAD
    FORMAT.GPTQ: [BACKEND.MARLIN, BACKEND.EXLLAMA_V2, BACKEND.EXLLAMA_V1, BACKEND.TRITON, BACKEND.CUDA],
    FORMAT.GPTQ_V2: [BACKEND.MARLIN, BACKEND.EXLLAMA_V2, BACKEND.EXLLAMA_V1, BACKEND.TRITON, BACKEND.CUDA],
=======
    FORMAT.GPTQ: [BACKEND.MARLIN, BACKEND.EXLLAMA_V2, BACKEND.EXLLAMA_V1, BACKEND.TRITON, BACKEND.CUDA, BACKEND.IPEX, BACKEND.TORCH],
    FORMAT.GPTQ_V2: [BACKEND.MARLIN, BACKEND.EXLLAMA_V2, BACKEND.EXLLAMA_V1, BACKEND.TRITON, BACKEND.CUDA, BACKEND.TORCH],
>>>>>>> 69fa6579
    FORMAT.MARLIN: [BACKEND.MARLIN],
    FORMAT.BITBLAS: [BACKEND.BITBLAS],
    FORMAT.IPEX: [BACKEND.IPEX],
}

format_dict_cpu = {
    FORMAT.GPTQ: [BACKEND.IPEX, BACKEND.TORCH],
    FORMAT.GPTQ_V2: [BACKEND.TORCH],
    FORMAT.IPEX: [BACKEND.IPEX],
}


# public/stable api exposed to transformer/optimum
def hf_select_quant_linear(
        bits: int,
        group_size: int,
        desc_act: bool,
        sym: bool,
        device_map: Optional[Union[str, dict]],
        checkpoint_format: str,
        meta: Optional[Dict[str, any]],
) -> Type[BaseQuantLinear]:
    # force backend to ipex if cpu/xpu is designated device
    if device_map is not None:
        devices = [device_map] if isinstance(device_map, str) else list(device_map.values())
        if any(dev in devices or torch.device(dev) in devices for dev in ["cpu", "xpu"]):
            backend = BACKEND.IPEX
        else:
            backend = BACKEND.AUTO
    else:
        backend = BACKEND.AUTO_CPU

    return select_quant_linear(
        bits=bits,
        group_size=group_size,
        desc_act=desc_act,
        sym=sym,
        backend=backend,
        format=FORMAT.GPTQ,
        pack=True,
        dynamic=None,
    )


# auto select the correct/optimal QuantLinear class
def select_quant_linear(
        bits: int,
        group_size: int,
        desc_act: bool,
        sym: bool,
        backend: BACKEND = BACKEND.AUTO,
        format: FORMAT = FORMAT.GPTQ,
        pack: bool = False,
        dynamic=None,
) -> Type[BaseQuantLinear]:
    if not torch.cuda.is_available():
        if hasattr(torch, "xpu") and torch.xpu.is_available():
            backend = BACKEND.IPEX
        else:
            backend = BACKEND.AUTO_CPU

    # Handle the case where backend is AUTO.
    if backend == BACKEND.AUTO or backend == BACKEND.AUTO_CPU:
        allow_backends = format_dict[format] if backend == BACKEND.AUTO else format_dict_cpu[format]
        allow_quant_linears = backend_dict if backend == BACKEND.AUTO else backend_dict_cpu
        err = None
        for k, values in allow_quant_linears.items():
            for v in values:
                in_allow_backends = k in allow_backends
                validate, err = v.validate(bits, group_size, desc_act, sym, dynamic=dynamic)
                if in_allow_backends and validate:
                    if pack:
                        check_pack_func = hasattr(v, "pack")
                        if check_pack_func:
                            logger.info(f"Auto choose the fastest one based on quant model compatibility: {v}")
                            return v
                    else:
                        logger.info(f"Auto choose the fastest one based on quant model compatibility: {v}")
                        return v

        if err:
            raise err

    # Handle the case where backend is not AUTO.
    if backend == BACKEND.TRITON:
        if not TRITON_AVAILABLE:
            raise ValueError(TRITON_INSTALL_HINT)
        return TritonV2QuantLinear
    elif backend == BACKEND.BITBLAS:
        return BitBLASQuantLinear
    elif backend == BACKEND.MARLIN:
        return MarlinQuantLinear
    elif backend == BACKEND.EXLLAMA_V2:
        return ExllamaV2QuantLinear
    elif backend == BACKEND.EXLLAMA_V1:
        return ExllamaQuantLinear
    elif backend == BACKEND.CUDA:
        return DynamicCudaQuantLinear
    elif backend == BACKEND.IPEX:
        from ..nn_modules.qlinear.ipex import IPEX_AVAILABLE
        if not IPEX_AVAILABLE:
            raise ValueError("IPEX is not available.")

        from device_smi import Device

        cpu_vendor = Device("cpu").vendor
        if cpu_vendor != "intel":
            logger.warning(f"Intel/IPEX cpu kernel is only validated and optimized for Intel cpu. Running on non-Intel cpu is not guaranteed. Current cpu vendor: `{cpu_vendor}`.")

        return IPEXQuantLinear
    elif backend == BACKEND.TORCH:
        return TorchQuantLinear
    else:
        return TorchQuantLinear<|MERGE_RESOLUTION|>--- conflicted
+++ resolved
@@ -35,13 +35,8 @@
 })
 
 format_dict = {
-<<<<<<< HEAD
-    FORMAT.GPTQ: [BACKEND.MARLIN, BACKEND.EXLLAMA_V2, BACKEND.EXLLAMA_V1, BACKEND.TRITON, BACKEND.CUDA],
-    FORMAT.GPTQ_V2: [BACKEND.MARLIN, BACKEND.EXLLAMA_V2, BACKEND.EXLLAMA_V1, BACKEND.TRITON, BACKEND.CUDA],
-=======
     FORMAT.GPTQ: [BACKEND.MARLIN, BACKEND.EXLLAMA_V2, BACKEND.EXLLAMA_V1, BACKEND.TRITON, BACKEND.CUDA, BACKEND.IPEX, BACKEND.TORCH],
     FORMAT.GPTQ_V2: [BACKEND.MARLIN, BACKEND.EXLLAMA_V2, BACKEND.EXLLAMA_V1, BACKEND.TRITON, BACKEND.CUDA, BACKEND.TORCH],
->>>>>>> 69fa6579
     FORMAT.MARLIN: [BACKEND.MARLIN],
     FORMAT.BITBLAS: [BACKEND.BITBLAS],
     FORMAT.IPEX: [BACKEND.IPEX],
