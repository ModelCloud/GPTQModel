# Copyright 2025 ModelCloud
# Contact: qubitium@modelcloud.ai, x.com/qubitium
#
# Licensed under the Apache License, Version 2.0 (the "License");
# you may not use this file except in compliance with the License.
# You may obtain a copy of the License at
#
#     http://www.apache.org/licenses/LICENSE-2.0
#
# Unless required by applicable law or agreed to in writing, software
# distributed under the License is distributed on an "AS IS" BASIS,
# WITHOUT WARRANTIES OR CONDITIONS OF ANY KIND, either express or implied.
# See the License for the specific language governing permissions and
# limitations under the License.

# Adapted from vllm at https://github.com/vllm-project/vllm/blob/main/vllm/model_executor/layers/quantization/gptq_marlin.py

import os
from typing import Any, Dict, List, Optional, Tuple

import numpy as np
import torch
from gptqmodel.nn_modules.qlinear import BaseQuantLinear
from torch.nn.parameter import Parameter

from ...models._const import DEVICE, PLATFORM
from ...utils.rocm import IS_ROCM

marlin_import_exception = None
try:
    import gptqmodel_marlin_kernels
except ImportError as e:
    marlin_import_exception = e


GPTQ_MARLIN_TILE = 16
GPTQ_MARLIN_MIN_THREAD_N = 64
GPTQ_MARLIN_MIN_THREAD_K = 128
GPTQ_MARLIN_MAX_PARALLEL = 16

def set_weight_attrs(
    weight: torch.Tensor,
    weight_attrs: Optional[Dict[str, Any]],
):
    """Set attributes on a weight tensor.

    This method is used to set attributes on a weight tensor. This method
    will not overwrite existing attributes.

    Args:
        weight: The weight tensor.
        weight_attrs: A dictionary of attributes to set on the weight tensor.
    """
    if weight_attrs is None:
        return
    for key, value in weight_attrs.items():
        assert not hasattr(
            weight, key), (f"Overwriting existing tensor attribute: {key}")
        setattr(weight, key, value)

def marlin_is_k_full(act_order: bool, is_row_parallel: bool) -> bool:
    return (not act_order) or (act_order and not is_row_parallel)

def marlin_repeat_scales_on_all_ranks(act_order: bool, group_size: int,
                                      is_row_parallel: bool) -> bool:
    # Need to repeat scales on every rank if act_ordering or
    # channelwise and RowParallelLinear
    is_channelwise = group_size == -1
    return act_order or (is_channelwise and is_row_parallel)

def marlin_make_workspace(output_size_per_partition: int,
                          device: torch.device) -> torch.Tensor:
    max_workspace_size = (output_size_per_partition //
                          GPTQ_MARLIN_MIN_THREAD_N) * GPTQ_MARLIN_MAX_PARALLEL

    return torch.zeros(max_workspace_size,
                       dtype=torch.int,
                       device=device,
                       requires_grad=False)

def marlin_sort_g_idx(
        g_idx: torch.Tensor) -> Tuple[torch.Tensor, torch.Tensor]:
    g_idx_sort_indices = torch.argsort(g_idx).to(torch.int)
    return g_idx[g_idx_sort_indices], g_idx_sort_indices

def marlin_make_empty_g_idx(device: torch.device) -> torch.Tensor:
    return torch.nn.Parameter(torch.empty(0, dtype=torch.int, device=device),
                              requires_grad=False)

# Newly generated tensors need to replace existing tensors that are
# already registered as parameters by vLLM (and won't be freed)
def replace_tensor(layer: torch.nn.Module, name: str,
                   new_t: torch.Tensor) -> None:
    # It is important to use resize_() here since it ensures
    # the same buffer is reused
    getattr(layer, name).resize_(new_t.shape)
    getattr(layer, name).copy_(new_t)
    del new_t

def marlin_permute_scales(s: torch.Tensor, size_k: int, size_n: int,
                          group_size: int) -> torch.Tensor:

    scale_perm, scale_perm_single = get_scale_perms()
    if group_size < size_k and group_size != -1:
        s = s.reshape((-1, len(scale_perm)))[:, scale_perm]
    else:
        s = s.reshape((-1, len(scale_perm_single)))[:, scale_perm_single]
    s = s.reshape((-1, size_n)).contiguous()

    return s

def get_scale_perms():
    scale_perm: List[int] = []
    for i in range(8):
        scale_perm.extend([i + 8 * j for j in range(8)])
    scale_perm_single: List[int] = []
    for i in range(4):
        scale_perm_single.extend(
            [2 * i + j for j in [0, 1, 8, 9, 16, 17, 24, 25]])
    return scale_perm, scale_perm_single

def apply_gptq_marlin_linear(
        input: torch.Tensor,
        weight: torch.Tensor,
        weight_scale: torch.Tensor,
        weight_zp: torch.Tensor,
        g_idx: torch.Tensor,
        g_idx_sort_indices: torch.Tensor,
        workspace: torch.Tensor,
        num_bits: int,
        output_size_per_partition: int,
        input_size_per_partition: int,
        is_k_full: bool,
        bias: Optional[torch.Tensor] = None) -> torch.Tensor:
    reshaped_x = input.reshape(-1, input.shape[-1])
    out_shape = input.shape[:-1] + (output_size_per_partition, )

    output = gptqmodel_marlin_kernels.gptq_marlin_gemm(reshaped_x,
                                  weight,
                                  weight_scale,
                                  weight_zp,
                                  g_idx,
                                  g_idx_sort_indices,
                                  workspace,
                                  num_bits,
                                  reshaped_x.shape[0],
                                  output_size_per_partition,
                                  input_size_per_partition,
                                  is_k_full,
                                  False)

    if bias is not None:
        output.add_(bias)  # In-place add

    return output.reshape(out_shape)


class MarlinQuantLinear(BaseQuantLinear):
    SUPPORTS_BITS = [4, 8]
    SUPPORTS_GROUP_SIZE = [-1, 32, 64, 128]
    SUPPORTS_DESC_ACT = [True, False]
    SUPPORTS_SYM = [True]
    SUPPORTS_SHARDS = True
    SUPPORTS_TRAINING = False
    SUPPORTS_AUTO_PADDING = False
    SUPPORTS_IN_FEATURES_DIVISIBLE_BY = [1]
    SUPPORTS_OUT_FEATURES_DIVISIBLE_BY = [64]

    SUPPORTS_DEVICES = [DEVICE.CUDA]
    SUPPORTS_PLATFORM = [PLATFORM.LINUX]

    # for transformers/optimum tests compat
    QUANT_TYPE = "marlin"

    def __init__(self, bits: int, group_size: int, desc_act: bool, sym: bool, infeatures: int, outfeatures: int,
                 bias: bool, **kwargs):
        if marlin_import_exception is not None:
            raise ValueError(
                f"Trying to use the marlin backend, but could not import the C++/CUDA dependencies with the following error: {marlin_import_exception}"
            )

        super().__init__(bits=bits, group_size=group_size, sym=sym, desc_act=desc_act, infeatures=infeatures, outfeatures=outfeatures, **kwargs)

        self.original_infeatures = infeatures
        self.original_outfeatures = outfeatures

        self.pack_factor = 32 // bits  # packed into int32

        if desc_act and group_size == -1:
            # In this case, act_order == True is the same as act_order == False
            # (since we have only one group per output channel)
            desc_act = False

        # Normalize group_size
        if group_size != -1:
            group_size = group_size
        else:
            group_size = infeatures

        self.bits = bits
        self.group_size = group_size
        self.desc_act = desc_act

        # Determine sharding
        if marlin_repeat_scales_on_all_ranks(desc_act,
                                             group_size,
                                             is_row_parallel=False):
            # By setting scale_dim == None, weight_loader will
            # repeat the scales on each GPU in TP>1 case.
            scales_and_zp_input_dim = None
            scales_and_zp_size = infeatures // group_size
        else:
            # By setting scale_dim == 0, weight_loader will
            # shard the scales in TP>1 case.
            scales_and_zp_input_dim = 0
            scales_and_zp_size = infeatures // group_size

        # Quantized weights
        qweight = Parameter(
            torch.empty(
                infeatures // self.pack_factor,
                outfeatures,
                dtype=torch.int32,
            ),
            requires_grad=False,
        )
        set_weight_attrs(
            qweight,
            {
                "input_dim": 0,
                "output_dim": 1,
                "packed_dim": 0,
                "pack_factor": self.pack_factor,
            },
        )

        # Activation order
        g_idx = Parameter(
            torch.empty(
                infeatures,
                dtype=torch.int32,
            ),
            requires_grad=False,
        )
        # Ignore warning from fused linear layers such as QKVParallelLinear.
        set_weight_attrs(
            g_idx,
            {
                "input_dim": 0,
                "ignore_warning": True
            },
        )

        # Scales
        scales = Parameter(
            torch.empty(
                scales_and_zp_size,
                outfeatures,
                dtype=torch.float16,
            ),
            requires_grad=False,
        )
        set_weight_attrs(
            scales,
            {
                "input_dim": scales_and_zp_input_dim,
                "output_dim": 1,
            },
        )

        # Quantized zero-points
        qzeros = Parameter(
            torch.empty(
                scales_and_zp_size,
                outfeatures // self.pack_factor,
                dtype=torch.int32,
                # device="meta",
            ),
            requires_grad=False,
        )
        set_weight_attrs(
            qzeros,
            {
                "input_dim": scales_and_zp_input_dim,
                "output_dim": 1,
                "packed_dim": 1,
                "pack_factor": self.pack_factor,
            },
        )

        self.register_parameter("qweight", qweight)
        self.register_parameter("g_idx", g_idx)
        self.register_parameter("scales", scales)
        self.register_parameter("qzeros", qzeros)
        self.infeatures = infeatures
        self.outfeatures = outfeatures
        self.is_k_full = marlin_is_k_full(desc_act, is_row_parallel=False)

        if bias:
            self.register_buffer("bias", torch.zeros((self.outfeatures), dtype=torch.half))
        else:
            self.bias = None

        self.is_lm_head = False
        if kwargs.get("name") is not None and kwargs.get("lm_head_name") is not None:
            self.is_lm_head = kwargs["name"] == kwargs["lm_head_name"]

    @classmethod
    def validate(cls, **args) -> Tuple[bool, Optional[Exception]]:
<<<<<<< HEAD
        if IS_ROCM:
            return False, RuntimeError("marlin kernel is not supported by rocm.")
        if not any(torch.cuda.get_device_capability(i)[0] >= 8 for i in range(torch.cuda.device_count())):
            return False, RuntimeError("marlin kernel requires Compute Capability >= 8.0.")
=======
>>>>>>> fe082a8c
        if marlin_import_exception is not None:
            return False, marlin_import_exception
        return cls._validate(**args)

    @classmethod
    def validate_device(cls, device: DEVICE):
        super().validate_device(device)
        CUDA_VISIBLE_DEVICES = os.environ.get("CUDA_VISIBLE_DEVICES")
        if device == DEVICE.CUDA:
            if IS_ROCM:
                raise NotImplementedError("you are passing DEVICE.CUDA to rocm. marlin kernel is not supported by rocm.")
            if CUDA_VISIBLE_DEVICES is None:
                has_cuda_v8 = all(torch.cuda.get_device_capability(i)[0] >= 8 for i in range(torch.cuda.device_count()))
            else:
                has_cuda_v8 = all(torch.cuda.get_device_capability(int(i))[0] >= 8 for i in CUDA_VISIBLE_DEVICES.split(","))
            if not has_cuda_v8:
                raise NotImplementedError("marlin kernel only supports compute capability >= 8.0, you are going to run it on an incompatible device.")

    def post_init(self):
        device = self.qweight.device
        # Allocate marlin workspace
        self.workspace = marlin_make_workspace(
            self.outfeatures, device)

        # Handle sorting for activation reordering if needed.
        if self.desc_act:
            g_idx, g_idx_sort_indices = marlin_sort_g_idx(self.g_idx)
            self.g_idx_sort_indices = g_idx_sort_indices
            replace_tensor(self, "g_idx", g_idx)
        else:
            self.g_idx = marlin_make_empty_g_idx(device)
            self.g_idx_sort_indices = marlin_make_empty_g_idx(device)

        # No zero-point
        self.zp = marlin_make_empty_g_idx(device)

        # Repack weights from autogptq format to marlin format.
        marlin_qweight = gptqmodel_marlin_kernels.gptq_marlin_repack(
            self.qweight,
            self.g_idx_sort_indices,
            self.infeatures,
            self.outfeatures,
            self.bits)
        replace_tensor(self, "qweight", marlin_qweight)

        # Permute scales from autogptq format to marlin format.
        marlin_scales = marlin_permute_scales(
            self.scales,
            size_k=self.infeatures,
            size_n=self.outfeatures,
            group_size=self.group_size)
        replace_tensor(self, "scales", marlin_scales)

    def forward(self, A: torch.Tensor):
        if A.dtype != torch.float16:
            A = A.half()

        return apply_gptq_marlin_linear(
            input=A.contiguous() if self.is_lm_head else A,
            weight=self.qweight,
            weight_scale=self.scales,
            weight_zp=self.zp,
            g_idx=self.g_idx,
            g_idx_sort_indices=self.g_idx_sort_indices,
            workspace=self.workspace,
            num_bits=self.bits,
            output_size_per_partition=self.outfeatures,
            input_size_per_partition=self.infeatures,
            is_k_full=self.is_k_full,
            bias=self.bias)

# Precompute permutations for Marlin weight and scale shuffling
def _get_perms():
    perm = []
    for i in range(32):
        perm1 = []
        col = i // 4
        for block in [0, 1]:
            for row in [
                2 * (i % 4),
                2 * (i % 4) + 1,
                2 * (i % 4 + 4),
                2 * (i % 4 + 4) + 1,
            ]:
                perm1.append(16 * row + col + 8 * block)
        for j in range(4):
            perm.extend([p + 256 * j for p in perm1])

    perm = np.array(perm)
    interleave = np.array([0, 2, 4, 6, 1, 3, 5, 7])
    perm = perm.reshape((-1, 8))[:, interleave].ravel()
    perm = torch.from_numpy(perm)
    scale_perm = []
    for i in range(8):
        scale_perm.extend([i + 8 * j for j in range(8)])
    scale_perm_single = []
    for i in range(4):
        scale_perm_single.extend([2 * i + j for j in [0, 1, 8, 9, 16, 17, 24, 25]])
    return perm, scale_perm, scale_perm_single


def unpack_qzeros(qzeros):
    unpacked_zeros = torch.zeros(
        (qzeros.shape[0], qzeros.shape[1] * 8),
        dtype=torch.int8,
        device=qzeros.device,
        requires_grad=False,
    )

    for col in range(unpacked_zeros.shape[1]):
        i = col % 8
        unpacked_zeros[:, col] = (qzeros[:, col // 8] >> (4 * i)) & 0xF

    return unpacked_zeros


def dequantize_qzeros(layer):
    qzeros = layer.qzeros
    unpacked_qzeros = unpack_qzeros(qzeros)
    group_size = layer.group_size
    unpacked_qzeros = unpacked_qzeros.repeat_interleave(group_size, dim=0)

    return unpacked_qzeros

__all__ = ["MarlinQuantLinear"]<|MERGE_RESOLUTION|>--- conflicted
+++ resolved
@@ -307,13 +307,6 @@
 
     @classmethod
     def validate(cls, **args) -> Tuple[bool, Optional[Exception]]:
-<<<<<<< HEAD
-        if IS_ROCM:
-            return False, RuntimeError("marlin kernel is not supported by rocm.")
-        if not any(torch.cuda.get_device_capability(i)[0] >= 8 for i in range(torch.cuda.device_count())):
-            return False, RuntimeError("marlin kernel requires Compute Capability >= 8.0.")
-=======
->>>>>>> fe082a8c
         if marlin_import_exception is not None:
             return False, marlin_import_exception
         return cls._validate(**args)
