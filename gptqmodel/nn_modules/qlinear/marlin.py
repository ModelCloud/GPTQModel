# Copyright 2024-2025 ModelCloud.ai
# Copyright 2024-2025 qubitium@modelcloud.ai
# Contact: qubitium@modelcloud.ai, x.com/qubitium
#
# Licensed under the Apache License, Version 2.0 (the "License");
# you may not use this file except in compliance with the License.
# You may obtain a copy of the License at
#
#     http://www.apache.org/licenses/LICENSE-2.0
#
# Unless required by applicable law or agreed to in writing, software
# distributed under the License is distributed on an "AS IS" BASIS,
# WITHOUT WARRANTIES OR CONDITIONS OF ANY KIND, either express or implied.
# See the License for the specific language governing permissions and
# limitations under the License.

# Adapted from vllm at https://github.com/vllm-project/vllm/blob/main/vllm/model_executor/layers/quantization/gptq_marlin.py

import os
from typing import Any, Dict, List, Optional, Tuple

import numpy as np
import torch
from gptqmodel.adapter.adapter import Adapter, Lora
from gptqmodel.nn_modules.qlinear import BaseQuantLinear
from torch.nn.parameter import Parameter

from ...models._const import DEVICE, PLATFORM
from ...utils.rocm import IS_ROCM

marlin_import_exception = None
try:
    import gptqmodel_marlin_kernels
except ImportError as e:
    marlin_import_exception = e


GPTQ_MARLIN_TILE = 16
GPTQ_MARLIN_MIN_THREAD_N = 64
GPTQ_MARLIN_MIN_THREAD_K = 128
GPTQ_MARLIN_MAX_PARALLEL = 16

def set_weight_attrs(
    weight: torch.Tensor,
    weight_attrs: Optional[Dict[str, Any]],
):
    """Set attributes on a weight tensor.

    This method is used to set attributes on a weight tensor. This method
    will not overwrite existing attributes.

    Args:
        weight: The weight tensor.
        weight_attrs: A dictionary of attributes to set on the weight tensor.
    """
    if weight_attrs is None:
        return
    for key, value in weight_attrs.items():
        assert not hasattr(
            weight, key), (f"Overwriting existing tensor attribute: {key}")
        setattr(weight, key, value)

def marlin_is_k_full(act_order: bool, is_row_parallel: bool) -> bool:
    return (not act_order) or (act_order and not is_row_parallel)

def marlin_repeat_scales_on_all_ranks(act_order: bool, group_size: int,
                                      is_row_parallel: bool) -> bool:
    # Need to repeat scales on every rank if act_ordering or
    # channelwise and RowParallelLinear
    is_channelwise = group_size == -1
    return act_order or (is_channelwise and is_row_parallel)

def marlin_make_workspace(output_size_per_partition: int,
                          device: torch.device) -> torch.Tensor:
    max_workspace_size = (output_size_per_partition //
                          GPTQ_MARLIN_MIN_THREAD_N) * GPTQ_MARLIN_MAX_PARALLEL

    return torch.zeros(max_workspace_size,
                       dtype=torch.int,
                       device=device,
                       requires_grad=False)

def marlin_sort_g_idx(
        g_idx: torch.Tensor) -> Tuple[torch.Tensor, torch.Tensor]:
    g_idx_sort_indices = torch.argsort(g_idx).to(torch.int)
    return g_idx[g_idx_sort_indices], g_idx_sort_indices

def marlin_make_empty_g_idx(device: torch.device) -> torch.Tensor:
    return torch.nn.Parameter(torch.empty(0, dtype=torch.int, device=device),
                              requires_grad=False)

# Newly generated tensors need to replace existing tensors that are
# already registered as parameters by vLLM (and won't be freed)
def replace_tensor(layer: torch.nn.Module, name: str,
                   new_t: torch.Tensor) -> None:
    # It is important to use resize_() here since it ensures
    # the same buffer is reused
    getattr(layer, name).resize_(new_t.shape)
    getattr(layer, name).copy_(new_t)
    del new_t

def marlin_permute_scales(s: torch.Tensor, size_k: int, size_n: int,
                          group_size: int) -> torch.Tensor:

    scale_perm, scale_perm_single = get_scale_perms()
    if group_size < size_k and group_size != -1:
        s = s.reshape((-1, len(scale_perm)))[:, scale_perm]
    else:
        s = s.reshape((-1, len(scale_perm_single)))[:, scale_perm_single]
    s = s.reshape((-1, size_n)).contiguous()

    return s

def get_scale_perms():
    scale_perm: List[int] = []
    for i in range(8):
        scale_perm.extend([i + 8 * j for j in range(8)])
    scale_perm_single: List[int] = []
    for i in range(4):
        scale_perm_single.extend(
            [2 * i + j for j in [0, 1, 8, 9, 16, 17, 24, 25]])
    return scale_perm, scale_perm_single

def apply_gptq_marlin_linear(
        input: torch.Tensor,
        weight: torch.Tensor,
        weight_scale: torch.Tensor,
        weight_zp: torch.Tensor,
        g_idx: torch.Tensor,
        g_idx_sort_indices: torch.Tensor,
        workspace: torch.Tensor,
        num_bits: int,
        output_size_per_partition: int,
        input_size_per_partition: int,
        is_k_full: bool,
        bias: Optional[torch.Tensor] = None) -> torch.Tensor:
    reshaped_x = input.reshape(-1, input.shape[-1])
    out_shape = input.shape[:-1] + (output_size_per_partition, )

    output = gptqmodel_marlin_kernels.gptq_marlin_gemm(reshaped_x,
                                  weight,
                                  weight_scale,
                                  weight_zp,
                                  g_idx,
                                  g_idx_sort_indices,
                                  workspace,
                                  num_bits,
                                  reshaped_x.shape[0],
                                  output_size_per_partition,
                                  input_size_per_partition,
                                  is_k_full,
                                  False)

    if bias is not None:
        output.add_(bias)  # In-place add

    return output.reshape(out_shape)


class MarlinQuantLinear(BaseQuantLinear):
    SUPPORTS_BITS = [4, 8]
    SUPPORTS_GROUP_SIZE = [-1, 32, 64, 128]
    SUPPORTS_DESC_ACT = [True, False]
    SUPPORTS_SYM = [True]
    SUPPORTS_SHARDS = True
    SUPPORTS_TRAINING = False
    SUPPORTS_AUTO_PADDING = False
    SUPPORTS_IN_FEATURES_DIVISIBLE_BY = [1]
    SUPPORTS_OUT_FEATURES_DIVISIBLE_BY = [64]

    SUPPORTS_DEVICES = [DEVICE.CUDA]
    SUPPORTS_PLATFORM = [PLATFORM.LINUX]
    SUPPORTS_PACK_DTYPES = [torch.int32]
    SUPORTS_ADAPTERS = [Lora]
    # for transformers/optimum tests compat
    QUANT_TYPE = "marlin"

<<<<<<< HEAD
    def __init__(self,
         bits: int,
         group_size: int,
         desc_act: bool,
         sym: bool,
         in_features: int,
         out_features: int,
         pack_dtype: torch.dtype,
         adapter: Adapter,
         bias: bool,
         **kwargs
    ):
=======
    def __init__(
        self, bits: int,
        group_size: int,
        desc_act: bool,
        sym: bool,
        in_features: int,
        out_features: int,
        bias: bool = False,
        pack_dtype: torch.dtype = torch.int32,
        **kwargs):
>>>>>>> 4a8a8c85
        if marlin_import_exception is not None:
            raise ValueError(
                f"Trying to use the marlin backend, but could not import the C++/CUDA dependencies with the following error: {marlin_import_exception}"
            )

        self.original_in_features = in_features
        self.original_out_features = out_features

        if desc_act and group_size == -1:
            # In this case, act_order == True is the same as act_order == False
            # (since we have only one group per output channel)
            desc_act = False

        super().__init__(
            bits=bits,
            group_size=group_size,
            sym=sym,
            desc_act=desc_act,
            in_features=in_features,
            out_features=out_features,
            bias=bias,
            pack_dtype=pack_dtype,
            adapter=adapter,
            register_buffers=False,
            **kwargs)

        # Determine sharding
        if marlin_repeat_scales_on_all_ranks(desc_act,
                                             self.group_size,
                                             is_row_parallel=False):
            # By setting scale_dim == None, weight_loader will
            # repeat the scales on each GPU in TP>1 case.
            scales_and_zp_input_dim = None
            scales_and_zp_size = self.in_features // self.group_size
        else:
            # By setting scale_dim == 0, weight_loader will
            # shard the scales in TP>1 case.
            scales_and_zp_input_dim = 0
            scales_and_zp_size = self.in_features // self.group_size

        # Quantized weights
        qweight = Parameter(
            torch.empty(
                self.in_features // self.pack_factor,
                self.out_features,
                dtype=torch.int32,
            ),
            requires_grad=False,
        )
        set_weight_attrs(
            qweight,
            {
                "input_dim": 0,
                "output_dim": 1,
                "packed_dim": 0,
                "pack_factor": self.pack_factor,
            },
        )

        # Activation order
        g_idx = Parameter(
            torch.empty(
                self.in_features,
                dtype=torch.int32,
            ),
            requires_grad=False,
        )
        # Ignore warning from fused linear layers such as QKVParallelLinear.
        set_weight_attrs(
            g_idx,
            {
                "input_dim": 0,
                "ignore_warning": True
            },
        )

        # Scales
        scales = Parameter(
            torch.empty(
                scales_and_zp_size,
                self.out_features,
                dtype=torch.float16,
            ),
            requires_grad=False,
        )
        set_weight_attrs(
            scales,
            {
                "input_dim": scales_and_zp_input_dim,
                "output_dim": 1,
            },
        )

        # Quantized zero-points
        qzeros = Parameter(
            torch.empty(
                scales_and_zp_size,
                self.out_features // self.pack_factor,
                dtype=torch.int32,
            ),
            requires_grad=False,
        )
        set_weight_attrs(
            qzeros,
            {
                "input_dim": scales_and_zp_input_dim,
                "output_dim": 1,
                "packed_dim": 1,
                "pack_factor": self.pack_factor,
            },
        )

        self.register_parameter("qweight", qweight)
        self.register_parameter("g_idx", g_idx)
        self.register_parameter("scales", scales)
        self.register_parameter("qzeros", qzeros)

        self.is_k_full = marlin_is_k_full(self.desc_act, is_row_parallel=False)

        if bias:
            self.register_buffer("bias", torch.zeros((self.out_features), dtype=torch.float16))
        else:
            self.bias = None

        self.is_lm_head = False
        if kwargs.get("name") is not None and kwargs.get("lm_head_name") is not None:
            self.is_lm_head = kwargs["name"] == kwargs["lm_head_name"]

    @classmethod
    def validate(cls, **args) -> Tuple[bool, Optional[Exception]]:
        if marlin_import_exception is not None:
            return False, marlin_import_exception
        return cls._validate(**args)

    @classmethod
    def validate_device(cls, device: DEVICE):
        super().validate_device(device)
        CUDA_VISIBLE_DEVICES = os.environ.get("CUDA_VISIBLE_DEVICES")
        if device == DEVICE.CUDA:
            if IS_ROCM:
                raise NotImplementedError("Marlin kernel is not supported on ROCm.")

            if CUDA_VISIBLE_DEVICES is None:
                has_cuda_v8 = all(torch.cuda.get_device_capability(i)[0] >= 8 for i in range(torch.cuda.device_count()))
            else:
                has_cuda_v8 = all(torch.cuda.get_device_capability(i)[0] >= 8 for i in range(len(CUDA_VISIBLE_DEVICES.split(","))))
            if not has_cuda_v8:
                raise NotImplementedError("Marlin kernel only supports compute capability >= 8.0.")

    def post_init(self):
        device = self.qweight.device
        # Allocate marlin workspace
        self.workspace = marlin_make_workspace(
            self.out_features, device)

        # Handle sorting for activation reordering if needed.
        if self.desc_act:
            g_idx, g_idx_sort_indices = marlin_sort_g_idx(self.g_idx)
            self.g_idx_sort_indices = g_idx_sort_indices
            replace_tensor(self, "g_idx", g_idx)
        else:
            self.g_idx = marlin_make_empty_g_idx(device)
            self.g_idx_sort_indices = marlin_make_empty_g_idx(device)

        # No zero-point
        self.zp = marlin_make_empty_g_idx(device)

        # Repack weights from autogptq format to marlin format.
        marlin_qweight = gptqmodel_marlin_kernels.gptq_marlin_repack(
            self.qweight,
            self.g_idx_sort_indices,
            self.in_features,
            self.out_features,
            self.bits,
            self.pack_dtype_bits)
        replace_tensor(self, "qweight", marlin_qweight)

        # Permute scales from autogptq format to marlin format.
        marlin_scales = marlin_permute_scales(
            self.scales,
            size_k=self.in_features,
            size_n=self.out_features,
            group_size=self.group_size)
        replace_tensor(self, "scales", marlin_scales)

        super().post_init()

    def forward(self, A: torch.Tensor):
        if A.dtype != torch.float16:
            A = A.to(torch.float16)

        output = apply_gptq_marlin_linear(
            input=A.contiguous() if self.is_lm_head else A,
            weight=self.qweight,
            weight_scale=self.scales,
            weight_zp=self.zp,
            g_idx=self.g_idx,
            g_idx_sort_indices=self.g_idx_sort_indices,
            workspace=self.workspace,
            num_bits=self.bits,
            output_size_per_partition=self.out_features,
            input_size_per_partition=self.in_features,
            is_k_full=self.is_k_full,
            bias=self.bias)

        if self.adapter:
            output = self.adapter.apply(x=A, out=output)

        return output

# Precompute permutations for Marlin weight and scale shuffling
def _get_perms():
    perm = []
    for i in range(32):
        perm1 = []
        col = i // 4
        for block in [0, 1]:
            for row in [
                2 * (i % 4),
                2 * (i % 4) + 1,
                2 * (i % 4 + 4),
                2 * (i % 4 + 4) + 1,
            ]:
                perm1.append(16 * row + col + 8 * block)
        for j in range(4):
            perm.extend([p + 256 * j for p in perm1])

    perm = np.array(perm)
    interleave = np.array([0, 2, 4, 6, 1, 3, 5, 7])
    perm = perm.reshape((-1, 8))[:, interleave].ravel()
    perm = torch.from_numpy(perm)
    scale_perm = []
    for i in range(8):
        scale_perm.extend([i + 8 * j for j in range(8)])
    scale_perm_single = []
    for i in range(4):
        scale_perm_single.extend([2 * i + j for j in [0, 1, 8, 9, 16, 17, 24, 25]])
    return perm, scale_perm, scale_perm_single


def unpack_qzeros(qzeros):
    unpacked_zeros = torch.zeros(
        (qzeros.shape[0], qzeros.shape[1] * 8),
        dtype=torch.int8,
        device=qzeros.device,
        requires_grad=False,
    )

    for col in range(unpacked_zeros.shape[1]):
        i = col % 8
        unpacked_zeros[:, col] = (qzeros[:, col // 8] >> (4 * i)) & 0xF

    return unpacked_zeros


def dequantize_qzeros(layer):
    qzeros = layer.qzeros
    unpacked_qzeros = unpack_qzeros(qzeros)
    group_size = layer.group_size
    unpacked_qzeros = unpacked_qzeros.repeat_interleave(group_size, dim=0)

    return unpacked_qzeros

__all__ = ["MarlinQuantLinear"]<|MERGE_RESOLUTION|>--- conflicted
+++ resolved
@@ -175,20 +175,6 @@
     # for transformers/optimum tests compat
     QUANT_TYPE = "marlin"
 
-<<<<<<< HEAD
-    def __init__(self,
-         bits: int,
-         group_size: int,
-         desc_act: bool,
-         sym: bool,
-         in_features: int,
-         out_features: int,
-         pack_dtype: torch.dtype,
-         adapter: Adapter,
-         bias: bool,
-         **kwargs
-    ):
-=======
     def __init__(
         self, bits: int,
         group_size: int,
@@ -198,8 +184,8 @@
         out_features: int,
         bias: bool = False,
         pack_dtype: torch.dtype = torch.int32,
+        adapter: Adapter = None,
         **kwargs):
->>>>>>> 4a8a8c85
         if marlin_import_exception is not None:
             raise ValueError(
                 f"Trying to use the marlin backend, but could not import the C++/CUDA dependencies with the following error: {marlin_import_exception}"
