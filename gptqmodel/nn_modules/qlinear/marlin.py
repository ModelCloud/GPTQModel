--- conflicted
+++ resolved
@@ -379,41 +379,14 @@
             ),
         )
 
-<<<<<<< HEAD
-        # set_weight_attrs(
-        #     self.qweight,
-        #     {
-        #         "input_dim": 0,
-        #         "output_dim": 1,
-        #         "packed_dim": 0,
-        #         "pack_factor": self.pack_factor,
-        #     },
-        # )
-
-=======
->>>>>>> e0029a60
         # Activation order
         self.register_parameter(
             "g_idx",
             torch.nn.Parameter(data=torch.empty(
                 self.in_features,
                 dtype=torch.int32,
-<<<<<<< HEAD
-            ),
-        )
-
-        # # Ignore warning from fused linear layers such as QKVParallelLinear.
-        # set_weight_attrs(
-        #     self.g_idx,
-        #     {
-        #         "input_dim": 0,
-        #         "ignore_warning": True
-        #     },
-        # )
-=======
             ), requires_grad=False),
         )
->>>>>>> e0029a60
 
         # Scales
         self.register_parameter(
@@ -428,38 +401,9 @@
             ),
         )
 
-<<<<<<< HEAD
-        # set_weight_attrs(
-        #     self.scales,
-        #     {
-        #         "input_dim": scales_and_zp_input_dim,
-        #         "output_dim": 1,
-        #     },
-        # )
-
-=======
->>>>>>> e0029a60
         # Quantized zero-points
         self.register_parameter(
             "qzeros",
-<<<<<<< HEAD
-            torch.empty(
-                scales_and_zp_size,
-                self.out_features // self.pack_factor,
-                dtype=torch.int32,
-            ),
-        )
-        #
-        # set_weight_attrs(
-        #     self.qzeros,
-        #     {
-        #         "input_dim": scales_and_zp_input_dim,
-        #         "output_dim": 1,
-        #         "packed_dim": 1,
-        #         "pack_factor": self.pack_factor,
-        #     },
-        # )
-=======
             torch.nn.Parameter(
                 torch.empty(
                     scales_and_zp_size,
@@ -469,7 +413,6 @@
                 requires_grad=False,
             )
         )
->>>>>>> e0029a60
 
         if bias:
             self.register_buffer("bias", torch.zeros((self.out_features), dtype=torch.float16))
