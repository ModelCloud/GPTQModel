# Copyright 2024-2025 ModelCloud.ai
# Copyright 2024-2025 qubitium@modelcloud.ai
# Contact: qubitium@modelcloud.ai, x.com/qubitium
#
# Licensed under the Apache License, Version 2.0 (the "License");
# you may not use this file except in compliance with the License.
# You may obtain a copy of the License at
#
#     http://www.apache.org/licenses/LICENSE-2.0
#
# Unless required by applicable law or agreed to in writing, software
# distributed under the License is distributed on an "AS IS" BASIS,
# WITHOUT WARRANTIES OR CONDITIONS OF ANY KIND, either express or implied.
# See the License for the specific language governing permissions and
# limitations under the License.

# Adapted from vllm at https://github.com/vllm-project/vllm/blob/main/vllm/model_executor/layers/quantization/gptq_marlin.py

import os
from typing import Any, Dict, List, Optional, Tuple

import numpy as np
import torch
<<<<<<< HEAD
from torch.nn.parameter import Parameter

from gptqmodel.adapter.adapter import Adapter, Lora
=======
>>>>>>> c6dc35da
from gptqmodel.nn_modules.qlinear import BaseQuantLinear
from torch.nn.parameter import Parameter

from ...models._const import DEVICE, PLATFORM
from ...utils.rocm import IS_ROCM

marlin_import_exception = None
try:
    import gptqmodel_marlin_kernels
except ImportError as e:
    marlin_import_exception = e


GPTQ_MARLIN_TILE = 16
GPTQ_MARLIN_MIN_THREAD_N = 64
GPTQ_MARLIN_MIN_THREAD_K = 128
GPTQ_MARLIN_MAX_PARALLEL = 16

def set_weight_attrs(
    weight: torch.Tensor,
    weight_attrs: Optional[Dict[str, Any]],
):
    """Set attributes on a weight tensor.

    This method is used to set attributes on a weight tensor. This method
    will not overwrite existing attributes.

    Args:
        weight: The weight tensor.
        weight_attrs: A dictionary of attributes to set on the weight tensor.
    """
    if weight_attrs is None:
        return
    for key, value in weight_attrs.items():
        assert not hasattr(
            weight, key), (f"Overwriting existing tensor attribute: {key}")
        setattr(weight, key, value)

def marlin_is_k_full(act_order: bool, is_row_parallel: bool) -> bool:
    return (not act_order) or (act_order and not is_row_parallel)

def marlin_repeat_scales_on_all_ranks(act_order: bool, group_size: int,
                                      is_row_parallel: bool) -> bool:
    # Need to repeat scales on every rank if act_ordering or
    # channelwise and RowParallelLinear
    is_channelwise = group_size == -1
    return act_order or (is_channelwise and is_row_parallel)

def marlin_make_workspace(output_size_per_partition: int,
                          device: torch.device) -> torch.Tensor:
    max_workspace_size = (output_size_per_partition //
                          GPTQ_MARLIN_MIN_THREAD_N) * GPTQ_MARLIN_MAX_PARALLEL

    return torch.zeros(max_workspace_size,
                       dtype=torch.int,
                       device=device,
                       requires_grad=False)

def marlin_sort_g_idx(
        g_idx: torch.Tensor) -> Tuple[torch.Tensor, torch.Tensor]:
    g_idx_sort_indices = torch.argsort(g_idx).to(torch.int)
    return g_idx[g_idx_sort_indices], g_idx_sort_indices

def marlin_make_empty_g_idx(device: torch.device) -> torch.Tensor:
    return torch.nn.Parameter(torch.empty(0, dtype=torch.int, device=device),
                              requires_grad=False)

# Newly generated tensors need to replace existing tensors that are
# already registered as parameters by vLLM (and won't be freed)
def replace_tensor(layer: torch.nn.Module, name: str,
                   new_t: torch.Tensor) -> None:
    # It is important to use resize_() here since it ensures
    # the same buffer is reused
    getattr(layer, name).resize_(new_t.shape)
    getattr(layer, name).copy_(new_t)
    del new_t

def marlin_permute_scales(s: torch.Tensor, size_k: int, size_n: int,
                          group_size: int) -> torch.Tensor:

    scale_perm, scale_perm_single = get_scale_perms()
    if group_size < size_k and group_size != -1:
        s = s.reshape((-1, len(scale_perm)))[:, scale_perm]
    else:
        s = s.reshape((-1, len(scale_perm_single)))[:, scale_perm_single]
    s = s.reshape((-1, size_n)).contiguous()

    return s

def get_scale_perms():
    scale_perm: List[int] = []
    for i in range(8):
        scale_perm.extend([i + 8 * j for j in range(8)])
    scale_perm_single: List[int] = []
    for i in range(4):
        scale_perm_single.extend(
            [2 * i + j for j in [0, 1, 8, 9, 16, 17, 24, 25]])
    return scale_perm, scale_perm_single

def apply_gptq_marlin_linear(
        input: torch.Tensor,
        weight: torch.Tensor,
        weight_scale: torch.Tensor,
        weight_zp: torch.Tensor,
        g_idx: torch.Tensor,
        g_idx_sort_indices: torch.Tensor,
        workspace: torch.Tensor,
        num_bits: int,
        output_size_per_partition: int,
        input_size_per_partition: int,
        is_k_full: bool,
        bias: Optional[torch.Tensor] = None) -> torch.Tensor:
    reshaped_x = input.reshape(-1, input.shape[-1])
    out_shape = input.shape[:-1] + (output_size_per_partition, )

    output = gptqmodel_marlin_kernels.gptq_marlin_gemm(reshaped_x,
                                  weight,
                                  weight_scale,
                                  weight_zp,
                                  g_idx,
                                  g_idx_sort_indices,
                                  workspace,
                                  num_bits,
                                  reshaped_x.shape[0],
                                  output_size_per_partition,
                                  input_size_per_partition,
                                  is_k_full,
                                  False)

    if bias is not None:
        output.add_(bias)  # In-place add

    return output.reshape(out_shape)


class MarlinQuantLinear(BaseQuantLinear):
    SUPPORTS_BITS = [4, 8]
    SUPPORTS_GROUP_SIZE = [-1, 32, 64, 128]
    SUPPORTS_DESC_ACT = [True, False]
    SUPPORTS_SYM = [True]
    SUPPORTS_SHARDS = True
    SUPPORTS_TRAINING = False
    SUPPORTS_AUTO_PADDING = False
    SUPPORTS_IN_FEATURES_DIVISIBLE_BY = [1]
    SUPPORTS_OUT_FEATURES_DIVISIBLE_BY = [64]

    SUPPORTS_DEVICES = [DEVICE.CUDA]
    SUPPORTS_PLATFORM = [PLATFORM.LINUX]
    SUPPORTS_PACK_DTYPES = [torch.int32]
    SUPORTS_ADAPTERS = [Lora]
    # for transformers/optimum tests compat
    QUANT_TYPE = "marlin"

    def __init__(
        self, bits: int,
        group_size: int,
        desc_act: bool,
        sym: bool,
        in_features: int,
        out_features: int,
        bias: bool = False,
        pack_dtype: torch.dtype = torch.int32,
        adapter: Adapter = None,
        **kwargs):
        if marlin_import_exception is not None:
            raise ValueError(
                f"Trying to use the marlin backend, but could not import the C++/CUDA dependencies with the following error: {marlin_import_exception}"
            )

        self.original_in_features = in_features
        self.original_out_features = out_features

        if desc_act and group_size == -1:
            # In this case, act_order == True is the same as act_order == False
            # (since we have only one group per output channel)
            desc_act = False

        super().__init__(
            bits=bits,
            group_size=group_size,
            sym=sym,
            desc_act=desc_act,
            in_features=in_features,
            out_features=out_features,
            bias=bias,
            pack_dtype=pack_dtype,
            adapter=adapter,
            register_buffers=False,
            **kwargs)

        # Determine sharding
        if marlin_repeat_scales_on_all_ranks(desc_act,
                                             self.group_size,
                                             is_row_parallel=False):
            # By setting scale_dim == None, weight_loader will
            # repeat the scales on each GPU in TP>1 case.
            scales_and_zp_input_dim = None
            scales_and_zp_size = self.in_features // self.group_size
        else:
            # By setting scale_dim == 0, weight_loader will
            # shard the scales in TP>1 case.
            scales_and_zp_input_dim = 0
            scales_and_zp_size = self.in_features // self.group_size

        # Quantized weights
        qweight = Parameter(
            torch.empty(
                self.in_features // self.pack_factor,
                self.out_features,
                dtype=torch.int32,
            ),
            requires_grad=False,
        )
        set_weight_attrs(
            qweight,
            {
                "input_dim": 0,
                "output_dim": 1,
                "packed_dim": 0,
                "pack_factor": self.pack_factor,
            },
        )

        # Activation order
        g_idx = Parameter(
            torch.empty(
                self.in_features,
                dtype=torch.int32,
            ),
            requires_grad=False,
        )
        # Ignore warning from fused linear layers such as QKVParallelLinear.
        set_weight_attrs(
            g_idx,
            {
                "input_dim": 0,
                "ignore_warning": True
            },
        )

        # Scales
        scales = Parameter(
            torch.empty(
                scales_and_zp_size,
                self.out_features,
                dtype=torch.float16,
            ),
            requires_grad=False,
        )
        set_weight_attrs(
            scales,
            {
                "input_dim": scales_and_zp_input_dim,
                "output_dim": 1,
            },
        )

        # Quantized zero-points
        qzeros = Parameter(
            torch.empty(
                scales_and_zp_size,
                self.out_features // self.pack_factor,
                dtype=torch.int32,
            ),
            requires_grad=False,
        )
        set_weight_attrs(
            qzeros,
            {
                "input_dim": scales_and_zp_input_dim,
                "output_dim": 1,
                "packed_dim": 1,
                "pack_factor": self.pack_factor,
            },
        )

        self.register_parameter("qweight", qweight)
        self.register_parameter("g_idx", g_idx)
        self.register_parameter("scales", scales)
        self.register_parameter("qzeros", qzeros)

        self.is_k_full = marlin_is_k_full(self.desc_act, is_row_parallel=False)

        if bias:
            self.register_buffer("bias", torch.zeros((self.out_features), dtype=torch.float16))
        else:
            self.bias = None

        self.is_lm_head = False
        if kwargs.get("name") is not None and kwargs.get("lm_head_name") is not None:
            self.is_lm_head = kwargs["name"] == kwargs["lm_head_name"]

    @classmethod
    def validate(cls, **args) -> Tuple[bool, Optional[Exception]]:
        if marlin_import_exception is not None:
            return False, marlin_import_exception
        return cls._validate(**args)

    @classmethod
    def validate_device(cls, device: DEVICE):
        super().validate_device(device)
        CUDA_VISIBLE_DEVICES = os.environ.get("CUDA_VISIBLE_DEVICES")
        if device == DEVICE.CUDA:
            if IS_ROCM:
                raise NotImplementedError("Marlin kernel is not supported on ROCm.")

            if CUDA_VISIBLE_DEVICES is None:
                has_cuda_v8 = all(torch.cuda.get_device_capability(i)[0] >= 8 for i in range(torch.cuda.device_count()))
            else:
                has_cuda_v8 = all(torch.cuda.get_device_capability(i)[0] >= 8 for i in range(len(CUDA_VISIBLE_DEVICES.split(","))))
            if not has_cuda_v8:
                raise NotImplementedError("Marlin kernel only supports compute capability >= 8.0.")

    def post_init(self):
        device = self.qweight.device
        # Allocate marlin workspace
        self.workspace = marlin_make_workspace(
            self.out_features, device)

        # Handle sorting for activation reordering if needed.
        if self.desc_act:
            g_idx, g_idx_sort_indices = marlin_sort_g_idx(self.g_idx)
            self.g_idx_sort_indices = g_idx_sort_indices
            replace_tensor(self, "g_idx", g_idx)
        else:
            self.g_idx = marlin_make_empty_g_idx(device)
            self.g_idx_sort_indices = marlin_make_empty_g_idx(device)

        # No zero-point
        self.zp = marlin_make_empty_g_idx(device)

        # Repack weights from autogptq format to marlin format.
        marlin_qweight = gptqmodel_marlin_kernels.gptq_marlin_repack(
            self.qweight,
            self.g_idx_sort_indices,
            self.in_features,
            self.out_features,
            self.bits,
            self.pack_dtype_bits)
        replace_tensor(self, "qweight", marlin_qweight)

        # Permute scales from autogptq format to marlin format.
        marlin_scales = marlin_permute_scales(
            self.scales,
            size_k=self.in_features,
            size_n=self.out_features,
            group_size=self.group_size)
        replace_tensor(self, "scales", marlin_scales)

        super().post_init()

    def forward(self, A: torch.Tensor):
        if A.dtype != torch.float16:
            A = A.to(torch.float16)

        output = apply_gptq_marlin_linear(
            input=A.contiguous() if self.is_lm_head else A,
            weight=self.qweight,
            weight_scale=self.scales,
            weight_zp=self.zp,
            g_idx=self.g_idx,
            g_idx_sort_indices=self.g_idx_sort_indices,
            workspace=self.workspace,
            num_bits=self.bits,
            output_size_per_partition=self.out_features,
            input_size_per_partition=self.in_features,
            is_k_full=self.is_k_full,
            bias=self.bias)

        if self.adapter:
            output = self.adapter.apply(x=A, out=output)

        return output

# Precompute permutations for Marlin weight and scale shuffling
def _get_perms():
    perm = []
    for i in range(32):
        perm1 = []
        col = i // 4
        for block in [0, 1]:
            for row in [
                2 * (i % 4),
                2 * (i % 4) + 1,
                2 * (i % 4 + 4),
                2 * (i % 4 + 4) + 1,
            ]:
                perm1.append(16 * row + col + 8 * block)
        for j in range(4):
            perm.extend([p + 256 * j for p in perm1])

    perm = np.array(perm)
    interleave = np.array([0, 2, 4, 6, 1, 3, 5, 7])
    perm = perm.reshape((-1, 8))[:, interleave].ravel()
    perm = torch.from_numpy(perm)
    scale_perm = []
    for i in range(8):
        scale_perm.extend([i + 8 * j for j in range(8)])
    scale_perm_single = []
    for i in range(4):
        scale_perm_single.extend([2 * i + j for j in [0, 1, 8, 9, 16, 17, 24, 25]])
    return perm, scale_perm, scale_perm_single


def unpack_qzeros(qzeros):
    unpacked_zeros = torch.zeros(
        (qzeros.shape[0], qzeros.shape[1] * 8),
        dtype=torch.int8,
        device=qzeros.device,
        requires_grad=False,
    )

    for col in range(unpacked_zeros.shape[1]):
        i = col % 8
        unpacked_zeros[:, col] = (qzeros[:, col // 8] >> (4 * i)) & 0xF

    return unpacked_zeros


def dequantize_qzeros(layer):
    qzeros = layer.qzeros
    unpacked_qzeros = unpack_qzeros(qzeros)
    group_size = layer.group_size
    unpacked_qzeros = unpacked_qzeros.repeat_interleave(group_size, dim=0)

    return unpacked_qzeros

__all__ = ["MarlinQuantLinear"]<|MERGE_RESOLUTION|>--- conflicted
+++ resolved
@@ -21,15 +21,10 @@
 
 import numpy as np
 import torch
-<<<<<<< HEAD
 from torch.nn.parameter import Parameter
 
 from gptqmodel.adapter.adapter import Adapter, Lora
-=======
->>>>>>> c6dc35da
 from gptqmodel.nn_modules.qlinear import BaseQuantLinear
-from torch.nn.parameter import Parameter
-
 from ...models._const import DEVICE, PLATFORM
 from ...utils.rocm import IS_ROCM
 
