# Copyright 2024-2025 ModelCloud.ai
# Copyright 2024-2025 qubitium@modelcloud.ai
# Contact: qubitium@modelcloud.ai, x.com/qubitium
#
# Licensed under the Apache License, Version 2.0 (the "License");
# you may not use this file except in compliance with the License.
# You may obtain a copy of the License at
#
#     http://www.apache.org/licenses/LICENSE-2.0
#
# Unless required by applicable law or agreed to in writing, software
# distributed under the License is distributed on an "AS IS" BASIS,
# WITHOUT WARRANTIES OR CONDITIONS OF ANY KIND, either express or implied.
# See the License for the specific language governing permissions and
# limitations under the License.

# Adapted from vllm at https://github.com/vllm-project/vllm/blob/main/vllm/model_executor/layers/quantization/gptq_marlin.py

import os
<<<<<<< HEAD
from typing import List, Optional, Tuple
=======
from typing import Callable, List, Optional, Tuple, Union
>>>>>>> 4da7a8de

import numpy as np
import torch

from ...adapter.adapter import Adapter, Lora
from ...models._const import DEVICE, PLATFORM
from ...nn_modules.qlinear import BaseQuantLinear
from ...utils.backend import BACKEND
from ...utils.logger import setup_logger
<<<<<<< HEAD
from ...utils.marlin import marlin_import_exception, marlin_repeat_scales_on_all_ranks, marlin_is_k_full, \
    marlin_make_workspace_new, gptq_marlin_repack, marlin_permute_scales, marlin_sort_g_idx, _transform_param, \
    marlin_make_empty_g_idx, apply_gptq_marlin_linear, marlin_permute_bias
from ...utils.rocm import IS_ROCM
from ...utils.marlin_scalar_type import scalar_types
=======
from ...utils.marlin_scalar_type import ScalarType, scalar_types
from ...utils.rocm import IS_ROCM

marlin_import_exception = None
try:
    import gptqmodel_marlin_kernels
except ImportError as e:
    marlin_import_exception = str(e)
>>>>>>> 4da7a8de

log = setup_logger()


<<<<<<< HEAD
=======
def marlin_is_k_full(act_order: bool, is_row_parallel: bool) -> bool:
    return (not act_order) or (act_order and not is_row_parallel)


def marlin_repeat_scales_on_all_ranks(act_order: bool, group_size: int,
                                      is_row_parallel: bool) -> bool:
    # Need to repeat scales on every rank if act_ordering or
    # channelwise and RowParallelLinear
    is_channelwise = group_size == -1
    return act_order or (is_channelwise and is_row_parallel)


def marlin_make_workspace_new(device: torch.device,
                              max_blocks_per_sm: int = 1) -> torch.Tensor:
    # In the new marlin kernel, we use the num of threadblocks as workspace
    # size. The num of threadblocks is sms_count * max_blocks_per_sm.
    sms = torch.cuda.get_device_properties(device).multi_processor_count
    return torch.zeros(sms * max_blocks_per_sm,
                       dtype=torch.int,
                       device=device,
                       requires_grad=False)


def update_tensor_inplace(dst: torch.Tensor, src: torch.Tensor):
    assert dst.dtype == src.dtype, "Tensors must have the same dtype"

    # update tensor shape and stride
    dst.as_strided_(src.shape, src.stride())

    # If not the same underlying storage move tensor data
    if dst.data_ptr() != src.data_ptr():
        dst.copy_(src)
        del src


# Newly generated tensors need to replace existing tensors that are
# already registered as parameters by vLLM (and won't be freed)
def replace_parameter(mod: torch.nn.Module, name: str,
                      new: Union[torch.Tensor, torch.nn.Parameter]) -> None:
    old = getattr(mod, name)
    if type(old) is type(new) and old.dtype == new.dtype and \
            old.untyped_storage().nbytes() == new.untyped_storage().nbytes():
        # If we can just update in-place to avoid re-registering
        #   can be faster if the underlying storage is the same
        update_tensor_inplace(old, new)
    else:
        # Fallback re-register parameter, convert to Parameter if necessary
        # this not only ensures we don't register a tensor as a parameter, but
        # also ensures that all parameter subclasses get re-registered as
        # parameters for `torch.compile` compatibility
        if not isinstance(new, torch.nn.Parameter):
            new = torch.nn.Parameter(new, requires_grad=False)
        mod.register_parameter(name,
                               torch.nn.Parameter(new, requires_grad=False))


def _transform_param(layer: torch.nn.Module, name: Optional[str],
                     fn: Callable) -> None:
    if name is not None and getattr(layer, name, None) is not None:
        old_param = getattr(layer, name)
        new_param = fn(old_param)
        # replace the parameter with torch.nn.Parameter for TorchDynamo
        # compatibility
        replace_parameter(
            layer, name,
            torch.nn.Parameter(new_param.data, requires_grad=False))


def marlin_sort_g_idx(
        g_idx: torch.Tensor) -> Tuple[torch.Tensor, torch.Tensor]:
    g_idx_sort_indices = torch.argsort(g_idx).to(torch.int)
    return g_idx[g_idx_sort_indices], g_idx_sort_indices


def marlin_make_empty_g_idx(device: torch.device) -> torch.Tensor:
    return torch.nn.Parameter(torch.empty(0, dtype=torch.int, device=device),
                              requires_grad=False)


# Newly generated tensors need to replace existing tensors that are
# already registered as parameters by vLLM (and won't be freed)
def replace_tensor(layer: torch.nn.Module, name: str,
                   new_t: torch.Tensor) -> None:
    # It is important to use resize_() here since it ensures
    # the same buffer is reused
    getattr(layer, name).resize_(new_t.shape)
    getattr(layer, name).copy_(new_t)
    del new_t


def marlin_permute_scales(s: torch.Tensor, size_k: int, size_n: int,
                          group_size: int) -> torch.Tensor:
    scale_perm, scale_perm_single = get_scale_perms()
    if group_size < size_k and group_size != -1:
        s = s.reshape((-1, len(scale_perm)))[:, scale_perm]
    else:
        s = s.reshape((-1, len(scale_perm_single)))[:, scale_perm_single]
    s = s.reshape((-1, size_n)).contiguous()

    return s


def get_scale_perms():
    scale_perm: List[int] = []
    for i in range(8):
        scale_perm.extend([i + 8 * j for j in range(8)])
    scale_perm_single: List[int] = []
    for i in range(4):
        scale_perm_single.extend(
            [2 * i + j for j in [0, 1, 8, 9, 16, 17, 24, 25]])
    return scale_perm, scale_perm_single


# Whether to use atomicAdd reduce in gptq/awq marlin kernel. experimental
GPTQMODEL_MARLIN_USE_ATOMIC_ADD = False

def should_use_atomic_add_reduce(m: int, n: int, k: int, device: torch.device,
                                 dtype: torch.dtype) -> bool:
    # the performance of atomicAdd is better than global reduce
    # only when m*n is small and k is large
    if n >= 2048 or k < 2048 or device.type != "cuda":
        return False

    # disable atomicAdd reduce by default,
    # one can enable it with GPTQMODEL_MARLIN_USE_ATOMIC_ADD=1
    if not GPTQMODEL_MARLIN_USE_ATOMIC_ADD:
        return False

    # sm8x doesn't support atomicAdd + bfloat16 natively
    device_capability = torch.cuda.get_device_capability(device)
    if device_capability[0] < 9 and dtype == torch.bfloat16:
        return False

    return True


def apply_gptq_marlin_linear(
        input: torch.Tensor,
        weight: torch.Tensor,
        weight_scale: torch.Tensor,
        weight_zp: torch.Tensor,
        g_idx: torch.Tensor,
        g_idx_sort_indices: torch.Tensor,
        workspace: torch.Tensor,
        wtype: ScalarType,
        output_size_per_partition: int,
        input_size_per_partition: int,
        is_k_full: bool,
        bias: Optional[torch.Tensor] = None,
        use_fp32_reduce: bool = True) -> torch.Tensor:
    reshaped_x = input.reshape(-1, input.shape[-1])
    out_shape = input.shape[:-1] + (output_size_per_partition,)

    use_atomic_add = should_use_atomic_add_reduce(m=reshaped_x.size(0),
                                                  n=output_size_per_partition,
                                                  k=reshaped_x.size(1),
                                                  device=input.device,
                                                  dtype=input.dtype)

    output = gptq_marlin_gemm(reshaped_x,
                              None,
                              weight,
                              bias,
                              weight_scale,
                              None,
                              weight_zp,
                              g_idx,
                              g_idx_sort_indices,
                              workspace,
                              wtype,
                              size_m=reshaped_x.shape[0],
                              size_n=output_size_per_partition,
                              size_k=input_size_per_partition,
                              is_k_full=is_k_full,
                              use_atomic_add=use_atomic_add,
                              use_fp32_reduce=use_fp32_reduce,
                              is_zp_float=False)

    return output.reshape(out_shape)


def gptq_marlin_gemm(a: torch.Tensor,
                     c: Optional[torch.Tensor],
                     b_q_weight: torch.Tensor,
                     b_bias: Optional[torch.Tensor],
                     b_scales: torch.Tensor,
                     global_scale: Optional[torch.Tensor],
                     b_zeros: Optional[torch.Tensor],
                     g_idx: Optional[torch.Tensor],
                     perm: Optional[torch.Tensor],
                     workspace: torch.Tensor,
                     b_q_type: ScalarType,
                     size_m: int,
                     size_n: int,
                     size_k: int,
                     is_k_full: bool = True,
                     use_atomic_add: bool = False,
                     use_fp32_reduce: bool = False,
                     is_zp_float: bool = False) -> torch.Tensor:
    return gptqmodel_marlin_kernels.gptq_marlin_gemm(a, c, b_q_weight, b_bias, b_scales,
                                                     global_scale, b_zeros, g_idx, perm,
                                                     workspace, b_q_type.id, size_m,
                                                     size_n, size_k, is_k_full,
                                                     use_atomic_add, use_fp32_reduce,
                                                     is_zp_float)


# gptq_marlin
def gptq_marlin_repack(b_q_weight: torch.Tensor, perm: torch.Tensor,
                       size_k: int, size_n: int,
                       num_bits: int) -> torch.Tensor:
    return gptqmodel_marlin_kernels.gptq_marlin_repack(b_q_weight, perm, size_k, size_n,
                                                       num_bits)


>>>>>>> 4da7a8de
class MarlinQuantLinear(BaseQuantLinear):
    SUPPORTS_BITS = [4, 8]
    SUPPORTS_GROUP_SIZE = [-1, 32, 64, 128]
    SUPPORTS_DESC_ACT = [True, False]
    SUPPORTS_SYM = [True]
    SUPPORTS_SHARDS = True
    SUPPORTS_TRAINING = False
    SUPPORTS_AUTO_PADDING = False
    SUPPORTS_IN_FEATURES_DIVISIBLE_BY = [1]
    SUPPORTS_OUT_FEATURES_DIVISIBLE_BY = [64]

    SUPPORTS_DEVICES = [DEVICE.CUDA]
    SUPPORTS_PLATFORM = [PLATFORM.LINUX]
    SUPPORTS_PACK_DTYPES = [torch.int32]
    SUPPORTS_ADAPTERS = [Lora]

    SUPPORTS_DTYPES = [torch.float16, torch.bfloat16]

    # for transformers/optimum tests compat
    QUANT_TYPE = "marlin"

    # (num_bits, is_sym) -> quant_type
    TYPE_MAP = {
        (4, True): scalar_types.uint4b8,
        (8, True): scalar_types.uint8b128,
    }

    def __init__(
            self, bits: int,
            group_size: int,
            desc_act: bool,
            sym: bool,
            in_features: int,
            out_features: int,
            bias: bool = False,
            pack_dtype: torch.dtype = torch.int32,
            adapter: Adapter = None,
            **kwargs):
        if marlin_import_exception is not None:
            raise ValueError(
                f"Trying to use the marlin backend, but could not import the C++/CUDA dependencies with the following error: {marlin_import_exception}"
            )

        # self.original_in_features = in_features
        # self.original_out_features = out_features

        if desc_act and group_size == -1:
            # In this case, act_order == True is the same as act_order == False
            # (since we have only one group per output channel)
            desc_act = False

        super().__init__(
            bits=bits,
            group_size=group_size,
            sym=sym,
            desc_act=desc_act,
            in_features=in_features,
            out_features=out_features,
            bias=bias,
            pack_dtype=pack_dtype,
            backend=kwargs.pop("backend", BACKEND.MARLIN),
            adapter=adapter,
            register_buffers=False,
            **kwargs)

        # toggle fp32 mode depending on MARLIN or MARLIN_FP16 backend
        self.fp32 = True if self.backend in [BACKEND.MARLIN, BACKEND.AUTO] else False

        if not self.fp32:
            log.warn.once(
                "Kernel: Marlin FP16 mode is activated with reduced accuracy. Use default Marlin model for improved inference quality.")

        # Determine sharding
        if marlin_repeat_scales_on_all_ranks(desc_act,
                                             self.group_size,
                                             is_row_parallel=False):
            # By setting scale_dim == None, weight_loader will
            # repeat the scales on each GPU in TP>1 case.
            scales_and_zp_size = self.in_features // self.group_size
        else:
            # By setting scale_dim == 0, weight_loader will
            # shard the scales in TP>1 case.
            scales_and_zp_size = self.in_features // self.group_size

        # Quantized weights
        self.register_parameter(
            "qweight",
            torch.nn.Parameter(
                torch.empty(
                    self.in_features // self.pack_factor,
                    self.out_features,
                    dtype=torch.int32,
                ),
                requires_grad=False
            ),
        )

        # Activation order
        self.register_parameter(
            "g_idx",
            torch.nn.Parameter(data=torch.empty(
                self.in_features,
                dtype=torch.int32,
            ), requires_grad=False),
        )

        # Scales
        self.register_parameter(
            "scales",
            torch.nn.Parameter(
                torch.empty(
                    scales_and_zp_size,
                    self.out_features,
                    dtype=torch.float16,
                ),
                requires_grad=False
            ),
        )

        # Quantized zero-points
        self.register_parameter(
            "qzeros",
            torch.nn.Parameter(
                torch.empty(
                    scales_and_zp_size,
                    self.out_features // self.pack_factor,
                    dtype=torch.int32,
                ),
                requires_grad=False,
            )
        )

        if bias:
            self.register_buffer("bias", torch.zeros((self.out_features), dtype=torch.float16))
        else:
            self.bias = None

        self.is_lm_head = False
        if kwargs.get("name") is not None and kwargs.get("lm_head_name") is not None:
            self.is_lm_head = kwargs["name"] == kwargs["lm_head_name"]

        if (self.bits, sym) not in self.TYPE_MAP:
            raise ValueError("Unsupported quantization config: "
                             f"bits={self.bits}, sym={sym}")

        self.weight_type = self.TYPE_MAP[(self.bits, sym)]

        # auto-optimize on post init
        # self.optimize()

    # def optimize(self, backend: str = "inductor", mode: str = None, fullgraph: bool = False):
    #     if self.optimized:
    #         return
    #
    #     # compile dequantize
    #     self.forward = torch_compile(self.forward, backend=backend, mode=mode, fullgraph=fullgraph)
    #
    #     super().optimize()

    @classmethod
    def validate(cls, **args) -> Tuple[bool, Optional[Exception]]:
        if marlin_import_exception is not None:
            return False, ImportError(marlin_import_exception)
        return cls._validate(**args)

    @classmethod
    def validate_device(cls, device: DEVICE):
        super().validate_device(device)
        CUDA_VISIBLE_DEVICES = os.environ.get("CUDA_VISIBLE_DEVICES")
        if device == DEVICE.CUDA:
            if IS_ROCM:
                raise NotImplementedError("Marlin kernel is not supported on ROCm.")

            if CUDA_VISIBLE_DEVICES is None:
                has_cuda_v8 = all(torch.cuda.get_device_capability(i)[0] >= 8 for i in range(torch.cuda.device_count()))
            else:
                has_cuda_v8 = all(
                    torch.cuda.get_device_capability(i)[0] >= 8 for i in range(len(CUDA_VISIBLE_DEVICES.split(","))))
            if not has_cuda_v8:
                raise NotImplementedError("Marlin kernel only supports compute capability >= 8.0.")

    def post_init(self):
        device = self.qweight.device

        self.is_k_full = marlin_is_k_full(self.desc_act, is_row_parallel=False)

        # Allocate marlin workspace.
        self.workspace = marlin_make_workspace_new(device)

        def transform_w_q(x):
            x.data = gptq_marlin_repack(x.data.contiguous(),
                                        perm=self.g_idx_sort_indices,
                                        size_k=self.in_features,
                                        size_n=self.out_features,
                                        num_bits=self.bits)
            return x

        def transform_w_s(x):
            x.data = marlin_permute_scales(x.data.contiguous(),
                                           size_k=self.in_features,
                                           size_n=self.out_features,
                                           group_size=self.group_size)
            return x

        # Handle sorting for activation reordering if needed.
        if self.desc_act:
            g_idx, g_idx_sort_indices = marlin_sort_g_idx(getattr(self, "g_idx"))
            _transform_param(self, "g_idx", lambda _: g_idx)
            self.g_idx_sort_indices = g_idx_sort_indices
        else:
            setattr(self, "g_idx", marlin_make_empty_g_idx(device))
            self.g_idx_sort_indices = marlin_make_empty_g_idx(device)

        setattr(self, "qzeros", marlin_make_empty_g_idx(device))

        _transform_param(self, "qweight", transform_w_q)
        _transform_param(self, "scales", transform_w_s)

        if hasattr(self, "bias") and self.bias is not None:
            self.bias.data = marlin_permute_bias(self.bias)

        super().post_init()

    def list_buffers(self) -> List:
        buf = super().list_buffers()
        if hasattr(self, "workspace") and self.workspace is not None:
            buf.append(self.workspace)
        if hasattr(self, "g_idx_sort_indices") and self.g_idx_sort_indices is not None:
            buf.append(self.g_idx_sort_indices)
        if hasattr(self, "g_idx") and self.g_idx is not None:
            buf.append(self.g_idx)
        return buf

    def forward(self, x: torch.Tensor):
        # TODO FIXME: parent should never call us if there is no data to process
        # check: https://github.com/ModelCloud/GPTQModel/issues/1361
        if x.shape[0] == 0:
            return torch.empty((0, self.out_features), dtype=x.dtype, device=x.device)

        # make sure scales is synced with x/input
        if x.dtype != self.scales.dtype:
            self.scales = self.scales.to(dtype=x.dtype)

        out = apply_gptq_marlin_linear(
            input=x.contiguous() if self.is_lm_head else x,
            weight=self.qweight,
            weight_scale=self.scales,
            weight_zp=self.qzeros,
            g_idx=self.g_idx,
            g_idx_sort_indices=self.g_idx_sort_indices,
            workspace=self.workspace,
            wtype=self.weight_type,
            output_size_per_partition=self.out_features,
            input_size_per_partition=self.in_features,
            is_k_full=self.is_k_full,
            bias=self.bias,
            use_fp32_reduce=self.fp32,
        )

        if self.adapter:
            out = self.adapter.apply(x=x, out=out)

        return out


# Precompute permutations for Marlin weight and scale shuffling
def _get_perms():
    perm = []
    for i in range(32):
        perm1 = []
        col = i // 4
        for block in [0, 1]:
            for row in [
                2 * (i % 4),
                2 * (i % 4) + 1,
                2 * (i % 4 + 4),
                2 * (i % 4 + 4) + 1,
            ]:
                perm1.append(16 * row + col + 8 * block)
        for j in range(4):
            perm.extend([p + 256 * j for p in perm1])

    perm = np.array(perm)
    interleave = np.array([0, 2, 4, 6, 1, 3, 5, 7])
    perm = perm.reshape((-1, 8))[:, interleave].ravel()
    perm = torch.from_numpy(perm)
    scale_perm = []
    for i in range(8):
        scale_perm.extend([i + 8 * j for j in range(8)])
    scale_perm_single = []
    for i in range(4):
        scale_perm_single.extend([2 * i + j for j in [0, 1, 8, 9, 16, 17, 24, 25]])
    return perm, scale_perm, scale_perm_single


def unpack_qzeros(qzeros):
    unpacked_zeros = torch.zeros(
        (qzeros.shape[0], qzeros.shape[1] * 8),
        dtype=torch.int8,
        device=qzeros.device,
        requires_grad=False,
    )

    for col in range(unpacked_zeros.shape[1]):
        i = col % 8
        unpacked_zeros[:, col] = (qzeros[:, col // 8] >> (4 * i)) & 0xF

    return unpacked_zeros


def dequantize_qzeros(layer):
    qzeros = layer.qzeros
    unpacked_qzeros = unpack_qzeros(qzeros)
    group_size = layer.group_size
    unpacked_qzeros = unpacked_qzeros.repeat_interleave(group_size, dim=0)

    return unpacked_qzeros


__all__ = ["MarlinQuantLinear"]<|MERGE_RESOLUTION|>--- conflicted
+++ resolved
@@ -17,11 +17,7 @@
 # Adapted from vllm at https://github.com/vllm-project/vllm/blob/main/vllm/model_executor/layers/quantization/gptq_marlin.py
 
 import os
-<<<<<<< HEAD
 from typing import List, Optional, Tuple
-=======
-from typing import Callable, List, Optional, Tuple, Union
->>>>>>> 4da7a8de
 
 import numpy as np
 import torch
@@ -31,244 +27,15 @@
 from ...nn_modules.qlinear import BaseQuantLinear
 from ...utils.backend import BACKEND
 from ...utils.logger import setup_logger
-<<<<<<< HEAD
 from ...utils.marlin import marlin_import_exception, marlin_repeat_scales_on_all_ranks, marlin_is_k_full, \
     marlin_make_workspace_new, gptq_marlin_repack, marlin_permute_scales, marlin_sort_g_idx, _transform_param, \
     marlin_make_empty_g_idx, apply_gptq_marlin_linear, marlin_permute_bias
+from ...utils.marlin_scalar_type import scalar_types
 from ...utils.rocm import IS_ROCM
-from ...utils.marlin_scalar_type import scalar_types
-=======
-from ...utils.marlin_scalar_type import ScalarType, scalar_types
-from ...utils.rocm import IS_ROCM
-
-marlin_import_exception = None
-try:
-    import gptqmodel_marlin_kernels
-except ImportError as e:
-    marlin_import_exception = str(e)
->>>>>>> 4da7a8de
 
 log = setup_logger()
 
 
-<<<<<<< HEAD
-=======
-def marlin_is_k_full(act_order: bool, is_row_parallel: bool) -> bool:
-    return (not act_order) or (act_order and not is_row_parallel)
-
-
-def marlin_repeat_scales_on_all_ranks(act_order: bool, group_size: int,
-                                      is_row_parallel: bool) -> bool:
-    # Need to repeat scales on every rank if act_ordering or
-    # channelwise and RowParallelLinear
-    is_channelwise = group_size == -1
-    return act_order or (is_channelwise and is_row_parallel)
-
-
-def marlin_make_workspace_new(device: torch.device,
-                              max_blocks_per_sm: int = 1) -> torch.Tensor:
-    # In the new marlin kernel, we use the num of threadblocks as workspace
-    # size. The num of threadblocks is sms_count * max_blocks_per_sm.
-    sms = torch.cuda.get_device_properties(device).multi_processor_count
-    return torch.zeros(sms * max_blocks_per_sm,
-                       dtype=torch.int,
-                       device=device,
-                       requires_grad=False)
-
-
-def update_tensor_inplace(dst: torch.Tensor, src: torch.Tensor):
-    assert dst.dtype == src.dtype, "Tensors must have the same dtype"
-
-    # update tensor shape and stride
-    dst.as_strided_(src.shape, src.stride())
-
-    # If not the same underlying storage move tensor data
-    if dst.data_ptr() != src.data_ptr():
-        dst.copy_(src)
-        del src
-
-
-# Newly generated tensors need to replace existing tensors that are
-# already registered as parameters by vLLM (and won't be freed)
-def replace_parameter(mod: torch.nn.Module, name: str,
-                      new: Union[torch.Tensor, torch.nn.Parameter]) -> None:
-    old = getattr(mod, name)
-    if type(old) is type(new) and old.dtype == new.dtype and \
-            old.untyped_storage().nbytes() == new.untyped_storage().nbytes():
-        # If we can just update in-place to avoid re-registering
-        #   can be faster if the underlying storage is the same
-        update_tensor_inplace(old, new)
-    else:
-        # Fallback re-register parameter, convert to Parameter if necessary
-        # this not only ensures we don't register a tensor as a parameter, but
-        # also ensures that all parameter subclasses get re-registered as
-        # parameters for `torch.compile` compatibility
-        if not isinstance(new, torch.nn.Parameter):
-            new = torch.nn.Parameter(new, requires_grad=False)
-        mod.register_parameter(name,
-                               torch.nn.Parameter(new, requires_grad=False))
-
-
-def _transform_param(layer: torch.nn.Module, name: Optional[str],
-                     fn: Callable) -> None:
-    if name is not None and getattr(layer, name, None) is not None:
-        old_param = getattr(layer, name)
-        new_param = fn(old_param)
-        # replace the parameter with torch.nn.Parameter for TorchDynamo
-        # compatibility
-        replace_parameter(
-            layer, name,
-            torch.nn.Parameter(new_param.data, requires_grad=False))
-
-
-def marlin_sort_g_idx(
-        g_idx: torch.Tensor) -> Tuple[torch.Tensor, torch.Tensor]:
-    g_idx_sort_indices = torch.argsort(g_idx).to(torch.int)
-    return g_idx[g_idx_sort_indices], g_idx_sort_indices
-
-
-def marlin_make_empty_g_idx(device: torch.device) -> torch.Tensor:
-    return torch.nn.Parameter(torch.empty(0, dtype=torch.int, device=device),
-                              requires_grad=False)
-
-
-# Newly generated tensors need to replace existing tensors that are
-# already registered as parameters by vLLM (and won't be freed)
-def replace_tensor(layer: torch.nn.Module, name: str,
-                   new_t: torch.Tensor) -> None:
-    # It is important to use resize_() here since it ensures
-    # the same buffer is reused
-    getattr(layer, name).resize_(new_t.shape)
-    getattr(layer, name).copy_(new_t)
-    del new_t
-
-
-def marlin_permute_scales(s: torch.Tensor, size_k: int, size_n: int,
-                          group_size: int) -> torch.Tensor:
-    scale_perm, scale_perm_single = get_scale_perms()
-    if group_size < size_k and group_size != -1:
-        s = s.reshape((-1, len(scale_perm)))[:, scale_perm]
-    else:
-        s = s.reshape((-1, len(scale_perm_single)))[:, scale_perm_single]
-    s = s.reshape((-1, size_n)).contiguous()
-
-    return s
-
-
-def get_scale_perms():
-    scale_perm: List[int] = []
-    for i in range(8):
-        scale_perm.extend([i + 8 * j for j in range(8)])
-    scale_perm_single: List[int] = []
-    for i in range(4):
-        scale_perm_single.extend(
-            [2 * i + j for j in [0, 1, 8, 9, 16, 17, 24, 25]])
-    return scale_perm, scale_perm_single
-
-
-# Whether to use atomicAdd reduce in gptq/awq marlin kernel. experimental
-GPTQMODEL_MARLIN_USE_ATOMIC_ADD = False
-
-def should_use_atomic_add_reduce(m: int, n: int, k: int, device: torch.device,
-                                 dtype: torch.dtype) -> bool:
-    # the performance of atomicAdd is better than global reduce
-    # only when m*n is small and k is large
-    if n >= 2048 or k < 2048 or device.type != "cuda":
-        return False
-
-    # disable atomicAdd reduce by default,
-    # one can enable it with GPTQMODEL_MARLIN_USE_ATOMIC_ADD=1
-    if not GPTQMODEL_MARLIN_USE_ATOMIC_ADD:
-        return False
-
-    # sm8x doesn't support atomicAdd + bfloat16 natively
-    device_capability = torch.cuda.get_device_capability(device)
-    if device_capability[0] < 9 and dtype == torch.bfloat16:
-        return False
-
-    return True
-
-
-def apply_gptq_marlin_linear(
-        input: torch.Tensor,
-        weight: torch.Tensor,
-        weight_scale: torch.Tensor,
-        weight_zp: torch.Tensor,
-        g_idx: torch.Tensor,
-        g_idx_sort_indices: torch.Tensor,
-        workspace: torch.Tensor,
-        wtype: ScalarType,
-        output_size_per_partition: int,
-        input_size_per_partition: int,
-        is_k_full: bool,
-        bias: Optional[torch.Tensor] = None,
-        use_fp32_reduce: bool = True) -> torch.Tensor:
-    reshaped_x = input.reshape(-1, input.shape[-1])
-    out_shape = input.shape[:-1] + (output_size_per_partition,)
-
-    use_atomic_add = should_use_atomic_add_reduce(m=reshaped_x.size(0),
-                                                  n=output_size_per_partition,
-                                                  k=reshaped_x.size(1),
-                                                  device=input.device,
-                                                  dtype=input.dtype)
-
-    output = gptq_marlin_gemm(reshaped_x,
-                              None,
-                              weight,
-                              bias,
-                              weight_scale,
-                              None,
-                              weight_zp,
-                              g_idx,
-                              g_idx_sort_indices,
-                              workspace,
-                              wtype,
-                              size_m=reshaped_x.shape[0],
-                              size_n=output_size_per_partition,
-                              size_k=input_size_per_partition,
-                              is_k_full=is_k_full,
-                              use_atomic_add=use_atomic_add,
-                              use_fp32_reduce=use_fp32_reduce,
-                              is_zp_float=False)
-
-    return output.reshape(out_shape)
-
-
-def gptq_marlin_gemm(a: torch.Tensor,
-                     c: Optional[torch.Tensor],
-                     b_q_weight: torch.Tensor,
-                     b_bias: Optional[torch.Tensor],
-                     b_scales: torch.Tensor,
-                     global_scale: Optional[torch.Tensor],
-                     b_zeros: Optional[torch.Tensor],
-                     g_idx: Optional[torch.Tensor],
-                     perm: Optional[torch.Tensor],
-                     workspace: torch.Tensor,
-                     b_q_type: ScalarType,
-                     size_m: int,
-                     size_n: int,
-                     size_k: int,
-                     is_k_full: bool = True,
-                     use_atomic_add: bool = False,
-                     use_fp32_reduce: bool = False,
-                     is_zp_float: bool = False) -> torch.Tensor:
-    return gptqmodel_marlin_kernels.gptq_marlin_gemm(a, c, b_q_weight, b_bias, b_scales,
-                                                     global_scale, b_zeros, g_idx, perm,
-                                                     workspace, b_q_type.id, size_m,
-                                                     size_n, size_k, is_k_full,
-                                                     use_atomic_add, use_fp32_reduce,
-                                                     is_zp_float)
-
-
-# gptq_marlin
-def gptq_marlin_repack(b_q_weight: torch.Tensor, perm: torch.Tensor,
-                       size_k: int, size_n: int,
-                       num_bits: int) -> torch.Tensor:
-    return gptqmodel_marlin_kernels.gptq_marlin_repack(b_q_weight, perm, size_k, size_n,
-                                                       num_bits)
-
-
->>>>>>> 4da7a8de
 class MarlinQuantLinear(BaseQuantLinear):
     SUPPORTS_BITS = [4, 8]
     SUPPORTS_GROUP_SIZE = [-1, 32, 64, 128]
