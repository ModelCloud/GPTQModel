# Copyright 2024-2025 ModelCloud.ai
# Copyright 2024-2025 qubitium@modelcloud.ai
# Contact: qubitium@modelcloud.ai, x.com/qubitium
#
# Licensed under the Apache License, Version 2.0 (the "License");
# you may not use this file except in compliance with the License.
# You may obtain a copy of the License at
#
#     http://www.apache.org/licenses/LICENSE-2.0
#
# Unless required by applicable law or agreed to in writing, software
# distributed under the License is distributed on an "AS IS" BASIS,
# WITHOUT WARRANTIES OR CONDITIONS OF ANY KIND, either express or implied.
# See the License for the specific language governing permissions and
# limitations under the License.

# Adapted from turboderp exllama: https://github.com/turboderp/exllamav2

from typing import Optional, Tuple

import torch
<<<<<<< HEAD
import torch.nn.functional as F
=======
>>>>>>> 7939d1a7
from gptqmodel.adapter.adapter import Adapter, Lora
from gptqmodel.nn_modules.qlinear import BaseQuantLinear

from ...models._const import DEVICE, PLATFORM
from ...utils.logger import setup_logger

exllama_v2_import_exception = None
try:
    from gptqmodel_exllamav2_kernels import gemm_half_q_half, make_q_matrix
except ImportError as e:
    exllama_v2_import_exception = e

logger = setup_logger()



# Dummy tensor to pass instead of g_idx since there is no way to pass "None" to a C++ extension
NONE_TENSOR = torch.empty((1, 1), device="meta")


def _torch_device(idx):
    if idx == -1:
        return "cpu"
    return f"cuda:{idx}"


def ext_gemm_half_q_half(x, q_handle, q4_width, force_cuda):
    """Matrix multiplication, returns x @ q4"""
    output_shape = x.shape[:-1] + (q4_width,)
    x = x.view(-1, x.shape[-1])
    output = torch.empty((x.shape[0], q4_width), dtype=torch.half, device=x.device)
    gemm_half_q_half(x, q_handle, output, force_cuda)
    return output.view(output_shape)


def ext_make_q_matrix(w: dict, temp_dq, key: str = None):
    """
    Create Q matrix
    """
    # EXL2
    # won't work as the moment because the tensors are not the same.
    if "q_weight" in w:
        w["q_scale_max"] /= 256
        w["q_perm"] = w["q_perm"].short()
        w["q_invperm"] = w["q_invperm"].short()
        return make_q_matrix(
            w["q_weight"],
            w["q_perm"],
            w["q_invperm"],
            w["q_scale"],
            w["q_scale_max"],
            w["q_groups"],
            NONE_TENSOR,
            NONE_TENSOR,
            NONE_TENSOR,
            temp_dq,
        )
    # GPTQ
    elif "qweight" in w:
        if w["scales"].dtype == torch.float:
            w["scales"] = w["scales"].half()

        # GPTQ with g_idx (act_order)
        if "g_idx" in w and not (w["g_idx"] == 0).all().item():
            w["q_perm"] = torch.empty(
                (w["qweight"].shape[0] * 8,),
                dtype=torch.short,
                device=w["qweight"].device,
            )
            w["q_invperm"] = torch.empty_like(w["q_perm"])
            # make_q4 segfaults if g_idx is not on cpu in the act-order case. In the non act-order case, None needs to be passed for g_idx.
            return make_q_matrix(
                w["qweight"],
                w["q_perm"],
                w["q_invperm"],
                NONE_TENSOR,
                NONE_TENSOR,
                NONE_TENSOR,
                w["qzeros"],
                w["scales"],
                w["g_idx"].cpu(),
                temp_dq,
            )
        # GPTQ without g_idx
        else:
            return make_q_matrix(
                w["qweight"],
                NONE_TENSOR,
                NONE_TENSOR,
                NONE_TENSOR,
                NONE_TENSOR,
                NONE_TENSOR,
                w["qzeros"],
                w["scales"],
                NONE_TENSOR,
                temp_dq,
            )


class ExllamaV2QuantLinear(BaseQuantLinear):
    SUPPORTS_BITS = [4]
    SUPPORTS_GROUP_SIZE = [-1, 16, 32, 64, 128]
    SUPPORTS_DESC_ACT = [True, False]
    SUPPORTS_SYM = [True, False]
    SUPPORTS_SHARDS = True
    SUPPORTS_TRAINING = False
    SUPPORTS_AUTO_PADDING = False
    SUPPORTS_IN_FEATURES_DIVISIBLE_BY = [32]
    SUPPORTS_OUT_FEATURES_DIVISIBLE_BY = [32]

    SUPPORTS_DEVICES = [DEVICE.CUDA, DEVICE.ROCM]
    SUPPORTS_PLATFORM = [PLATFORM.LINUX]
    SUPPORTS_PACK_DTYPES = [torch.int32]
<<<<<<< HEAD
    SUPORTS_ADAPTERS = [Lora]
=======
    SUPPORTS_ADAPTERS = [Lora]
>>>>>>> 7939d1a7
    # for transformers/optimum tests compat
    QUANT_TYPE = "exllamav2"

    """Linear layer implementation with per-group 4-bit quantization of the weights"""

    def __init__(
        self,
        bits: int,
        group_size: int,
        desc_act: bool,
        sym: bool,
        in_features: int,
        out_features: int,
        bias: bool = False,
        pack_dtype: torch.dtype = torch.int32,
        adapter: Adapter = None,
        **kwargs, ):

        if exllama_v2_import_exception is not None:
            raise ValueError(
                f"Trying to use the exllama v2 backend, but could not import the C++/CUDA dependencies with the following error: {exllama_v2_import_exception}"
            )

        # backup original values
        # self.original_out_features = out_features
        # self.original_in_features = in_features
        #
        # # auto pad
        # group_size = group_size if group_size != -1 else in_features
        # out_features = out_features + (-out_features % 32)
        # in_features = in_features + (-in_features % group_size)
        # self.in_features_padding_size = in_features - self.original_in_features
        # self.in_features_padding_shape = (0, self.in_features_padding_size)

        super().__init__(
            bits=bits,
            group_size=group_size,
            sym=sym,
            desc_act=desc_act,
            in_features=in_features,
            out_features=out_features,
            bias=bias,
            pack_dtype=pack_dtype,
            adapter=adapter,
            register_buffers=True,
            register_buffers_in_features=in_features,
            register_buffers_out_feature=out_features,
            **kwargs)

        self.q_handle = None
        self.q_tensors = None

    @classmethod
    def validate(cls, **args) -> Tuple[bool, Optional[Exception]]:
        if exllama_v2_import_exception is not None:
            return False, exllama_v2_import_exception
        return cls._validate(**args)

    def post_init(self, temp_dq):
        # resize due to padding after model weights have been loaded
        # if self.out_features != self.original_out_features or self.in_features != self.original_in_features:
        #     self.qweight.resize_(self.in_features // self.pack_dtype_bits * self.bits, self.out_features)
        #     self.qzeros.resize_(
        #         math.ceil(self.in_features / self.group_size),
        #         self.out_features // self.pack_dtype_bits * self.bits
        #     )
        #     self.scales.resize_(math.ceil(self.in_features / self.group_size), self.out_features)
        #     self.g_idx = torch.tensor([i // self.group_size for i in range(self.in_features)], dtype=torch.int32, device=self.g_idx.device)
        #     if self.bias is not None:
        #         self.bias.resize_(self.out_features)

        self.q_tensors = {
            "qweight": self.qweight,
            "qzeros": self.qzeros,
            "scales": self.scales,
            "g_idx": self.g_idx,
        }
        temp_dq = temp_dq.get_scratch_slice(self.temp_dq_size())
        self.q_handle = ext_make_q_matrix(self.q_tensors, temp_dq)

        super().post_init()

    def forward(self, x, force_cuda=False):
        x_dtype = x.dtype
        if x_dtype != torch.float16:
            logger.warning_once(
                f"Exllama v2 kernel requires a float16 input activation, while {x.dtype} was passed. Casting to float16.\nMake sure you loaded your model with torch_dtype=torch.float16, that the model definition does not inadvertently cast to float32, or disable AMP Autocast that may produce float32 intermediate activations in the model."
            )

            x = x.half()

        # TODO: need to run checks to make sure there is no performance regression padding with F.pad
        # if in_features is padded, we need to pad the input as well
        # if x.size(-1) != self.in_features:
        #     x = F.pad(x, self.in_features_padding_shape)


        out = ext_gemm_half_q_half(x, self.q_handle, self.out_features, force_cuda)

        if self.adapter:
            output = self.adapter.apply(x=x, out=output)

        if self.bias is not None:
            out.add_(self.bias)

        if self.adapter:
            out = self.adapter.apply(x=x, out=out)

<<<<<<< HEAD
        return output.to(dtype=x_dtype)
=======
        return out.to(dtype=x_dtype)
>>>>>>> 7939d1a7

    def temp_dq_size(self):
        return self.in_features * self.out_features * 2 + 128

    def temp_fwd_size(self, max_input_len, max_batch_size):
        return self.out_features * max_input_len * max_batch_size * 4 + 128

    def scratch_space_fixed(self, max_input_len=2048, max_batch_size=8):
        return self.temp_dq_size() + self.temp_fwd_size(max_input_len, max_batch_size)


class ExLlamaV2DeviceTensors:
    device_idx: int
    scratch_bytes: int
    scratch_idx: int
    scratch: torch.tensor = None

    def __init__(self, device_idx, scratch_bytes):
        self.device_idx = device_idx
        self.scratch_bytes = scratch_bytes

    def prepare(self):
        self.scratch = torch.empty(
            (self.scratch_bytes // 2,),
            dtype=torch.half,
            device=_torch_device(self.device_idx),
        )

    def get_scratch_slice(self, size_bytes):
        if self.scratch is None:
            self.prepare()

        size_bytes = ((size_bytes + 127) // 128) * 128
        size_half = size_bytes // 2
        scratch_slice = self.scratch.narrow(0, 0, size_half)
        return scratch_slice<|MERGE_RESOLUTION|>--- conflicted
+++ resolved
@@ -19,10 +19,6 @@
 from typing import Optional, Tuple
 
 import torch
-<<<<<<< HEAD
-import torch.nn.functional as F
-=======
->>>>>>> 7939d1a7
 from gptqmodel.adapter.adapter import Adapter, Lora
 from gptqmodel.nn_modules.qlinear import BaseQuantLinear
 
@@ -136,11 +132,7 @@
     SUPPORTS_DEVICES = [DEVICE.CUDA, DEVICE.ROCM]
     SUPPORTS_PLATFORM = [PLATFORM.LINUX]
     SUPPORTS_PACK_DTYPES = [torch.int32]
-<<<<<<< HEAD
-    SUPORTS_ADAPTERS = [Lora]
-=======
     SUPPORTS_ADAPTERS = [Lora]
->>>>>>> 7939d1a7
     # for transformers/optimum tests compat
     QUANT_TYPE = "exllamav2"
 
@@ -240,20 +232,13 @@
 
         out = ext_gemm_half_q_half(x, self.q_handle, self.out_features, force_cuda)
 
-        if self.adapter:
-            output = self.adapter.apply(x=x, out=output)
-
         if self.bias is not None:
             out.add_(self.bias)
 
         if self.adapter:
             out = self.adapter.apply(x=x, out=out)
 
-<<<<<<< HEAD
-        return output.to(dtype=x_dtype)
-=======
         return out.to(dtype=x_dtype)
->>>>>>> 7939d1a7
 
     def temp_dq_size(self):
         return self.in_features * self.out_features * 2 + 128
