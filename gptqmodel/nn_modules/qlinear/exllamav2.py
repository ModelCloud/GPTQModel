--- conflicted
+++ resolved
@@ -140,19 +140,6 @@
 
     """Linear layer implementation with per-group 4-bit quantization of the weights"""
 
-<<<<<<< HEAD
-    def __init__(self,
-         bits: int,
-         group_size: int,
-         desc_act: bool,
-         sym: bool,
-         in_features: int,
-         out_features: int,
-         pack_dtype: torch.dtype,
-         adapter: Adapter,
-         bias: bool, **kwargs,
-    ):
-=======
     def __init__(
         self,
         bits: int,
@@ -163,9 +150,9 @@
         out_features: int,
         bias: bool = False,
         pack_dtype: torch.dtype = torch.int32,
+        adapter: Adapter = None,
         **kwargs, ):
 
->>>>>>> 4a8a8c85
         if exllama_v2_import_exception is not None:
             raise ValueError(
                 f"Trying to use the exllama v2 backend, but could not import the C++/CUDA dependencies with the following error: {exllama_v2_import_exception}"
