# Copyright 2024-2025 ModelCloud.ai
# Copyright 2024-2025 qubitium@modelcloud.ai
# Contact: qubitium@modelcloud.ai, x.com/qubitium
#
# Licensed under the Apache License, Version 2.0 (the "License");
# you may not use this file except in compliance with the License.
# You may obtain a copy of the License at
#
#     http://www.apache.org/licenses/LICENSE-2.0
#
# Unless required by applicable law or agreed to in writing, software
# distributed under the License is distributed on an "AS IS" BASIS,
# WITHOUT WARRANTIES OR CONDITIONS OF ANY KIND, either express or implied.
# See the License for the specific language governing permissions and
# limitations under the License.

from typing import Optional, Tuple

import torch
<<<<<<< HEAD

from gptqmodel.adapter.adapter import Adapter, Lora
=======
>>>>>>> c6dc35da
from gptqmodel.nn_modules.qlinear.torch import TorchQuantLinear
from gptqmodel.utils.logger import setup_logger

from ...models._const import DEVICE, PLATFORM

logger = setup_logger()


gptqmodel_cuda_import_exception = None
try:
    import gptqmodel_cuda_64  # noqa: E402
    import gptqmodel_cuda_256  # noqa: E402
except ImportError as e:
    gptqmodel_cuda_import_exception = e


class DynamicCudaQuantLinear(TorchQuantLinear):
    SUPPORTS_BITS = [2, 3, 4, 8]
    SUPPORTS_GROUP_SIZE = [-1, 16, 32, 64, 128]
    SUPPORTS_DESC_ACT = [True, False]
    SUPPORTS_SYM = [True, False]
    SUPPORTS_SHARDS = True
    SUPPORTS_TRAINING = False # TODO fix this
    SUPPORTS_AUTO_PADDING = False
    SUPPORTS_IN_FEATURES_DIVISIBLE_BY = [64]
    SUPPORTS_OUT_FEATURES_DIVISIBLE_BY = [64]

    SUPPORTS_DEVICES = [DEVICE.CUDA, DEVICE.ROCM]
    SUPPORTS_PLATFORM = [PLATFORM.LINUX, PLATFORM.WIN32]
    SUPPORTS_PACK_DTYPES = [torch.int32]
    SUPORTS_ADAPTERS = [Lora]

    # for transformers/optimum tests compat
    QUANT_TYPE = "cuda"

    def __init__(
            self,
            bits: int,
            group_size: int,
            sym: bool,
            desc_act: bool,
            in_features: int,
            out_features: int,
            bias: bool = False,
            pack_dtype: torch.dtype = torch.int32,
            adapter: Adapter = None,
            kernel_switch_threshold=128,
            **kwargs,
    ):
        if gptqmodel_cuda_import_exception is not None:
            raise ValueError(
                f"Trying to use the cuda backend, but could not import the C++/CUDA dependencies with the following error: {gptqmodel_cuda_import_exception}"
            )
        super().__init__(
            bits=bits,
            group_size=group_size,
            sym=sym,
            desc_act=desc_act,
            in_features=in_features,
            out_features=out_features,
            bias=bias,
            pack_dtype=pack_dtype,
            adapter=adapter,
            **kwargs)

        # assert in_features % 64 == 0 and out_features % 64 == 0

        self.kernel_switch_threshold = kernel_switch_threshold

        # use faster cuda_256 by default
        self.gptqmodel_cuda = gptqmodel_cuda_256

        # fall back to cuda_64
        if in_features % 256 != 0 or out_features % 256 != 0:
            self.gptqmodel_cuda = gptqmodel_cuda_64

        if self.bits == 4:
            self.qmatmul = self.gptqmodel_cuda.vecquant4matmul
        elif self.bits == 8:
            self.qmatmul = self.gptqmodel_cuda.vecquant8matmul
        elif self.bits == 2:
            self.qmatmul = self.gptqmodel_cuda.vecquant2matmul
        elif self.bits == 3:
            self.qmatmul = self.gptqmodel_cuda.vecquant3matmul

    @classmethod
    def validate(cls, **args) -> Tuple[bool, Optional[Exception]]:
        if gptqmodel_cuda_import_exception is not None:
            return False, gptqmodel_cuda_import_exception
        return cls._validate(**args)

    def forward(self, x: torch.Tensor):
        out_shape = x.shape[:-1] + (self.out_features,)
        x = x.reshape(-1, x.shape[-1])

        # assert x.device.type == "cuda"

        # switch to torch kernel when input shape is >= kernel_switch_threshold
        # cuda is only optimized for < kernel_switch_threshold and will run slower than torch otherwise
        if x.shape[0] >= self.kernel_switch_threshold:
            # logger.warning_once(
            #   f"Input shape `{x.shape[0]}` >= `{self.kernel_switch_threshold}` is not optimized for cuda kernel: dynamic switching to torch kernel.")
            return self._forward(x, x.dtype).reshape(out_shape)

        out = torch.zeros((x.shape[0], self.out_features), device=x.device, dtype=torch.float32)
        self.qmatmul(
            x.to(dtype=torch.float32),
            self.qweight,
            out,
            self.scales.to(dtype=torch.float32),
            self.qzeros,
            self.g_idx,
        )

        out = out.reshape(out_shape)

        if self.adapter:
            out = self.adapter.apply(x=x, out=out)

        if self.bias is not None:
            out.add_(self.bias)

        return out.to(x.dtype)


__all__ = ["DynamicCudaQuantLinear"]<|MERGE_RESOLUTION|>--- conflicted
+++ resolved
@@ -17,11 +17,8 @@
 from typing import Optional, Tuple
 
 import torch
-<<<<<<< HEAD
 
 from gptqmodel.adapter.adapter import Adapter, Lora
-=======
->>>>>>> c6dc35da
 from gptqmodel.nn_modules.qlinear.torch import TorchQuantLinear
 from gptqmodel.utils.logger import setup_logger
 
