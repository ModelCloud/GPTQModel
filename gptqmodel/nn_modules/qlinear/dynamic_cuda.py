# License: GPTQModel/licenses/LICENSE.apache

import torch
from gptqmodel.nn_modules.qlinear.torch import TorchQuantLinear
from gptqmodel.utils.logger import setup_logger

from ...models._const import DEVICE

logger = setup_logger()

import gptqmodel_cuda_64  # noqa: E402
import gptqmodel_cuda_256  # noqa: E402


class DynamicCudaQuantLinear(TorchQuantLinear):
    SUPPORTS_BITS = [2, 3, 4, 8]
    SUPPORTS_GROUP_SIZE = [-1, 16, 32, 64, 128]
    SUPPORTS_DESC_ACT = [True, False]
    SUPPORTS_SYM = [True, False]
    SUPPORTS_SHARDS = True
<<<<<<< HEAD
    SUPPORTS_TRAINING = False
=======
    SUPPORTS_TRAINING = False # TODO fix this
>>>>>>> 34f00498
    SUPPORTS_IN_FEATURES_DIVISIBLE_BY = [64]
    SUPPORTS_OUT_FEATURES_DIVISIBLE_BY = [64]

    SUPPORTS_DEVICES = [DEVICE.CUDA]

    # for transformers/optimum tests compat
    QUANT_TYPE = "cuda"

    def __init__(
            self,
            bits: int,
            group_size: int,
            sym: bool,
            desc_act: bool,
            infeatures: int,
            outfeatures: int,
            bias: bool,
            weight_dtype=torch.float16,
            kernel_switch_threshold=128,
            **kwargs,
    ):
        super().__init__(bits=bits, group_size=group_size, sym=sym, desc_act=desc_act, infeatures=infeatures,
                         outfeatures=outfeatures, bias=bias, weight_dtype=weight_dtype, **kwargs)

        self.kernel_switch_threshold = kernel_switch_threshold

        # use faster cuda_256 by default
        self.gptqmodel_cuda = gptqmodel_cuda_256

        # fall back to cuda_64
        if infeatures % 256 != 0 or outfeatures % 256 != 0:
            self.gptqmodel_cuda = gptqmodel_cuda_64

        assert infeatures % 64 == 0 and outfeatures % 64 == 0

    def forward(self, x: torch.Tensor):
        out_shape = x.shape[:-1] + (self.outfeatures,)
        x = x.reshape(-1, x.shape[-1])
        x_dtype = x.dtype

        assert x.device.type == "cuda"

        if x.shape[0] >= self.kernel_switch_threshold:
            logger.warning_once(
               f"Cannot run on cuda kernel. Using torch forward() that may be slower. Shape: `{x.shape[0]}` >= `{self.kernel_switch_threshold}`")
            return super().forward(x)

        out = torch.zeros((x.shape[0], self.outfeatures), device=x.device, dtype=torch.float32)
        if self.bits == 2:
            self.gptqmodel_cuda.vecquant2matmul(
                x.float(),
                self.qweight,
                out,
                self.scales.float(),
                self.qzeros,
                self.g_idx,
            )
        elif self.bits == 3:
            self.gptqmodel_cuda.vecquant3matmul(
                x.float(),
                self.qweight,
                out,
                self.scales.float(),
                self.qzeros,
                self.g_idx,
            )
        elif self.bits == 4:
            self.gptqmodel_cuda.vecquant4matmul(
                x.float(),
                self.qweight,
                out,
                self.scales.float(),
                self.qzeros,
                self.g_idx,
            )
        elif self.bits == 8:
            self.gptqmodel_cuda.vecquant8matmul(
                x.float(),
                self.qweight,
                out,
                self.scales.float(),
                self.qzeros,
                self.g_idx,
            )
        out = out.to(x_dtype)
        out = out.reshape(out_shape)
        out = out + self.bias if self.bias is not None else out
        return out


__all__ = ["DynamicCudaQuantLinear"]<|MERGE_RESOLUTION|>--- conflicted
+++ resolved
@@ -18,11 +18,7 @@
     SUPPORTS_DESC_ACT = [True, False]
     SUPPORTS_SYM = [True, False]
     SUPPORTS_SHARDS = True
-<<<<<<< HEAD
-    SUPPORTS_TRAINING = False
-=======
     SUPPORTS_TRAINING = False # TODO fix this
->>>>>>> 34f00498
     SUPPORTS_IN_FEATURES_DIVISIBLE_BY = [64]
     SUPPORTS_OUT_FEATURES_DIVISIBLE_BY = [64]
 
