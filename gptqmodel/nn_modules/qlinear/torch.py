# Copyright 2024-2025 ModelCloud.ai
# Copyright 2024-2025 qubitium@modelcloud.ai
# Contact: qubitium@modelcloud.ai, x.com/qubitium
#
# Licensed under the Apache License, Version 2.0 (the "License");
# you may not use this file except in compliance with the License.
# You may obtain a copy of the License at
#
#     http://www.apache.org/licenses/LICENSE-2.0
#
# Unless required by applicable law or agreed to in writing, software
# distributed under the License is distributed on an "AS IS" BASIS,
# WITHOUT WARRANTIES OR CONDITIONS OF ANY KIND, either express or implied.
# See the License for the specific language governing permissions and
# limitations under the License.

import math

import torch
import torch.nn as nn
import torch.nn.functional as F
<<<<<<< HEAD

from gptqmodel.adapter.adapter import Adapter, Lora
=======
>>>>>>> c6dc35da
from gptqmodel.nn_modules.qlinear import BaseQuantLinear, PackableQuantLinear
from gptqmodel.utils.logger import setup_logger

from ...models._const import DEVICE, PLATFORM

logger = setup_logger()

class TorchQuantLinear(PackableQuantLinear):
    SUPPORTS_BITS = [2, 3, 4, 8]
    SUPPORTS_GROUP_SIZE = [-1, 16, 32, 64, 128]
    SUPPORTS_DESC_ACT = [True, False]
    SUPPORTS_SYM = [True, False]
    SUPPORTS_SHARDS = True
    SUPPORTS_TRAINING = True
    SUPPORTS_AUTO_PADDING = True
    SUPPORTS_IN_FEATURES_DIVISIBLE_BY = [1]
    SUPPORTS_OUT_FEATURES_DIVISIBLE_BY = [1]

    SUPPORTS_DEVICES = [DEVICE.ALL]
    SUPPORTS_PLATFORM = [PLATFORM.ALL]
    SUPPORTS_PACK_DTYPES = [torch.int8, torch.int16, torch.int32]
    SUPORTS_ADAPTERS = [Lora]
    # for transformers/optimum tests compat
    QUANT_TYPE = "torch"

    def __init__(
        self,
        bits: int,
        group_size: int,
        sym: bool,
        desc_act: bool,
        in_features: int,
        out_features: int,
        bias: bool = False,
        pack_dtype: torch.dtype = torch.int32,
        adapter: Adapter = None,
        **kwargs,
    ):
        super().__init__(
            bits=bits,
            group_size=group_size,
            sym=sym,
            desc_act=desc_act,
            in_features=in_features,
            out_features=out_features,
            bias=bias,
            pack_dtype=pack_dtype,
            adapter=adapter,
            register_buffers=True,
            **kwargs)

        self.dequant_dtype = torch.int16 if self.bits == 8 else torch.int8

        if self.group_size != self.in_features:
            self.padded_infeatures = self.in_features + (-self.in_features % self.group_size)
        else:
            self.padded_infeatures = self.in_features

    def post_init(self):
        if self.padded_infeatures != self.in_features:
            self.qweight.resize_(self.padded_infeatures // self.pack_dtype_bits * self.bits, self.out_features)
            self.qzeros.resize_(
                math.ceil(self.padded_infeatures / self.group_size),
                self.out_features // self.pack_dtype_bits * self.bits
            )
            self.scales.resize_((math.ceil(self.padded_infeatures / self.group_size), self.out_features), )
            self.g_idx = torch.tensor([i // self.group_size for i in range(self.padded_infeatures)], dtype=torch.int32,
                                      device=self.g_idx.device)

<<<<<<< HEAD
        super().post_init()

        self.wf = self.wf.to(device=self.qweight.device)
=======
        if self.bits in [2, 4, 8]:
            self.register_buffer(
                "wf",
                torch.tensor(list(range(0, self.pack_dtype_bits, self.bits)), dtype=torch.int32).unsqueeze(0).to(device=self.g_idx.device),
            )
        elif self.bits == 3:
            self.register_buffer(
                "wf",
                torch.tensor(
                    [
                        [0, 3, 6, 9, 12, 15, 18, 21, 24, 27, 30, 0],
                        [0, 1, 4, 7, 10, 13, 16, 19, 22, 25, 28, 31],
                        [0, 2, 5, 8, 11, 14, 17, 20, 23, 26, 29, 0],
                    ],
                    dtype=torch.int32,
                ).reshape(1, 3, 12).to(device=self.g_idx.device)
            )
>>>>>>> c6dc35da

    def compile(self):
        # compile dequantize
        self.dequantize = torch.compile(self.dequantize)

    def forward(self, x: torch.Tensor):
        if x.size(-1) != self.padded_infeatures:
            x = F.pad(x, (0, self.padded_infeatures - self.in_features))

        out_shape = x.shape[:-1] + (self.out_features,)
        x = x.reshape(-1, x.shape[-1])
        out = self._forward(x, x.dtype)
        out = out.reshape(out_shape)
        return out

    def _forward(self, x, x_dtype):
        num_itr = self.g_idx.shape[0] // x.shape[-1]
        weights = self.dequantize(num_itr=num_itr)

<<<<<<< HEAD
        out = torch.matmul(x, weights).reshape(out_shape)

        if self.adapter:
            out = self.adapter.apply(x=x, out=out)

=======
        out = torch.matmul(x, weights).to(x_dtype)
>>>>>>> c6dc35da
        if self.bias is not None:
            out.add_(self.bias)

        return out.to(x_dtype)

    # clear gptq only weights: useful in de-quantization
    def _empty_gptq_only_weights(self):
        self.qzeros = None
        self.qweight = None
        self.g_idx = None
        self.scales = None

<<<<<<< HEAD
    def dequantize_weight(self, num_itr=1):
        if self.bits in [2, 4, 8]:
            dtype = torch.int16 if self.bits == 8 else torch.int8
=======
    def dequantize(self, num_itr=1):
        if self.bits in [4, 8, 2]:
>>>>>>> c6dc35da
            zeros = torch.bitwise_right_shift(
                torch.unsqueeze(self.qzeros, 2).expand(-1, -1, self.pack_factor),
                self.wf.unsqueeze(0),
            ).to(self.dequant_dtype)
            zeros = torch.bitwise_and(zeros, self.maxq).reshape(self.scales.shape)

            weight = torch.bitwise_and(
                torch.bitwise_right_shift(
                    torch.unsqueeze(self.qweight, 1).expand(-1, self.pack_factor, -1),
                    self.wf.unsqueeze(-1),
                ).to(self.dequant_dtype),
                self.maxq
            )
        elif self.bits == 3:
            zeros = self.qzeros.reshape(self.qzeros.shape[0], self.qzeros.shape[1] // 3, 3, 1).expand(
                -1, -1, -1, 12
            )
            zeros = zeros >> self.wf.unsqueeze(0)
            zeros[:, :, 0, 10] = (zeros[:, :, 0, 10] & 0x3) | ((zeros[:, :, 1, 0] << 2) & 0x4)
            zeros[:, :, 1, 11] = (zeros[:, :, 1, 11] & 0x1) | ((zeros[:, :, 2, 0] << 1) & 0x6)
            zeros = zeros & 0x7
            zeros = torch.cat(
                [zeros[:, :, 0, :11], zeros[:, :, 1, 1:12], zeros[:, :, 2, 1:11]],
                dim=2,
            ).reshape(self.scales.shape)

            weight = self.qweight.reshape(self.qweight.shape[0] // 3, 3, 1, self.qweight.shape[1]).expand(
                -1, -1, 12, -1
            )
            weight = (weight >> self.wf.unsqueeze(-1)) & 0x7
            weight[:, 0, 10] = (weight[:, 0, 10] & 0x3) | ((weight[:, 1, 0] << 2) & 0x4)
            weight[:, 1, 11] = (weight[:, 1, 11] & 0x1) | ((weight[:, 2, 0] << 1) & 0x6)
            weight = weight & 0x7
            weight = torch.cat([weight[:, 0, :11], weight[:, 1, 1:12], weight[:, 2, 1:11]], dim=1)
        weight = weight.reshape(weight.shape[0] * weight.shape[1], weight.shape[2])

        if num_itr == 1:
            weights = self.scales[self.g_idx.long()] * (weight - zeros[self.g_idx.long()])
        else:
            num_dim = self.g_idx.shape[0] // num_itr
            weights = []
            for i in range(num_itr):
                scale_i = self.scales[:, i * num_dim: (i + 1) * num_dim]
                weight_i = weight[:, i * num_dim: (i + 1) * num_dim]
                zeros_i = zeros[:, i * num_dim: (i + 1) * num_dim]
                g_idx_i = self.g_idx[i * num_dim: (i + 1) * num_dim].long()
                weights.append(scale_i[g_idx_i] * (weight_i - zeros_i[g_idx_i]))
            weights = torch.cat(weights, dim=1)

        return weights

def dequantize_model(model: nn.Module):
    for name, module in model.model.named_modules():
        if isinstance(module, BaseQuantLinear) and not isinstance(module, TorchQuantLinear):
            raise ValueError(
                "Only models loaded using TorchQuantLinear are supported for dequantization. "
                "Please load model using backend=BACKEND.TORCH."
            )

        if isinstance(module, TorchQuantLinear):
            # Create a new Linear layer with dequantized weights
            new_module = nn.Linear(module.in_features, module.out_features)
            new_module.weight = nn.Parameter(module.dequantize().T.detach().to("cpu", torch.float16))
            new_module.bias = module.bias

            # Replace the module in the model
            parent = model.model
            if '.' in name:
                parent_name, module_name = name.rsplit('.', 1)
                parent = dict(model.model.named_modules())[parent_name]
            else:
                module_name = name

            setattr(parent, module_name, new_module)

    del model.config.quantization_config
    return model


__all__ = ["TorchQuantLinear", "dequantize_model"]<|MERGE_RESOLUTION|>--- conflicted
+++ resolved
@@ -19,11 +19,8 @@
 import torch
 import torch.nn as nn
 import torch.nn.functional as F
-<<<<<<< HEAD
 
 from gptqmodel.adapter.adapter import Adapter, Lora
-=======
->>>>>>> c6dc35da
 from gptqmodel.nn_modules.qlinear import BaseQuantLinear, PackableQuantLinear
 from gptqmodel.utils.logger import setup_logger
 
@@ -93,11 +90,6 @@
             self.g_idx = torch.tensor([i // self.group_size for i in range(self.padded_infeatures)], dtype=torch.int32,
                                       device=self.g_idx.device)
 
-<<<<<<< HEAD
-        super().post_init()
-
-        self.wf = self.wf.to(device=self.qweight.device)
-=======
         if self.bits in [2, 4, 8]:
             self.register_buffer(
                 "wf",
@@ -115,7 +107,9 @@
                     dtype=torch.int32,
                 ).reshape(1, 3, 12).to(device=self.g_idx.device)
             )
->>>>>>> c6dc35da
+        super().post_init()
+
+        self.wf = self.wf.to(device=self.qweight.device)
 
     def compile(self):
         # compile dequantize
@@ -135,15 +129,11 @@
         num_itr = self.g_idx.shape[0] // x.shape[-1]
         weights = self.dequantize(num_itr=num_itr)
 
-<<<<<<< HEAD
         out = torch.matmul(x, weights).reshape(out_shape)
 
         if self.adapter:
             out = self.adapter.apply(x=x, out=out)
 
-=======
-        out = torch.matmul(x, weights).to(x_dtype)
->>>>>>> c6dc35da
         if self.bias is not None:
             out.add_(self.bias)
 
@@ -156,14 +146,9 @@
         self.g_idx = None
         self.scales = None
 
-<<<<<<< HEAD
     def dequantize_weight(self, num_itr=1):
         if self.bits in [2, 4, 8]:
             dtype = torch.int16 if self.bits == 8 else torch.int8
-=======
-    def dequantize(self, num_itr=1):
-        if self.bits in [4, 8, 2]:
->>>>>>> c6dc35da
             zeros = torch.bitwise_right_shift(
                 torch.unsqueeze(self.qzeros, 2).expand(-1, -1, self.pack_factor),
                 self.wf.unsqueeze(0),
