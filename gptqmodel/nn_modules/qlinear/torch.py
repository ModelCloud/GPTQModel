--- conflicted
+++ resolved
@@ -17,10 +17,6 @@
 
 import torch
 import torch.nn as nn
-<<<<<<< HEAD
-import torch.nn.functional as F
-=======
->>>>>>> 7939d1a7
 from gptqmodel.adapter.adapter import Adapter, Lora
 from gptqmodel.nn_modules.qlinear import BaseQuantLinear, PackableQuantLinear
 from gptqmodel.utils.logger import setup_logger
@@ -45,11 +41,7 @@
     SUPPORTS_DEVICES = [DEVICE.ALL]
     SUPPORTS_PLATFORM = [PLATFORM.ALL]
     SUPPORTS_PACK_DTYPES = [torch.int8, torch.int16, torch.int32]
-<<<<<<< HEAD
-    SUPORTS_ADAPTERS = [Lora]
-=======
     SUPPORTS_ADAPTERS = [Lora]
->>>>>>> 7939d1a7
     # for transformers/optimum tests compat
     QUANT_TYPE = "torch"
 
@@ -109,12 +101,8 @@
         # compile dequantize
         self.dequantize_weight = torch_compile(self.dequantize_weight, backend=backend, mode=mode, fullgraph=fullgraph)
 
-<<<<<<< HEAD
-        super().post_init()
-=======
         if self.adapter:
             self.adapter.optimize(backend=backend, mode=mode, fullgraph=fullgraph)
->>>>>>> 7939d1a7
 
         super().optimize()
 
@@ -133,21 +121,12 @@
 
         out = torch.matmul(x, weights).reshape(out_shape)
 
-<<<<<<< HEAD
-        if self.adapter:
-            out = self.adapter.apply(x=x, out=out)
-
-        if self.bias is not None:
-            out.add_(self.bias)
-
-=======
         if self.bias is not None:
             out.add_(self.bias)
 
         if self.adapter:
             out = self.adapter.apply(x=x, out=out)
 
->>>>>>> 7939d1a7
         return out.to(x_dtype)
 
     # clear gptq only weights: useful in de-quantization
