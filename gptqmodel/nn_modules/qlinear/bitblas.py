--- conflicted
+++ resolved
@@ -121,14 +121,9 @@
         sym: bool,
         in_features: int,
         out_features: int,
-<<<<<<< HEAD
-        pack_dtype: torch.dtype,
-        adapter: Adapter,
-        bias: bool,
-=======
         bias: bool = False,
         pack_dtype: torch.dtype = torch.int32,
->>>>>>> 4a8a8c85
+        adapter: Adapter = None,
         enable_tuning: bool = True,
         fast_decoding: bool = True,
         propagate_b: bool = BITBLAS_PROPAGATE_WEIGHTS,
