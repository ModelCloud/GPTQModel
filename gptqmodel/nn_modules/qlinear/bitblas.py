--- conflicted
+++ resolved
@@ -23,11 +23,8 @@
 import numpy as np
 import torch
 import torch.nn as nn
-<<<<<<< HEAD
 
 from gptqmodel.adapter.adapter import Adapter, Lora
-=======
->>>>>>> c6dc35da
 from gptqmodel.nn_modules.qlinear import PackableQuantLinear
 
 from ...models._const import DEVICE, PLATFORM
