# Copyright 2024-2025 ModelCloud.ai
# Copyright 2024-2025 qubitium@modelcloud.ai
# Contact: qubitium@modelcloud.ai, x.com/qubitium
#
# Licensed under the Apache License, Version 2.0 (the "License");
# you may not use this file except in compliance with the License.
# You may obtain a copy of the License at
#
#     http://www.apache.org/licenses/LICENSE-2.0
#
# Unless required by applicable law or agreed to in writing, software
# distributed under the License is distributed on an "AS IS" BASIS,
# WITHOUT WARRANTIES OR CONDITIONS OF ANY KIND, either express or implied.
# See the License for the specific language governing permissions and
# limitations under the License.
import copy
import math
import sys
from typing import List, Optional, Tuple

import numpy as np
import torch as t  # conflict with torch.py
import torch.nn as nn
import transformers
from gptqmodel.adapter.adapter import LORA_MERGED_WEIGHT_PATHS, Adapter

from ...models._const import DEVICE, PLATFORM


class BaseQuantLinear(nn.Module):
    SUPPORTS_BITS: List[int] = None
    SUPPORTS_GROUP_SIZE: List[int] = None
    SUPPORTS_DESC_ACT: List[bool] = None
    SUPPORTS_SYM: List[bool] = None
    SUPPORTS_SHARDS: bool = None
    SUPPORTS_TRAINING: bool = None
    SUPPORTS_AUTO_PADDING: bool = None
    SUPPORTS_IN_FEATURES_DIVISIBLE_BY: List[int] = None
    SUPPORTS_OUT_FEATURES_DIVISIBLE_BY: List[int] = None

    SUPPORTS_PACK_DTYPES: List[t.dtype] = None
    SUPPORTS_ADAPTERS: List[Adapter] = None
    SUPPORTS_DEVICES: List[DEVICE] = None
    SUPPORTS_PLATFORM: List[PLATFORM] = None

    def __init__(self,
                 bits: int,
                 group_size: int,
                 desc_act: bool,
                 sym: bool,
                 in_features: int,
                 out_features: int,
                 bias: bool,
                 pack_dtype: t.dtype,
                 adapter: Adapter,
                 name: str = None,
                 register_buffers: bool = False,
                 register_buffers_in_features: int = None,
                 register_buffers_out_features: int = None,
                 **kwargs):
        super().__init__()
        if name is None:
            name = f"{self.__class__.__module__}.{self.__class__.__qualname__}"
        self.name = name # full path module name in model weights
        self.in_features = in_features
        self.out_features = out_features
        self.group_size = group_size if group_size != -1 else in_features
        self.bits = bits
        self.desc_act = desc_act
        self.pack_dtype = pack_dtype
        self.maxq = 2 ** self.bits - 1
        self.pack_dtype = pack_dtype
        # we need to clone the adapter since passed in adapter may be shared
        # adapter tensors are lodaed inside adapter so they must be unique per module
        self.adapter =  copy.deepcopy(adapter)

        if self.pack_dtype == t.int8:
            self.pack_dtype_bits = 8
            self.pack_np_dtype = np.int8 # qweight saved dtype
            self.pack_np_math_dtype = np.uint8 # pre-save math dtype
        elif self.pack_dtype == t.int16:
            self.pack_dtype_bits = 16
            self.pack_np_dtype = np.int16
            self.pack_np_math_dtype = np.uint16
        elif self.pack_dtype == t.int32:
            self.pack_dtype_bits = 32
            self.pack_np_dtype = np.int32
            self.pack_np_math_dtype = np.uint32
        elif self.pack_dtype == t.int64:
            self.pack_dtype_bits = 64
            self.pack_np_dtype = np.int64
            self.pack_np_math_dtype = np.uint64
        else:
            raise ValueError("Unsupported weight_dtype. Only int16 and int32 are supported.")

        # pack_factor is only used for bits 2, 4, and 8. bit3 3 does not use this variable.
        self.pack_factor = self.pack_dtype_bits // self.bits
        _, err = self._validate(bits=bits, group_size=group_size, desc_act=desc_act, sym=sym, in_features=in_features, out_features=out_features, pack_dtype=pack_dtype)
        if err:
            raise err

        # most kernels share same buffers so they can share same register buffer code
        if register_buffers:
            # some kernels auto-pads in/out features
            in_features = self.in_features if not register_buffers_in_features else register_buffers_in_features
            out_features = self.out_features if not register_buffers_out_features else register_buffers_out_features

            self.register_buffer(
                "qweight",
                t.zeros((in_features // self.pack_dtype_bits * self.bits, out_features), dtype=self.pack_dtype),
            )
            self.register_buffer(
                "qzeros",
                t.zeros(
                    (
                        math.ceil(in_features / self.group_size),
                        out_features // self.pack_dtype_bits * self.bits,
                    ),
                    dtype=self.pack_dtype,
                ),
            )
            self.register_buffer(
                "scales",
                t.zeros(
                    (math.ceil(in_features / self.group_size), out_features),
                    dtype=t.float16,  # Scales are always float16
                ),
            )
            self.register_buffer(
                "g_idx",
                t.tensor([i // self.group_size for i in range(in_features)], dtype=t.int32),
            )
            if bias:
                self.register_buffer("bias", t.zeros(out_features, dtype=t.float16))
            else:
                self.bias = None

        # load adapter if any
        if adapter is not None:
            if adapter.path in LORA_MERGED_WEIGHT_PATHS:
                print(f"Adapter (merged weights) lazy init: {self.adapter.name()}: {self.adapter}, module: {self.name}")

                # pre allocate buffers so accelerate can auto-bind merged weights in same tensor file as model
                self.register_buffer(
                    "lora_A",
                    t.zeros((in_features, adapter.rank), dtype=t.float16),
                )

                self.register_buffer(
                    "lora_B",
                    t.zeros((adapter.rank, out_features), dtype=t.float16),
                )
            else:
                pass
                # print(f"Adapter lazy init: {self.adapter.name()}: {self.adapter}, module: {self.name}")

            # TDOO: allow merged lora weights exist in gptq model safetensor file for direct loading
            # EoRA need to preallocate buffers for Lora_A and B weights so HF can load
            # self.register_buffer(
            #     "lora_A",
            #     torch.zeros((in_features, 128), dtype=torch.float16), # <-- EoRA lora_A shape needs to be calculated using pass in_features/out_features or other eora_test math
            # )
            #
            # # EoRA need to preallocate buffers for Lora_A and B weights so HF can load
            # self.register_buffer(
            #     "lora_B",
            #     torch.zeros((128, out_features), dtype=torch.float16), # <-- EoRA lora_A shape needs to be calculated using pass in_features/out_features or other eora_test math
            # )

    # override me, to perform post-weight load to device init
    def post_init(self):
        if self.adapter is not None:
            self.adapter.post_init(
                weight_key=self.name,
                device=self.qweight.device,
                lora_A=getattr(self, "lora_A", None),
                lora_B=getattr(self, "lora_B", None))

    @classmethod
    # custom quant linear class can override this and add custom checks
    def validate(
            cls,
            bits: int,
            group_size: int,
            desc_act: bool,
            sym: bool,
            in_features:int=None,
            out_features:int=None,
            pack_dtype:t.dtype=None,
            dynamic:Optional[dict]=None,
            device:Optional[DEVICE]=None,
            trainable:Optional[bool]=None,
            adapter:Optional[Adapter]=None,
    ) -> Tuple[
        bool, Optional[Exception]]:
        return cls._validate(bits=bits, group_size=group_size, desc_act=desc_act, sym=sym,
                             in_features=in_features, out_features=out_features, pack_dtype=pack_dtype,
                             dynamic=dynamic, device=device, trainable=trainable, adapter=adapter)

    @classmethod
    # internal method and should not be overriden
    def verify_supports_params(cls):
        """
        Validate that SUPPORTS parameters are not None or empty lists, raising an exception if the validation fails.
        """
        base_supports_variables = [
            (name, value) for name, value in BaseQuantLinear.__dict__.items()
            if name.startswith("SUPPORTS") and not callable(value)
        ]
        child_supports_variables = [
            (name, value) for name, value in cls.__dict__.items()
            if name.startswith("SUPPORTS") and not callable(value)
        ]

        base_supports_variables.sort(key=lambda x: x[0])
        child_supports_variables.sort(key=lambda x: x[0])

        base_variable_names = {name for name, value in base_supports_variables}
        child_variable_names = {name for name, value in child_supports_variables}

        missing_variables = base_variable_names - child_variable_names

        if missing_variables:
            raise ValueError(
                f"{cls.__name__} these SUPPORTS variables are not overridden: {', '.join(sorted(missing_variables))}")

        for name, value in child_supports_variables:
            if not name.startswith("SUPPORTS") or callable(value):
                continue
            if value is None:
                raise ValueError(f"{cls.__name__}.{name} cannot be None.")

            # if isinstance(value, list) and not value:
            #     raise ValueError(f"{cls.__name__}.{name} cannot be an empty list.")

    @classmethod
    def _validate(cls, bits: int=4, group_size: int=128, desc_act: bool=False, sym: bool=False, pack_dtype:t.dtype=None, dynamic:Optional[dict]=None, in_features:int=None,
                  out_features:int=None, device:Optional[DEVICE]=None, trainable:Optional[bool]=None, adapter:Optional[Adapter]=None) -> Tuple[bool, Optional[Exception]]:
        cls.verify_supports_params()

        if adapter is not None and adapter.__class__ not in cls.SUPPORTS_ADAPTERS:
            err = f"{cls} does not support adapter: {adapter}"
            return False, NotImplementedError(err)

        if pack_dtype not in cls.SUPPORTS_PACK_DTYPES:
            err = f"{cls} does not support `pack_dtype`: {pack_dtype}"
            return False, NotImplementedError(err)

        if PLATFORM.ALL not in cls.SUPPORTS_PLATFORM and sys.platform not in cls.SUPPORTS_PLATFORM:
            err = f"{cls} does not support platform: {sys.platform}"
            return False, NotImplementedError(err)

        if DEVICE.ALL not in cls.SUPPORTS_DEVICES and device is not None:
            try:
                cls.validate_device(device)
            except NotImplementedError:
                e = f"{cls} does not support device: {device}"
                return False, NotImplementedError(e)

        if trainable and not cls.SUPPORTS_TRAINING:
            err = f"{cls} does not support training."
            return False, NotImplementedError(err)

        if bits not in cls.SUPPORTS_BITS:
            err = f"{cls} only supports `{cls.SUPPORTS_BITS}` bits: actual bits = `{bits}`"
            return False, NotImplementedError(err)
        # valid group size is set of cls.SUPPORTS_GROUP_SIZE + in_features; group_size = -1 is alias for group_size == in_features
        if group_size not in cls.SUPPORTS_GROUP_SIZE and group_size != in_features:
            err = f"{cls} only supports `{cls.SUPPORTS_GROUP_SIZE}` group_size: actual group_size = `{group_size}`"
            return False, NotImplementedError(err)
        if sym not in cls.SUPPORTS_SYM:
            err = f"{cls} only supports `{cls.SUPPORTS_SYM}` bits: actual sym = `{sym}`"
            return False, NotImplementedError(err)
        if desc_act not in cls.SUPPORTS_DESC_ACT:
            err = f"{cls} only supports `{cls.SUPPORTS_DESC_ACT}` bits: actual desc_act = `{desc_act}`"
            return False, NotImplementedError(err)
        if dynamic is not None:
            dynamic_bits = {}
            for pattern, pattern_dict in dynamic.items():
                dynamic_bits[pattern] = pattern_dict.get("bits", bits)
            if len(cls.SUPPORTS_BITS) == 1:
                err = f"{cls} not supported dynamic_bits, only support `{cls.SUPPORTS_BITS}` bits"
                return False, NotImplementedError(err)
            else:
                for layer, bits in dynamic_bits.items():
                    if bits not in cls.SUPPORTS_BITS:
                        err = f"{cls} only supports `{cls.SUPPORTS_BITS}` bits: actual dynamic_bits = `{bits}` for layer `{layer}`"
                        return False, NotImplementedError(err)

            dynamic_group_size = {}
            for pattern, pattern_dict in dynamic.items():
                dynamic_group_size[pattern] = pattern_dict.get("group_size", group_size)
            for layer, group_size in dynamic_group_size.items():
                if group_size not in cls.SUPPORTS_GROUP_SIZE:
                    err = f"{cls} only supports `{cls.SUPPORTS_GROUP_SIZE}` group_size: actual group_size = `{group_size}` for layer `{layer}`"
                    return False, NotImplementedError(err)

            dynamic_sym = {}
            for pattern, pattern_dict in dynamic.items():
                dynamic_sym[pattern] = pattern_dict.get("sym", sym)
            for layer, sym in dynamic_sym.items():
                if sym not in cls.SUPPORTS_SYM:
                    err = f"{cls} only supports `{cls.SUPPORTS_SYM}` bits: actual sym = `{sym}` for layer `{layer}`"
                    return False, NotImplementedError(err)

            dynamic_desc_act = {}
            for pattern, pattern_dict in dynamic.items():
                dynamic_desc_act[pattern] = pattern_dict.get("desc_act", desc_act)
            for layer, desc_act in dynamic_desc_act.items():
                if desc_act not in cls.SUPPORTS_DESC_ACT:
                    err = f"{cls} only supports `{cls.SUPPORTS_DESC_ACT}` bits: actual desc_act = `{desc_act}` for layer `{layer}`"
                    return False, NotImplementedError(err)

        if in_features is not None:
            validate = all(in_features % in_fea == 0 for in_fea in cls.SUPPORTS_IN_FEATURES_DIVISIBLE_BY)
            if not validate:
                err = f"{cls}: `in_features` must be divisible by {cls.SUPPORTS_IN_FEATURES_DIVISIBLE_BY}."
                return False, NotImplementedError(err)

            validate = in_features % group_size == 0 or cls.SUPPORTS_AUTO_PADDING
            if not validate:
                err = f"{cls}: `in_features` must be divisible by `group_size: {group_size}`."
                return False, NotImplementedError(err)
        if out_features is not None:
            validate = all(out_features % out_fea == 0 for out_fea in cls.SUPPORTS_OUT_FEATURES_DIVISIBLE_BY)
            if not validate:
                err = f"{cls}: `out_features` must be divisible by {cls.SUPPORTS_OUT_FEATURES_DIVISIBLE_BY}."
                return False, NotImplementedError(err)
        return True, None

    @classmethod
    def validate_device(cls, device: DEVICE):
        assert isinstance(device, DEVICE)

        if device not in cls.SUPPORTS_DEVICES:
            raise NotImplementedError(f"{cls} only supports `{cls.SUPPORTS_DEVICES}`: actual device = `{device}`")

    # use optimize so we don't override native module.compile()
    # override me, to perform any torch.compile logic on the kernel pre forward
    def optimize(self, backend: str = "inductor", mode: str = None, fullgraph: bool = False):
        pass

class PackableQuantLinear(BaseQuantLinear):
    def post_init(self, **kwargs):
        super().post_init(**kwargs)

        if self.bits in [2, 4, 8]:
            wf = t.tensor(list(range(0, self.pack_dtype_bits, self.bits)), dtype=t.int32).unsqueeze(0).to(
                device=self.g_idx.device)
        elif self.bits == 3:
            wf = t.tensor(
                [
                    [0, 3, 6, 9, 12, 15, 18, 21, 24, 27, 30, 0],
                    [0, 1, 4, 7, 10, 13, 16, 19, 22, 25, 28, 31],
                    [0, 2, 5, 8, 11, 14, 17, 20, 23, 26, 29, 0],
                ],
                dtype=t.int32,
            ).reshape(1, 3, 12).to(device=self.g_idx.device)

        self.register_buffer("wf_unsqueeze_zero", wf.unsqueeze(0).to(device=self.g_idx.device))
        self.register_buffer("wf_unsqueeze_neg_one", wf.unsqueeze(-1).to(device=self.g_idx.device))

    def dequantize_weight(self, num_itr: int = 1):
        if self.bits in [2, 4, 8]:
            zeros = t.bitwise_right_shift(
                t.unsqueeze(self.qzeros, 2).expand(-1, -1, self.pack_factor),
                self.wf_unsqueeze_zero  # self.wf.unsqueeze(0),
            ).to(self.dequant_dtype)
            zeros = t.bitwise_and(zeros, self.maxq).reshape(self.scales.shape)

            weight = t.bitwise_and(
                t.bitwise_right_shift(
                    t.unsqueeze(self.qweight, 1).expand(-1, self.pack_factor, -1),
                    self.wf_unsqueeze_neg_one  # self.wf.unsqueeze(-1)
                ).to(self.dequant_dtype),
                self.maxq
            )
        elif self.bits == 3:
            zeros = self.qzeros.reshape(self.qzeros.shape[0], self.qzeros.shape[1] // 3, 3, 1).expand(
                -1, -1, -1, 12
            )
            zeros = zeros >> self.wf_unsqueeze_zero  # self.wf.unsqueeze(0)
            zeros[:, :, 0, 10] = (zeros[:, :, 0, 10] & 0x3) | ((zeros[:, :, 1, 0] << 2) & 0x4)
            zeros[:, :, 1, 11] = (zeros[:, :, 1, 11] & 0x1) | ((zeros[:, :, 2, 0] << 1) & 0x6)
            zeros = zeros & 0x7
            zeros = t.cat(
                [zeros[:, :, 0, :11], zeros[:, :, 1, 1:12], zeros[:, :, 2, 1:11]],
                dim=2,
            ).reshape(self.scales.shape)

            weight = self.qweight.reshape(self.qweight.shape[0] // 3, 3, 1, self.qweight.shape[1]).expand(
                -1, -1, 12, -1
            )
            weight = (weight >> self.wf_unsqueeze_neg_one) & 0x7  # self.wf.unsqueeze(-1)
            weight[:, 0, 10] = (weight[:, 0, 10] & 0x3) | ((weight[:, 1, 0] << 2) & 0x4)
            weight[:, 1, 11] = (weight[:, 1, 11] & 0x1) | ((weight[:, 2, 0] << 1) & 0x6)
            weight = weight & 0x7
            weight = t.cat([weight[:, 0, :11], weight[:, 1, 1:12], weight[:, 2, 1:11]], dim=1)
        weight = weight.reshape(weight.shape[0] * weight.shape[1], weight.shape[2])

        if num_itr == 1:
            weights = self.scales[self.g_idx.long()] * (weight - zeros[self.g_idx.long()])
        else:
            num_dim = self.g_idx.shape[0] // num_itr
            weights = []
            for i in range(num_itr):
                scale_i = self.scales[:, i * num_dim: (i + 1) * num_dim]
                weight_i = weight[:, i * num_dim: (i + 1) * num_dim]
                zeros_i = zeros[:, i * num_dim: (i + 1) * num_dim]
                g_idx_i = self.g_idx[i * num_dim: (i + 1) * num_dim].long()
                weights.append(scale_i[g_idx_i] * (weight_i - zeros_i[g_idx_i]))
            weights = t.cat(weights, dim=1)

        return weights

    def pack(self, linear: nn.Module, scales: t.Tensor, zeros: t.Tensor, g_idx: t.Tensor=None):
        W = linear.weight.data.clone()
        if isinstance(linear, nn.Conv2d):
            W = W.flatten(1)
        if isinstance(linear, transformers.pytorch_utils.Conv1D):
            W = W.T

        self.g_idx = g_idx.clone() if g_idx is not None else self.g_idx

        scales = scales.T.contiguous()
        zeros = zeros.T.contiguous()
        scale_zeros = zeros * scales
        self.scales = scales.clone().to(dtype=t.float16)
        if linear.bias is not None:
            self.bias = linear.bias.clone().to(dtype=t.float16)

        int_weight = t.round((W + scale_zeros[self.g_idx].T) / scales[self.g_idx].T).to(t.int32)
        int_weight = int_weight.T.contiguous()
        int_weight = int_weight.numpy().astype(self.pack_np_math_dtype)

        qweight = np.zeros((int_weight.shape[0] // self.pack_dtype_bits * self.bits, int_weight.shape[1]),
                           dtype=self.pack_np_math_dtype)
        if self.bits in [2, 4, 8]:
            for row in range(qweight.shape[0]):
                for j in range(self.pack_factor):
                    qweight[row] |= int_weight[row * self.pack_factor + j] << (self.bits * j)
        elif self.bits == 3:
            i = 0
            row = 0
            while row < qweight.shape[0]:
                for j in range(i, i + 10):
                    qweight[row] |= int_weight[j] << (3 * (j - i))
                i += 10
                qweight[row] |= int_weight[i] << 30
                row += 1
                qweight[row] |= (int_weight[i] >> 2) & 1
                i += 1
                for j in range(i, i + 10):
                    qweight[row] |= int_weight[j] << (3 * (j - i) + 1)
                i += 10
                qweight[row] |= int_weight[i] << 31
                row += 1
                qweight[row] |= (int_weight[i] >> 1) & 0x3
                i += 1
                for j in range(i, i + 10):
                    qweight[row] |= int_weight[j] << (3 * (j - i) + 2)
                i += 10
                row += 1

        self.qweight = t.from_numpy(qweight.astype(self.pack_np_dtype))

        zeros = zeros.numpy().astype(self.pack_np_math_dtype)
        qzeros = np.zeros((zeros.shape[0], zeros.shape[1] // self.pack_dtype_bits * self.bits), dtype=self.pack_np_math_dtype)
        if self.bits in [2, 4, 8]:
            for col in range(qzeros.shape[1]):
                for j in range(self.pack_factor):
                    qzeros[:, col] |= zeros[:, col * self.pack_factor + j] << (self.bits * j)
        elif self.bits == 3:
            i = 0
            col = 0
            while col < qzeros.shape[1]:
                for j in range(i, i + 10):
                    qzeros[:, col] |= zeros[:, j] << (3 * (j - i))
                i += 10
                qzeros[:, col] |= zeros[:, i] << 30
                col += 1
                qzeros[:, col] |= (zeros[:, i] >> 2) & 1
                i += 1
                for j in range(i, i + 10):
                    qzeros[:, col] |= zeros[:, j] << (3 * (j - i) + 1)
                i += 10
                qzeros[:, col] |= zeros[:, i] << 31
                col += 1
                qzeros[:, col] |= (zeros[:, i] >> 1) & 0x3
                i += 1
                for j in range(i, i + 10):
                    qzeros[:, col] |= zeros[:, j] << (3 * (j - i) + 2)
                i += 10
                col += 1

        self.qzeros = t.from_numpy(qzeros.astype(self.pack_np_dtype))

<<<<<<< HEAD
        # assert
        # assert isinstance(self, TorchQuantLinear), f"type: {self.__class_}"
        # wq = linear.weight.data
        # wq_dequantized = self.dequantize_weight().T
        # print(f"------ WQ -----")
        # print(wq)
        # print(f"------ WQ Dequantized -----")
        # print(wq_dequantized)
        # assert t.equal(wq, wq_dequantized)
=======
        # print("self qw", self.qweight, self.scales, self.qzeros)
>>>>>>> 3b031318
<|MERGE_RESOLUTION|>--- conflicted
+++ resolved
@@ -495,7 +495,6 @@
 
         self.qzeros = t.from_numpy(qzeros.astype(self.pack_np_dtype))
 
-<<<<<<< HEAD
         # assert
         # assert isinstance(self, TorchQuantLinear), f"type: {self.__class_}"
         # wq = linear.weight.data
@@ -504,7 +503,4 @@
         # print(wq)
         # print(f"------ WQ Dequantized -----")
         # print(wq_dequantized)
-        # assert t.equal(wq, wq_dequantized)
-=======
-        # print("self qw", self.qweight, self.scales, self.qzeros)
->>>>>>> 3b031318
+        # assert t.equal(wq, wq_dequantized)