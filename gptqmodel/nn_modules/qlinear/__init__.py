# Copyright 2024-2025 ModelCloud.ai
# Copyright 2024-2025 qubitium@modelcloud.ai
# Contact: qubitium@modelcloud.ai, x.com/qubitium
#
# Licensed under the Apache License, Version 2.0 (the "License");
# you may not use this file except in compliance with the License.
# You may obtain a copy of the License at
#
#     http://www.apache.org/licenses/LICENSE-2.0
#
# Unless required by applicable law or agreed to in writing, software
# distributed under the License is distributed on an "AS IS" BASIS,
# WITHOUT WARRANTIES OR CONDITIONS OF ANY KIND, either express or implied.
# See the License for the specific language governing permissions and
# limitations under the License.
import copy
import math
import sys
from typing import List, Optional, Tuple

import numpy as np
import torch as t  # conflict with torch.py
import torch.nn as nn
import transformers

from gptqmodel.adapter.adapter import Adapter

from ...models._const import DEVICE, PLATFORM


class BaseQuantLinear(nn.Module):
    SUPPORTS_BITS: List[int] = None
    SUPPORTS_GROUP_SIZE: List[int] = None
    SUPPORTS_DESC_ACT: List[bool] = None
    SUPPORTS_SYM: List[bool] = None
    SUPPORTS_SHARDS: bool = None
    SUPPORTS_TRAINING: bool = None
    SUPPORTS_AUTO_PADDING: bool = None
    SUPPORTS_IN_FEATURES_DIVISIBLE_BY: List[int] = None
    SUPPORTS_OUT_FEATURES_DIVISIBLE_BY: List[int] = None

    SUPPORTS_PACK_DTYPES: List[t.dtype] = None
    SUPORTS_ADAPTERS: List[Adapter] = None
    SUPPORTS_DEVICES: List[DEVICE] = None
    SUPPORTS_PLATFORM: List[PLATFORM] = None

    def __init__(self,
                 bits: int,
                 group_size: int,
                 desc_act: bool,
                 sym: bool,
                 in_features: int,
                 out_features: int,
                 bias: bool,
                 pack_dtype: t.dtype,
                 adapter: Adapter,
                 name: str = None,
                 register_buffers: bool = False,
                 register_buffers_in_features: int = None,
                 register_buffers_out_features: int = None,
                 **kwargs):
        super().__init__()
        if name is None:
            name = f"{self.__class__.__module__}.{self.__class__.__qualname__}"
        self.name = name # full path module name in model weights
        self.in_features = in_features
        self.out_features = out_features
        self.group_size = group_size if group_size != -1 else in_features
        self.bits = bits
        self.desc_act = desc_act
        self.pack_dtype = pack_dtype
        self.maxq = 2 ** self.bits - 1
        self.pack_dtype = pack_dtype
        # we need to clone the adapter since passed in adapter may be shared
        # adapter tensors are lodaed inside adapter so they must be unique per module
        self.adapter =  copy.deepcopy(adapter)

        if self.pack_dtype == t.int8:
            self.pack_dtype_bits = 8
            self.pack_np_dtype = np.int8 # qweight saved dtype
            self.pack_np_math_dtype = np.uint8 # pre-save math dtype
        elif self.pack_dtype == t.int16:
            self.pack_dtype_bits = 16
            self.pack_np_dtype = np.int16
            self.pack_np_math_dtype = np.uint16
        elif self.pack_dtype == t.int32:
            self.pack_dtype_bits = 32
            self.pack_np_dtype = np.int32
            self.pack_np_math_dtype = np.uint32
        elif self.pack_dtype == t.int64:
            self.pack_dtype_bits = 64
            self.pack_np_dtype = np.int64
            self.pack_np_math_dtype = np.uint64
        else:
            raise ValueError("Unsupported weight_dtype. Only int16 and int32 are supported.")

        # pack_factor is only used for bits 2, 4, and 8. bit3 3 does not use this variable.
        self.pack_factor = self.pack_dtype_bits // self.bits
        _, err = self._validate(bits=bits, group_size=group_size, desc_act=desc_act, sym=sym, in_features=in_features, out_features=out_features, pack_dtype=pack_dtype)
        if err:
            raise err

        # most kernels share same buffers so they can share same register buffer code
        if register_buffers:
            # some kernels auto-pads in/out features
            in_features = self.in_features if not register_buffers_in_features else register_buffers_in_features
            out_features = self.out_features if not register_buffers_out_features else register_buffers_out_features

            self.register_buffer(
                "qweight",
                t.zeros((in_features // self.pack_dtype_bits * self.bits, out_features), dtype=self.pack_dtype),
            )
            self.register_buffer(
                "qzeros",
                t.zeros(
                    (
                        math.ceil(in_features / self.group_size),
                        out_features // self.pack_dtype_bits * self.bits,
                    ),
                    dtype=self.pack_dtype,
                ),
            )
            self.register_buffer(
                "scales",
                t.zeros(
                    (math.ceil(in_features / self.group_size), out_features),
                    dtype=t.float16,  # Scales are always float16
                ),
            )
            self.register_buffer(
                "g_idx",
                t.tensor([i // self.group_size for i in range(in_features)], dtype=t.int32),
            )
            if bias:
                self.register_buffer("bias", t.zeros(out_features, dtype=t.float16))
            else:
                self.bias = None

        # load adapter if any
        if adapter is not None:
            # self.register_buffer(
            #     "lora_A",
            #     t.zeros((in_features, 128), dtype=t.float16), # <-- EoRA lora_A shape needs to be calculated using pass in_features/out_features or other eora math
            # )
            #
            # # EoRA need to preallocate buffers for Lora_A and B weights so HF can load
            # self.register_buffer(
            #     "lora_B",
            #     t.zeros((128, out_features), dtype=t.float16), # <-- EoRA lora_A shape needs to be calculated using pass in_features/out_features or other eora math
            # )

            print(f"Adapter lazy init: {self.adapter.name}: {self.adapter}, module: {self.name}")

            # TDOO: allow merged lora weights exist in gptq model safetensor file for direct loading
            # EoRA need to preallocate buffers for Lora_A and B weights so HF can load
            # self.register_buffer(
            #     "lora_A",
            #     torch.zeros((in_features, 128), dtype=torch.float16), # <-- EoRA lora_A shape needs to be calculated using pass in_features/out_features or other eora math
            # )
            #
            # # EoRA need to preallocate buffers for Lora_A and B weights so HF can load
            # self.register_buffer(
            #     "lora_B",
            #     torch.zeros((128, out_features), dtype=torch.float16), # <-- EoRA lora_A shape needs to be calculated using pass in_features/out_features or other eora math
            # )

    # all kernels should override this method
    def post_init(self):
        if self.adapter is not None:
            self.adapter.post_init(weight_key=self.name, device=self.qweight.device)

    @classmethod
    # custom quant linear class can override this and add custom checks
    def validate(
            cls,
            bits: int,
            group_size: int,
            desc_act: bool,
            sym: bool,
            in_features:int=None,
            out_features:int=None,
            pack_dtype:t.dtype=None,
            dynamic:Optional[dict]=None,
            device:Optional[DEVICE]=None,
            trainable:Optional[bool]=None,
            adapter:Optional[Adapter]=None,
    ) -> Tuple[
        bool, Optional[Exception]]:
        return cls._validate(bits=bits, group_size=group_size, desc_act=desc_act, sym=sym,
                             in_features=in_features, out_features=out_features, pack_dtype=pack_dtype,
                             dynamic=dynamic, device=device, trainable=trainable, adapter=adapter)

    @classmethod
    # internal method and should not be overriden
    def verify_supports_params(cls):
        """
        Validate that SUPPORTS parameters are not None or empty lists, raising an exception if the validation fails.
        """
        base_supports_variables = [
            (name, value) for name, value in BaseQuantLinear.__dict__.items()
            if name.startswith("SUPPORTS") and not callable(value)
        ]
        child_supports_variables = [
            (name, value) for name, value in cls.__dict__.items()
            if name.startswith("SUPPORTS") and not callable(value)
        ]

        base_supports_variables.sort(key=lambda x: x[0])
        child_supports_variables.sort(key=lambda x: x[0])

        base_variable_names = {name for name, value in base_supports_variables}
        child_variable_names = {name for name, value in child_supports_variables}

        missing_variables = base_variable_names - child_variable_names

        if missing_variables:
            raise ValueError(
                f"{cls.__name__} these SUPPORTS variables are not overridden: {', '.join(sorted(missing_variables))}")

        for name, value in child_supports_variables:
            if not name.startswith("SUPPORTS") or callable(value):
                continue
            if value is None:
                raise ValueError(f"{cls.__name__}.{name} cannot be None.")

            # if isinstance(value, list) and not value:
            #     raise ValueError(f"{cls.__name__}.{name} cannot be an empty list.")

    @classmethod
    def _validate(cls, bits: int=4, group_size: int=128, desc_act: bool=False, sym: bool=False, pack_dtype:t.dtype=None, dynamic:Optional[dict]=None, in_features:int=None,
                  out_features:int=None, device:Optional[DEVICE]=None, trainable:Optional[bool]=None, adapter:Optional[Adapter]=None) -> Tuple[bool, Optional[Exception]]:
        cls.verify_supports_params()

        if adapter is not None and adapter.__class__ not in cls.SUPORTS_ADAPTERS:
            err = f"{cls} does not support adapter: {adapter}"
            return False, NotImplementedError(err)

        if pack_dtype not in cls.SUPPORTS_PACK_DTYPES:
            err = f"{cls} does not support `pack_dtype`: {pack_dtype}"
            return False, NotImplementedError(err)

        if PLATFORM.ALL not in cls.SUPPORTS_PLATFORM and sys.platform not in cls.SUPPORTS_PLATFORM:
            err = f"{cls} does not support platform: {sys.platform}"
            return False, NotImplementedError(err)

        if DEVICE.ALL not in cls.SUPPORTS_DEVICES and device is not None:
            try:
                cls.validate_device(device)
            except NotImplementedError:
                e = f"{cls} does not support device: {device}"
                return False, NotImplementedError(e)

        if trainable and not cls.SUPPORTS_TRAINING:
            err = f"{cls} does not support training."
            return False, NotImplementedError(err)

        if bits not in cls.SUPPORTS_BITS:
            err = f"{cls} only supports `{cls.SUPPORTS_BITS}` bits: actual bits = `{bits}`"
            return False, NotImplementedError(err)
        if group_size not in cls.SUPPORTS_GROUP_SIZE:
            err = f"{cls} only supports `{cls.SUPPORTS_GROUP_SIZE}` group_size: actual group_size = `{group_size}`"
            return False, NotImplementedError(err)
        if sym not in cls.SUPPORTS_SYM:
            err = f"{cls} only supports `{cls.SUPPORTS_SYM}` bits: actual sym = `{sym}`"
            return False, NotImplementedError(err)
        if desc_act not in cls.SUPPORTS_DESC_ACT:
            err = f"{cls} only supports `{cls.SUPPORTS_DESC_ACT}` bits: actual desc_act = `{desc_act}`"
            return False, NotImplementedError(err)
        if dynamic is not None:
            dynamic_bits = {}
            for pattern, pattern_dict in dynamic.items():
                dynamic_bits[pattern] = pattern_dict.get("bits", bits)
            if len(cls.SUPPORTS_BITS) == 1:
                err = f"{cls} not supported dynamic_bits, only support `{cls.SUPPORTS_BITS}` bits"
                return False, NotImplementedError(err)
            else:
                for layer, bits in dynamic_bits.items():
                    if bits not in cls.SUPPORTS_BITS:
                        err = f"{cls} only supports `{cls.SUPPORTS_BITS}` bits: actual dynamic_bits = `{bits}` for layer `{layer}`"
                        return False, NotImplementedError(err)

            dynamic_group_size = {}
            for pattern, pattern_dict in dynamic.items():
                dynamic_group_size[pattern] = pattern_dict.get("group_size", group_size)
            for layer, group_size in dynamic_group_size.items():
                if group_size not in cls.SUPPORTS_GROUP_SIZE:
                    err = f"{cls} only supports `{cls.SUPPORTS_GROUP_SIZE}` group_size: actual group_size = `{group_size}` for layer `{layer}`"
                    return False, NotImplementedError(err)

            dynamic_sym = {}
            for pattern, pattern_dict in dynamic.items():
                dynamic_sym[pattern] = pattern_dict.get("sym", sym)
            for layer, sym in dynamic_sym.items():
                if sym not in cls.SUPPORTS_SYM:
                    err = f"{cls} only supports `{cls.SUPPORTS_SYM}` bits: actual sym = `{sym}` for layer `{layer}`"
                    return False, NotImplementedError(err)

            dynamic_desc_act = {}
            for pattern, pattern_dict in dynamic.items():
                dynamic_desc_act[pattern] = pattern_dict.get("desc_act", desc_act)
            for layer, desc_act in dynamic_desc_act.items():
                if desc_act not in cls.SUPPORTS_DESC_ACT:
                    err = f"{cls} only supports `{cls.SUPPORTS_DESC_ACT}` bits: actual desc_act = `{desc_act}` for layer `{layer}`"
                    return False, NotImplementedError(err)

        if in_features is not None:
            validate = all(in_features % in_fea == 0 for in_fea in cls.SUPPORTS_IN_FEATURES_DIVISIBLE_BY)
            if not validate:
                err = f"{cls}: `in_features` must be divisible by {cls.SUPPORTS_IN_FEATURES_DIVISIBLE_BY}."
                return False, NotImplementedError(err)

            validate = in_features % group_size == 0 or cls.SUPPORTS_AUTO_PADDING
            if not validate:
                err = f"{cls}: `in_features` must be divisible by `group_size: {group_size}`."
                return False, NotImplementedError(err)
        if out_features is not None:
            validate = all(out_features % out_fea == 0 for out_fea in cls.SUPPORTS_OUT_FEATURES_DIVISIBLE_BY)
            if not validate:
                err = f"{cls}: `out_features` must be divisible by {cls.SUPPORTS_OUT_FEATURES_DIVISIBLE_BY}."
                return False, NotImplementedError(err)
        return True, None

    @classmethod
    def validate_device(cls, device: DEVICE):
        assert isinstance(device, DEVICE)

        if device not in cls.SUPPORTS_DEVICES:
            raise NotImplementedError(f"{cls} only supports `{cls.SUPPORTS_DEVICES}`: actual device = `{device}`")

<<<<<<< HEAD
=======
    # override me, to perform post-weight load to device init
    def post_init(self):
        pass
>>>>>>> c6dc35da

    # override me, to perform any torch.compile logic on the kernel pre forward
    def compile(self):
        pass

class PackableQuantLinear(BaseQuantLinear):
    def pack(self, linear, scales, zeros, g_idx=None):
        W = linear.weight.data.clone()
        if isinstance(linear, nn.Conv2d):
            W = W.flatten(1)
        if isinstance(linear, transformers.pytorch_utils.Conv1D):
            W = W.t()

        self.g_idx = g_idx.clone() if g_idx is not None else self.g_idx

        scales = scales.t().contiguous()
        zeros = zeros.t().contiguous()
        scale_zeros = zeros * scales
        self.scales = scales.clone().to(dtype=t.float16)
        if linear.bias is not None:
            self.bias = linear.bias.clone().to(dtype=t.float16)

        intweight = t.round((W + scale_zeros[self.g_idx].T) / scales[self.g_idx].T).to(t.int32)
        intweight = intweight.t().contiguous()
        intweight = intweight.numpy().astype(self.pack_np_math_dtype)

        qweight = np.zeros((intweight.shape[0] // self.pack_dtype_bits * self.bits, intweight.shape[1]),
                           dtype=self.pack_np_math_dtype)
        if self.bits in [2, 4, 8]:
            for row in range(qweight.shape[0]):
                for j in range(self.pack_factor):
                    qweight[row] |= intweight[row * self.pack_factor + j] << (self.bits * j)
        elif self.bits == 3:
            i = 0
            row = 0
            while row < qweight.shape[0]:
                for j in range(i, i + 10):
                    qweight[row] |= intweight[j] << (3 * (j - i))
                i += 10
                qweight[row] |= intweight[i] << 30
                row += 1
                qweight[row] |= (intweight[i] >> 2) & 1
                i += 1
                for j in range(i, i + 10):
                    qweight[row] |= intweight[j] << (3 * (j - i) + 1)
                i += 10
                qweight[row] |= intweight[i] << 31
                row += 1
                qweight[row] |= (intweight[i] >> 1) & 0x3
                i += 1
                for j in range(i, i + 10):
                    qweight[row] |= intweight[j] << (3 * (j - i) + 2)
                i += 10
                row += 1

        self.qweight = t.from_numpy(qweight.astype(self.pack_np_dtype))

        zeros = zeros.numpy().astype(self.pack_np_math_dtype)
        qzeros = np.zeros((zeros.shape[0], zeros.shape[1] // self.pack_dtype_bits * self.bits), dtype=self.pack_np_math_dtype)
        if self.bits in [2, 4, 8]:
            for col in range(qzeros.shape[1]):
                for j in range(self.pack_factor):
                    qzeros[:, col] |= zeros[:, col * self.pack_factor + j] << (self.bits * j)
        elif self.bits == 3:
            i = 0
            col = 0
            for j in range(i, i + 10):
                qzeros[:, col] |= zeros[:, j] << (3 * (j - i))
            i += 10
            qzeros[:, col] |= zeros[:, i] << 30
            col += 1
            qzeros[:, col] |= (zeros[:, i] >> 2) & 1
            i += 1
            for j in range(i, i + 10):
                qzeros[:, col] |= zeros[:, j] << (3 * (j - i) + 1)
            i += 10
            qzeros[:, col] |= zeros[:, i] << 31
            col += 1
            qzeros[:, col] |= (zeros[:, i] >> 1) & 0x3
            i += 1
            for j in range(i, i + 10):
                qzeros[:, col] |= zeros[:, j] << (3 * (j - i) + 2)
            i += 10
            col += 1

        self.qzeros = t.from_numpy(qzeros.astype(self.pack_np_dtype))<|MERGE_RESOLUTION|>--- conflicted
+++ resolved
@@ -327,12 +327,9 @@
         if device not in cls.SUPPORTS_DEVICES:
             raise NotImplementedError(f"{cls} only supports `{cls.SUPPORTS_DEVICES}`: actual device = `{device}`")
 
-<<<<<<< HEAD
-=======
     # override me, to perform post-weight load to device init
     def post_init(self):
         pass
->>>>>>> c6dc35da
 
     # override me, to perform any torch.compile logic on the kernel pre forward
     def compile(self):
