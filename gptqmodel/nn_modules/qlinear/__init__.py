# Copyright 2024-2025 ModelCloud.ai
# Copyright 2024-2025 qubitium@modelcloud.ai
# Contact: qubitium@modelcloud.ai, x.com/qubitium
#
# Licensed under the Apache License, Version 2.0 (the "License");
# you may not use this file except in compliance with the License.
# You may obtain a copy of the License at
#
#     http://www.apache.org/licenses/LICENSE-2.0
#
# Unless required by applicable law or agreed to in writing, software
# distributed under the License is distributed on an "AS IS" BASIS,
# WITHOUT WARRANTIES OR CONDITIONS OF ANY KIND, either express or implied.
# See the License for the specific language governing permissions and
# limitations under the License.
import copy
import math
import sys
from typing import List, Optional, Tuple

import numpy as np
import torch as t  # conflict with torch.py
import torch.nn as nn
import transformers
<<<<<<< HEAD
from gptqmodel.adapter.adapter import Adapter
=======
from gptqmodel.adapter.adapter import LORA_MERGED_WEIGHT_PATHS, Adapter
>>>>>>> 7939d1a7

from ...models._const import DEVICE, PLATFORM


class BaseQuantLinear(nn.Module):
    SUPPORTS_BITS: List[int] = None
    SUPPORTS_GROUP_SIZE: List[int] = None
    SUPPORTS_DESC_ACT: List[bool] = None
    SUPPORTS_SYM: List[bool] = None
    SUPPORTS_SHARDS: bool = None
    SUPPORTS_TRAINING: bool = None
    SUPPORTS_AUTO_PADDING: bool = None
    SUPPORTS_IN_FEATURES_DIVISIBLE_BY: List[int] = None
    SUPPORTS_OUT_FEATURES_DIVISIBLE_BY: List[int] = None

    SUPPORTS_PACK_DTYPES: List[t.dtype] = None
<<<<<<< HEAD
    SUPORTS_ADAPTERS: List[Adapter] = None
=======
    SUPPORTS_ADAPTERS: List[Adapter] = None
>>>>>>> 7939d1a7
    SUPPORTS_DEVICES: List[DEVICE] = None
    SUPPORTS_PLATFORM: List[PLATFORM] = None

    def __init__(self,
                 bits: int,
                 group_size: int,
                 desc_act: bool,
                 sym: bool,
                 in_features: int,
                 out_features: int,
                 bias: bool,
                 pack_dtype: t.dtype,
                 adapter: Adapter,
                 name: str = None,
                 register_buffers: bool = False,
                 register_buffers_in_features: int = None,
                 register_buffers_out_features: int = None,
                 **kwargs):
        super().__init__()
        if name is None:
            name = f"{self.__class__.__module__}.{self.__class__.__qualname__}"
        self.name = name # full path module name in model weights
        self.in_features = in_features
        self.out_features = out_features
        self.group_size = group_size if group_size != -1 else in_features
        self.bits = bits
        self.desc_act = desc_act
        self.pack_dtype = pack_dtype
        self.maxq = 2 ** self.bits - 1
        self.pack_dtype = pack_dtype
        # we need to clone the adapter since passed in adapter may be shared
        # adapter tensors are lodaed inside adapter so they must be unique per module
        self.adapter =  copy.deepcopy(adapter)
<<<<<<< HEAD
=======

        self.optimized = False
>>>>>>> 7939d1a7

        if self.pack_dtype == t.int8:
            self.pack_dtype_bits = 8
            self.pack_np_dtype = np.int8 # qweight saved dtype
            self.pack_np_math_dtype = np.uint8 # pre-save math dtype
        elif self.pack_dtype == t.int16:
            self.pack_dtype_bits = 16
            self.pack_np_dtype = np.int16
            self.pack_np_math_dtype = np.uint16
        elif self.pack_dtype == t.int32:
            self.pack_dtype_bits = 32
            self.pack_np_dtype = np.int32
            self.pack_np_math_dtype = np.uint32
        elif self.pack_dtype == t.int64:
            self.pack_dtype_bits = 64
            self.pack_np_dtype = np.int64
            self.pack_np_math_dtype = np.uint64
        else:
            raise ValueError("Unsupported weight_dtype. Only int16 and int32 are supported.")

        # pack_factor is only used for bits 2, 4, and 8. bit3 3 does not use this variable.
        self.pack_factor = self.pack_dtype_bits // self.bits
        _, err = self._validate(bits=bits, group_size=group_size, desc_act=desc_act, sym=sym, in_features=in_features, out_features=out_features, pack_dtype=pack_dtype)
        if err:
            raise err

        # most kernels share same buffers so they can share same register buffer code
        if register_buffers:
            # some kernels auto-pads in/out features
            in_features = self.in_features if not register_buffers_in_features else register_buffers_in_features
            out_features = self.out_features if not register_buffers_out_features else register_buffers_out_features

            self.register_buffer(
                "qweight",
                t.zeros((in_features // self.pack_dtype_bits * self.bits, out_features), dtype=self.pack_dtype),
            )
            self.register_buffer(
                "qzeros",
                t.zeros(
                    (
                        math.ceil(in_features / self.group_size),
                        out_features // self.pack_dtype_bits * self.bits,
                    ),
                    dtype=self.pack_dtype,
                ),
            )
            self.register_buffer(
                "scales",
                t.zeros(
                    (math.ceil(in_features / self.group_size), out_features),
                    dtype=t.float16,  # Scales are always float16
                ),
            )
            self.register_buffer(
                "g_idx",
                t.tensor([i // self.group_size for i in range(in_features)], dtype=t.int32),
            )
            if bias:
                self.register_buffer("bias", t.zeros(out_features, dtype=t.float16))
            else:
                self.bias = None

        # load adapter if any
        if adapter is not None:
<<<<<<< HEAD
            # self.register_buffer(
            #     "lora_A",
            #     t.zeros((in_features, 128), dtype=t.float16), # <-- EoRA lora_A shape needs to be calculated using pass in_features/out_features or other eora math
            # )
            #
            # # EoRA need to preallocate buffers for Lora_A and B weights so HF can load
            # self.register_buffer(
            #     "lora_B",
            #     t.zeros((128, out_features), dtype=t.float16), # <-- EoRA lora_A shape needs to be calculated using pass in_features/out_features or other eora math
            # )

            print(f"Adapter lazy init: {self.adapter.name}: {self.adapter}, module: {self.name}")
=======
            if adapter.path in LORA_MERGED_WEIGHT_PATHS:
                print(f"Adapter (merged weights) lazy init: {self.adapter.name()}: {self.adapter}, module: {self.name}")

                # pre allocate buffers so accelerate can auto-bind merged weights in same tensor file as model
                self.register_buffer(
                    "lora_A",
                    t.zeros((in_features, adapter.rank), dtype=t.float16),
                )

                self.register_buffer(
                    "lora_B",
                    t.zeros((adapter.rank, out_features), dtype=t.float16),
                )
            else:
                pass
                # print(f"Adapter lazy init: {self.adapter.name()}: {self.adapter}, module: {self.name}")
>>>>>>> 7939d1a7

            # TDOO: allow merged lora weights exist in gptq model safetensor file for direct loading
            # EoRA need to preallocate buffers for Lora_A and B weights so HF can load
            # self.register_buffer(
            #     "lora_A",
<<<<<<< HEAD
            #     torch.zeros((in_features, 128), dtype=torch.float16), # <-- EoRA lora_A shape needs to be calculated using pass in_features/out_features or other eora math
=======
            #     torch.zeros((in_features, 128), dtype=torch.float16), # <-- EoRA lora_A shape needs to be calculated using pass in_features/out_features or other eora_test math
>>>>>>> 7939d1a7
            # )
            #
            # # EoRA need to preallocate buffers for Lora_A and B weights so HF can load
            # self.register_buffer(
            #     "lora_B",
<<<<<<< HEAD
            #     torch.zeros((128, out_features), dtype=torch.float16), # <-- EoRA lora_A shape needs to be calculated using pass in_features/out_features or other eora math
            # )

    # all kernels should override this method
    def post_init(self):
        if self.adapter is not None:
            self.adapter.post_init(weight_key=self.name, device=self.qweight.device)
=======
            #     torch.zeros((128, out_features), dtype=torch.float16), # <-- EoRA lora_A shape needs to be calculated using pass in_features/out_features or other eora_test math
            # )

    # override me, to perform post-weight load to device init
    def post_init(self):
        if self.adapter is not None:
            self.adapter.post_init(
                weight_key=self.name,
                device=self.qweight.device,
                lora_A=getattr(self, "lora_A", None),
                lora_B=getattr(self, "lora_B", None))
>>>>>>> 7939d1a7

    @classmethod
    # custom quant linear class can override this and add custom checks
    def validate(
            cls,
            bits: int,
            group_size: int,
            desc_act: bool,
            sym: bool,
            in_features:int=None,
            out_features:int=None,
            pack_dtype:t.dtype=None,
            dynamic:Optional[dict]=None,
            device:Optional[DEVICE]=None,
            trainable:Optional[bool]=None,
            adapter:Optional[Adapter]=None,
    ) -> Tuple[
        bool, Optional[Exception]]:
        return cls._validate(bits=bits, group_size=group_size, desc_act=desc_act, sym=sym,
                             in_features=in_features, out_features=out_features, pack_dtype=pack_dtype,
                             dynamic=dynamic, device=device, trainable=trainable, adapter=adapter)

    @classmethod
    # internal method and should not be overriden
    def verify_supports_params(cls):
        """
        Validate that SUPPORTS parameters are not None or empty lists, raising an exception if the validation fails.
        """
        base_supports_variables = [
            (name, value) for name, value in BaseQuantLinear.__dict__.items()
            if name.startswith("SUPPORTS") and not callable(value)
        ]
        child_supports_variables = [
            (name, value) for name, value in cls.__dict__.items()
            if name.startswith("SUPPORTS") and not callable(value)
        ]

        base_supports_variables.sort(key=lambda x: x[0])
        child_supports_variables.sort(key=lambda x: x[0])

        base_variable_names = {name for name, value in base_supports_variables}
        child_variable_names = {name for name, value in child_supports_variables}

        missing_variables = base_variable_names - child_variable_names

        if missing_variables:
            raise ValueError(
                f"{cls.__name__} these SUPPORTS variables are not overridden: {', '.join(sorted(missing_variables))}")

        for name, value in child_supports_variables:
            if not name.startswith("SUPPORTS") or callable(value):
                continue
            if value is None:
                raise ValueError(f"{cls.__name__}.{name} cannot be None.")

            # if isinstance(value, list) and not value:
            #     raise ValueError(f"{cls.__name__}.{name} cannot be an empty list.")

    @classmethod
    def _validate(cls, bits: int=4, group_size: int=128, desc_act: bool=False, sym: bool=False, pack_dtype:t.dtype=None, dynamic:Optional[dict]=None, in_features:int=None,
                  out_features:int=None, device:Optional[DEVICE]=None, trainable:Optional[bool]=None, adapter:Optional[Adapter]=None) -> Tuple[bool, Optional[Exception]]:
        cls.verify_supports_params()

<<<<<<< HEAD
        if adapter is not None and adapter.__class__ not in cls.SUPORTS_ADAPTERS:
=======
        if adapter is not None and adapter.__class__ not in cls.SUPPORTS_ADAPTERS:
>>>>>>> 7939d1a7
            err = f"{cls} does not support adapter: {adapter}"
            return False, NotImplementedError(err)

        if pack_dtype not in cls.SUPPORTS_PACK_DTYPES:
            err = f"{cls} does not support `pack_dtype`: {pack_dtype}"
            return False, NotImplementedError(err)

        if PLATFORM.ALL not in cls.SUPPORTS_PLATFORM and sys.platform not in cls.SUPPORTS_PLATFORM:
            err = f"{cls} does not support platform: {sys.platform}"
            return False, NotImplementedError(err)

        if DEVICE.ALL not in cls.SUPPORTS_DEVICES and device is not None:
            try:
                cls.validate_device(device)
            except NotImplementedError:
                e = f"{cls} does not support device: {device}"
                return False, NotImplementedError(e)

        if trainable and not cls.SUPPORTS_TRAINING:
            err = f"{cls} does not support training."
            return False, NotImplementedError(err)

        if bits not in cls.SUPPORTS_BITS:
            err = f"{cls} only supports `{cls.SUPPORTS_BITS}` bits: actual bits = `{bits}`"
            return False, NotImplementedError(err)
        # valid group size is set of cls.SUPPORTS_GROUP_SIZE + in_features; group_size = -1 is alias for group_size == in_features
        if group_size not in cls.SUPPORTS_GROUP_SIZE and group_size != in_features:
            err = f"{cls} only supports `{cls.SUPPORTS_GROUP_SIZE}` group_size: actual group_size = `{group_size}`"
            return False, NotImplementedError(err)
        if sym not in cls.SUPPORTS_SYM:
            err = f"{cls} only supports `{cls.SUPPORTS_SYM}` bits: actual sym = `{sym}`"
            return False, NotImplementedError(err)
        if desc_act not in cls.SUPPORTS_DESC_ACT:
            err = f"{cls} only supports `{cls.SUPPORTS_DESC_ACT}` bits: actual desc_act = `{desc_act}`"
            return False, NotImplementedError(err)
        if dynamic is not None:
            dynamic_bits = {}
            for pattern, pattern_dict in dynamic.items():
                dynamic_bits[pattern] = pattern_dict.get("bits", bits)
            if len(cls.SUPPORTS_BITS) == 1:
                err = f"{cls} not supported dynamic_bits, only support `{cls.SUPPORTS_BITS}` bits"
                return False, NotImplementedError(err)
            else:
                for layer, bits in dynamic_bits.items():
                    if bits not in cls.SUPPORTS_BITS:
                        err = f"{cls} only supports `{cls.SUPPORTS_BITS}` bits: actual dynamic_bits = `{bits}` for layer `{layer}`"
                        return False, NotImplementedError(err)

            dynamic_group_size = {}
            for pattern, pattern_dict in dynamic.items():
                dynamic_group_size[pattern] = pattern_dict.get("group_size", group_size)
            for layer, group_size in dynamic_group_size.items():
                if group_size not in cls.SUPPORTS_GROUP_SIZE:
                    err = f"{cls} only supports `{cls.SUPPORTS_GROUP_SIZE}` group_size: actual group_size = `{group_size}` for layer `{layer}`"
                    return False, NotImplementedError(err)

            dynamic_sym = {}
            for pattern, pattern_dict in dynamic.items():
                dynamic_sym[pattern] = pattern_dict.get("sym", sym)
            for layer, sym in dynamic_sym.items():
                if sym not in cls.SUPPORTS_SYM:
                    err = f"{cls} only supports `{cls.SUPPORTS_SYM}` bits: actual sym = `{sym}` for layer `{layer}`"
                    return False, NotImplementedError(err)

            dynamic_desc_act = {}
            for pattern, pattern_dict in dynamic.items():
                dynamic_desc_act[pattern] = pattern_dict.get("desc_act", desc_act)
            for layer, desc_act in dynamic_desc_act.items():
                if desc_act not in cls.SUPPORTS_DESC_ACT:
                    err = f"{cls} only supports `{cls.SUPPORTS_DESC_ACT}` bits: actual desc_act = `{desc_act}` for layer `{layer}`"
                    return False, NotImplementedError(err)

        if in_features is not None:
            validate = all(in_features % in_fea == 0 for in_fea in cls.SUPPORTS_IN_FEATURES_DIVISIBLE_BY)
            if not validate:
                err = f"{cls}: `in_features` must be divisible by {cls.SUPPORTS_IN_FEATURES_DIVISIBLE_BY}."
                return False, NotImplementedError(err)

            validate = in_features % group_size == 0 or cls.SUPPORTS_AUTO_PADDING
            if not validate:
                err = f"{cls}: `in_features` must be divisible by `group_size: {group_size}`."
                return False, NotImplementedError(err)
        if out_features is not None:
            validate = all(out_features % out_fea == 0 for out_fea in cls.SUPPORTS_OUT_FEATURES_DIVISIBLE_BY)
            if not validate:
                err = f"{cls}: `out_features` must be divisible by {cls.SUPPORTS_OUT_FEATURES_DIVISIBLE_BY}."
                return False, NotImplementedError(err)
        return True, None

    @classmethod
    def validate_device(cls, device: DEVICE):
        assert isinstance(device, DEVICE)

        if device not in cls.SUPPORTS_DEVICES:
            raise NotImplementedError(f"{cls} only supports `{cls.SUPPORTS_DEVICES}`: actual device = `{device}`")

<<<<<<< HEAD
=======
    # use optimize so we don't override native module.compile()
    # override me, to perform any torch.compile logic on the kernel pre forward
    def optimize(self, backend: str = "inductor", mode: str = None, fullgraph: bool = False):
        self.optimized = True
        pass
>>>>>>> 7939d1a7

class PackableQuantLinear(BaseQuantLinear):
    def post_init(self, **kwargs):
        super().post_init(**kwargs)

        if self.bits in [2, 4, 8]:
            wf = t.tensor(list(range(0, self.pack_dtype_bits, self.bits)), dtype=t.int32).unsqueeze(0).to(
                device=self.g_idx.device)
        elif self.bits == 3:
            wf = t.tensor(
                [
                    [0, 3, 6, 9, 12, 15, 18, 21, 24, 27, 30, 0],
                    [0, 1, 4, 7, 10, 13, 16, 19, 22, 25, 28, 31],
                    [0, 2, 5, 8, 11, 14, 17, 20, 23, 26, 29, 0],
                ],
                dtype=t.int32,
            ).reshape(1, 3, 12).to(device=self.g_idx.device)

        # self.register_buffer("wf_unsqueeze_zero", wf.unsqueeze(0).to(device=self.g_idx.device))
        # self.register_buffer("wf_unsqueeze_neg_one", wf.unsqueeze(-1).to(device=self.g_idx.device))
        #
        self.wf_unsqueeze_zero = wf.unsqueeze(0).to(device=self.g_idx.device)
        self.wf_unsqueeze_neg_one = wf.unsqueeze(-1).to(device=self.g_idx.device)

    def dequantize_weight(self, num_itr: int = 1):
        if self.bits in [2, 4, 8]:
            zeros = t.bitwise_right_shift(
                t.unsqueeze(self.qzeros, 2).expand(-1, -1, self.pack_factor),
                self.wf_unsqueeze_zero  # self.wf.unsqueeze(0),
            ).to(self.dequant_dtype)
            zeros = t.bitwise_and(zeros, self.maxq).reshape(self.scales.shape)

            weight = t.bitwise_and(
                t.bitwise_right_shift(
                    t.unsqueeze(self.qweight, 1).expand(-1, self.pack_factor, -1),
                    self.wf_unsqueeze_neg_one  # self.wf.unsqueeze(-1)
                ).to(self.dequant_dtype),
                self.maxq
            )
        elif self.bits == 3:
            zeros = self.qzeros.reshape(self.qzeros.shape[0], self.qzeros.shape[1] // 3, 3, 1).expand(
                -1, -1, -1, 12
            )
            zeros = zeros >> self.wf_unsqueeze_zero  # self.wf.unsqueeze(0)
            zeros[:, :, 0, 10] = (zeros[:, :, 0, 10] & 0x3) | ((zeros[:, :, 1, 0] << 2) & 0x4)
            zeros[:, :, 1, 11] = (zeros[:, :, 1, 11] & 0x1) | ((zeros[:, :, 2, 0] << 1) & 0x6)
            zeros = zeros & 0x7
            zeros = t.cat(
                [zeros[:, :, 0, :11], zeros[:, :, 1, 1:12], zeros[:, :, 2, 1:11]],
                dim=2,
            ).reshape(self.scales.shape)

            weight = self.qweight.reshape(self.qweight.shape[0] // 3, 3, 1, self.qweight.shape[1]).expand(
                -1, -1, 12, -1
            )
            weight = (weight >> self.wf_unsqueeze_neg_one) & 0x7  # self.wf.unsqueeze(-1)
            weight[:, 0, 10] = (weight[:, 0, 10] & 0x3) | ((weight[:, 1, 0] << 2) & 0x4)
            weight[:, 1, 11] = (weight[:, 1, 11] & 0x1) | ((weight[:, 2, 0] << 1) & 0x6)
            weight = weight & 0x7
            weight = t.cat([weight[:, 0, :11], weight[:, 1, 1:12], weight[:, 2, 1:11]], dim=1)
        weight = weight.reshape(weight.shape[0] * weight.shape[1], weight.shape[2])

        if num_itr == 1:
            weights = self.scales[self.g_idx.long()] * (weight - zeros[self.g_idx.long()])
        else:
            num_dim = self.g_idx.shape[0] // num_itr
            weights = []
            for i in range(num_itr):
                scale_i = self.scales[:, i * num_dim: (i + 1) * num_dim]
                weight_i = weight[:, i * num_dim: (i + 1) * num_dim]
                zeros_i = zeros[:, i * num_dim: (i + 1) * num_dim]
                g_idx_i = self.g_idx[i * num_dim: (i + 1) * num_dim].long()
                weights.append(scale_i[g_idx_i] * (weight_i - zeros_i[g_idx_i]))
            weights = t.cat(weights, dim=1)

        return weights

    def pack(self, linear: nn.Module, scales: t.Tensor, zeros: t.Tensor, g_idx: t.Tensor=None):
        W = linear.weight.data.clone()
        if isinstance(linear, nn.Conv2d):
            W = W.flatten(1)
        if isinstance(linear, transformers.pytorch_utils.Conv1D):
            W = W.T

        self.g_idx = g_idx.clone() if g_idx is not None else self.g_idx

        scales = scales.T.contiguous()
        zeros = zeros.T.contiguous()
        scale_zeros = zeros * scales
        self.scales = scales.clone().to(dtype=t.float16)
        if linear.bias is not None:
            self.bias = linear.bias.clone().to(dtype=t.float16)

        int_weight = t.round((W + scale_zeros[self.g_idx].T) / scales[self.g_idx].T).to(t.int32)
        int_weight = int_weight.T.contiguous()
        int_weight = int_weight.numpy().astype(self.pack_np_math_dtype)

        qweight = np.zeros((int_weight.shape[0] // self.pack_dtype_bits * self.bits, int_weight.shape[1]),
                           dtype=self.pack_np_math_dtype)
        if self.bits in [2, 4, 8]:
            for row in range(qweight.shape[0]):
                for j in range(self.pack_factor):
                    qweight[row] |= int_weight[row * self.pack_factor + j] << (self.bits * j)
        elif self.bits == 3:
            i = 0
            row = 0
            while row < qweight.shape[0]:
                for j in range(i, i + 10):
                    qweight[row] |= int_weight[j] << (3 * (j - i))
                i += 10
                qweight[row] |= int_weight[i] << 30
                row += 1
                qweight[row] |= (int_weight[i] >> 2) & 1
                i += 1
                for j in range(i, i + 10):
                    qweight[row] |= int_weight[j] << (3 * (j - i) + 1)
                i += 10
                qweight[row] |= int_weight[i] << 31
                row += 1
                qweight[row] |= (int_weight[i] >> 1) & 0x3
                i += 1
                for j in range(i, i + 10):
                    qweight[row] |= int_weight[j] << (3 * (j - i) + 2)
                i += 10
                row += 1

        self.qweight = t.from_numpy(qweight.astype(self.pack_np_dtype))

        zeros = zeros.numpy().astype(self.pack_np_math_dtype)
        qzeros = np.zeros((zeros.shape[0], zeros.shape[1] // self.pack_dtype_bits * self.bits), dtype=self.pack_np_math_dtype)
        if self.bits in [2, 4, 8]:
            for col in range(qzeros.shape[1]):
                for j in range(self.pack_factor):
                    qzeros[:, col] |= zeros[:, col * self.pack_factor + j] << (self.bits * j)
        elif self.bits == 3:
            i = 0
            col = 0
            while col < qzeros.shape[1]:
                for j in range(i, i + 10):
                    qzeros[:, col] |= zeros[:, j] << (3 * (j - i))
                i += 10
                qzeros[:, col] |= zeros[:, i] << 30
                col += 1
                qzeros[:, col] |= (zeros[:, i] >> 2) & 1
                i += 1
                for j in range(i, i + 10):
                    qzeros[:, col] |= zeros[:, j] << (3 * (j - i) + 1)
                i += 10
                qzeros[:, col] |= zeros[:, i] << 31
                col += 1
                qzeros[:, col] |= (zeros[:, i] >> 1) & 0x3
                i += 1
                for j in range(i, i + 10):
                    qzeros[:, col] |= zeros[:, j] << (3 * (j - i) + 2)
                i += 10
                col += 1

        self.qzeros = t.from_numpy(qzeros.astype(self.pack_np_dtype))

        # assert
        # assert isinstance(self, TorchQuantLinear), f"type: {self.__class_}"
        # wq = linear.weight.data
        # wq_dequantized = self.dequantize_weight().T
        # print(f"------ WQ -----")
        # print(wq)
        # print(f"------ WQ Dequantized -----")
        # print(wq_dequantized)
        # assert t.equal(wq, wq_dequantized)

        # print("self qw", self.qweight, self.scales, self.qzeros)<|MERGE_RESOLUTION|>--- conflicted
+++ resolved
@@ -22,11 +22,7 @@
 import torch as t  # conflict with torch.py
 import torch.nn as nn
 import transformers
-<<<<<<< HEAD
-from gptqmodel.adapter.adapter import Adapter
-=======
 from gptqmodel.adapter.adapter import LORA_MERGED_WEIGHT_PATHS, Adapter
->>>>>>> 7939d1a7
 
 from ...models._const import DEVICE, PLATFORM
 
@@ -43,11 +39,7 @@
     SUPPORTS_OUT_FEATURES_DIVISIBLE_BY: List[int] = None
 
     SUPPORTS_PACK_DTYPES: List[t.dtype] = None
-<<<<<<< HEAD
-    SUPORTS_ADAPTERS: List[Adapter] = None
-=======
     SUPPORTS_ADAPTERS: List[Adapter] = None
->>>>>>> 7939d1a7
     SUPPORTS_DEVICES: List[DEVICE] = None
     SUPPORTS_PLATFORM: List[PLATFORM] = None
 
@@ -81,11 +73,8 @@
         # we need to clone the adapter since passed in adapter may be shared
         # adapter tensors are lodaed inside adapter so they must be unique per module
         self.adapter =  copy.deepcopy(adapter)
-<<<<<<< HEAD
-=======
 
         self.optimized = False
->>>>>>> 7939d1a7
 
         if self.pack_dtype == t.int8:
             self.pack_dtype_bits = 8
@@ -150,20 +139,6 @@
 
         # load adapter if any
         if adapter is not None:
-<<<<<<< HEAD
-            # self.register_buffer(
-            #     "lora_A",
-            #     t.zeros((in_features, 128), dtype=t.float16), # <-- EoRA lora_A shape needs to be calculated using pass in_features/out_features or other eora math
-            # )
-            #
-            # # EoRA need to preallocate buffers for Lora_A and B weights so HF can load
-            # self.register_buffer(
-            #     "lora_B",
-            #     t.zeros((128, out_features), dtype=t.float16), # <-- EoRA lora_A shape needs to be calculated using pass in_features/out_features or other eora math
-            # )
-
-            print(f"Adapter lazy init: {self.adapter.name}: {self.adapter}, module: {self.name}")
-=======
             if adapter.path in LORA_MERGED_WEIGHT_PATHS:
                 print(f"Adapter (merged weights) lazy init: {self.adapter.name()}: {self.adapter}, module: {self.name}")
 
@@ -180,31 +155,17 @@
             else:
                 pass
                 # print(f"Adapter lazy init: {self.adapter.name()}: {self.adapter}, module: {self.name}")
->>>>>>> 7939d1a7
 
             # TDOO: allow merged lora weights exist in gptq model safetensor file for direct loading
             # EoRA need to preallocate buffers for Lora_A and B weights so HF can load
             # self.register_buffer(
             #     "lora_A",
-<<<<<<< HEAD
-            #     torch.zeros((in_features, 128), dtype=torch.float16), # <-- EoRA lora_A shape needs to be calculated using pass in_features/out_features or other eora math
-=======
             #     torch.zeros((in_features, 128), dtype=torch.float16), # <-- EoRA lora_A shape needs to be calculated using pass in_features/out_features or other eora_test math
->>>>>>> 7939d1a7
             # )
             #
             # # EoRA need to preallocate buffers for Lora_A and B weights so HF can load
             # self.register_buffer(
             #     "lora_B",
-<<<<<<< HEAD
-            #     torch.zeros((128, out_features), dtype=torch.float16), # <-- EoRA lora_A shape needs to be calculated using pass in_features/out_features or other eora math
-            # )
-
-    # all kernels should override this method
-    def post_init(self):
-        if self.adapter is not None:
-            self.adapter.post_init(weight_key=self.name, device=self.qweight.device)
-=======
             #     torch.zeros((128, out_features), dtype=torch.float16), # <-- EoRA lora_A shape needs to be calculated using pass in_features/out_features or other eora_test math
             # )
 
@@ -216,7 +177,6 @@
                 device=self.qweight.device,
                 lora_A=getattr(self, "lora_A", None),
                 lora_B=getattr(self, "lora_B", None))
->>>>>>> 7939d1a7
 
     @classmethod
     # custom quant linear class can override this and add custom checks
@@ -280,11 +240,7 @@
                   out_features:int=None, device:Optional[DEVICE]=None, trainable:Optional[bool]=None, adapter:Optional[Adapter]=None) -> Tuple[bool, Optional[Exception]]:
         cls.verify_supports_params()
 
-<<<<<<< HEAD
-        if adapter is not None and adapter.__class__ not in cls.SUPORTS_ADAPTERS:
-=======
         if adapter is not None and adapter.__class__ not in cls.SUPPORTS_ADAPTERS:
->>>>>>> 7939d1a7
             err = f"{cls} does not support adapter: {adapter}"
             return False, NotImplementedError(err)
 
@@ -381,14 +337,11 @@
         if device not in cls.SUPPORTS_DEVICES:
             raise NotImplementedError(f"{cls} only supports `{cls.SUPPORTS_DEVICES}`: actual device = `{device}`")
 
-<<<<<<< HEAD
-=======
     # use optimize so we don't override native module.compile()
     # override me, to perform any torch.compile logic on the kernel pre forward
     def optimize(self, backend: str = "inductor", mode: str = None, fullgraph: bool = False):
         self.optimized = True
         pass
->>>>>>> 7939d1a7
 
 class PackableQuantLinear(BaseQuantLinear):
     def post_init(self, **kwargs):
