--- conflicted
+++ resolved
@@ -22,26 +22,8 @@
     # print("import_bitblas() called")
     global BITBLAS_DATABASE_PATH, BITBLAS_TARGET
 
-<<<<<<< HEAD
-    # guard against bitblas pip whl incompatible env
-    try:
-        import bitblas
-    except ModuleNotFoundError:
-        raise ModuleNotFoundError(
-        "The 'bitblas' module is not installed but is required for qliner_bitblas."
-        "Please install it using the command: pip install bitblas")
-    except Exception as e:
-        from packaging import version
-        if version.parse(torch.version.cuda) < version.parse("12.1"):
-            raise EnvironmentError(
-                "Bitblas must be manually compiled for CUDA version < 12.1. Please follow the source compile instructions at:\n"
-                "https://github.com/microsoft/BitBLAS/blob/main/docs/Installation.md#building-from-source")
-        else:
-            raise e
-=======
     # guard against bitblas pip whl incompatible env`
     import bitblas
->>>>>>> 47c8610f
 
     bitblas.set_log_level("INFO")
 
