--- conflicted
+++ resolved
@@ -73,19 +73,6 @@
     dequant and matmul into single kernel.add()
     """
 
-<<<<<<< HEAD
-    def __init__(self,
-         bits: int,
-         group_size: int,
-         desc_act: bool,
-         sym: bool,
-         in_features: int,
-         out_features: int,
-         bias: bool,
-         pack_dtype: torch.dtype,
-         adapter: Adapter,
-         **kwargs,
-=======
     def __init__(
         self,
         bits: int,
@@ -96,8 +83,8 @@
         out_features,
         bias: bool = False,
         pack_dtype: torch.dtype = torch.int32,
+        adapter: Adapter = None,
         **kwargs,
->>>>>>> 4a8a8c85
     ):
         if not TRITON_AVAILABLE:
             raise ValueError(TRITON_INSTALL_HINT)
