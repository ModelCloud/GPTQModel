--- conflicted
+++ resolved
@@ -181,21 +181,21 @@
         # if x.size(-1) != self.in_features:
         #     x = F.pad(x, self.in_features_padding_shape)
 
-<<<<<<< HEAD
-        if self.adapter:
-            # only 2 to 4 bits have been validated for fused operation
-            if self.bits in [2, 3, 4]:
-                # working on numerical precision use standard lora inference as for now
-                # output = gptq_gemm_eora(reshaped_x, self.qweight, self.qzeros, self.scales, self.g_idx, self.bits, reshaped_x @ self.adapter.lora_A, self.adapter.lora_B) # fused
-                output = gptq_gemm(reshaped_x, self.qweight, self.qzeros, self.scales, self.g_idx, self.bits).add_((reshaped_x @ self.adapter.lora_A) @ self.adapter.lora_B) # normal
-            else:
-                output = gptq_gemm(reshaped_x, self.qweight, self.qzeros, self.scales, self.g_idx, self.bits).add_((reshaped_x @ self.adapter.lora_A) @ self.adapter.lora_B) # normal
-        else:
-            output = gptq_gemm(reshaped_x, self.qweight, self.qzeros, self.scales, self.g_idx, self.bits)
-
-=======
+
+        #if self.adapter:
+        #    # only 2 to 4 bits have been validated for fused operation
+        #    if self.bits in [2, 3, 4]:
+        #        # working on numerical precision use standard lora inference as for now
+        #        # output = gptq_gemm_eora(reshaped_x, self.qweight, self.qzeros, self.scales, self.g_idx, self.bits, reshaped_x @ self.adapter.lora_A, self.adapter.lora_B) # fused
+        #        output = gptq_gemm(reshaped_x, self.qweight, self.qzeros, self.scales, self.g_idx, self.bits).add_((reshaped_x @ self.adapter.lora_A) @ self.adapter.lora_B) # normal
+        #    else:
+        #        output = gptq_gemm(reshaped_x, self.qweight, self.qzeros, self.scales, self.g_idx, self.bits).add_((reshaped_x @ self.adapter.lora_A) @ self.adapter.lora_B) # normal
+        #else:
+        #    output = gptq_gemm(reshaped_x, self.qweight, self.qzeros, self.scales, self.g_idx, self.bits)
+
+
         out = gptq_gemm(reshaped_x, self.qweight, self.qzeros, self.scales, self.g_idx, self.bits)
->>>>>>> f4235e60
+
 
         if self.bias is not None:
             out.add_(self.bias)
