# Copyright 2024-2025 ModelCloud.ai
# Copyright 2024-2025 qubitium@modelcloud.ai
# Contact: qubitium@modelcloud.ai, x.com/qubitium
#
# Licensed under the Apache License, Version 2.0 (the "License");
# you may not use this file except in compliance with the License.
# You may obtain a copy of the License at
#
#     http://www.apache.org/licenses/LICENSE-2.0
#
# Unless required by applicable law or agreed to in writing, software
# distributed under the License is distributed on an "AS IS" BASIS,
# WITHOUT WARRANTIES OR CONDITIONS OF ANY KIND, either express or implied.
# See the License for the specific language governing permissions and
# limitations under the License.

# Adapted from turboderp exllama: https://github.com/turboderp/exllama

from logging import getLogger
from typing import Optional, Tuple

import torch
<<<<<<< HEAD
import torch.nn.functional as F
from gptqmodel.adapter.adapter import Adapter, Lora
from gptqmodel.nn_modules.qlinear import PackableQuantLinear
=======
from gptqmodel.adapter.adapter import Adapter, Lora
from gptqmodel.nn_modules.qlinear import BaseQuantLinear
>>>>>>> 7939d1a7

from ...models._const import DEVICE, PLATFORM

exllama_import_exception = None
try:
    from gptqmodel_exllama_kernels import make_q4, q4_matmul
except ImportError as e:
    exllama_import_exception = e

logger = getLogger(__name__)


# Dummy tensor to pass instead of g_idx since there is no way to pass "None" to a C++ extension
NON_TENSOR = torch.empty((1, 1), device="meta")


def ext_make_q4(qweight, qzeros, scales, g_idx, device):
    """Construct Q4Matrix, return handle"""
    return make_q4(qweight, qzeros, scales, g_idx if g_idx is not None else NON_TENSOR, device)


def ext_q4_matmul(x, q4, q4_width):
    """Matrix multiplication, returns x @ q4"""
    outshape = x.shape[:-1] + (q4_width,)
    x = x.view(-1, x.shape[-1])
    output = torch.empty((x.shape[0], q4_width), dtype=torch.float16, device=x.device)

    q4_matmul(x, q4, output)

    return output.view(outshape)


class ExllamaQuantLinear(BaseQuantLinear):
    SUPPORTS_BITS = [4]
    SUPPORTS_GROUP_SIZE = [-1, 16, 32, 64, 128]
    SUPPORTS_DESC_ACT = [True, False]
    SUPPORTS_SYM = [True, False]
    SUPPORTS_SHARDS = True
    SUPPORTS_TRAINING = False
    SUPPORTS_AUTO_PADDING = False
    SUPPORTS_IN_FEATURES_DIVISIBLE_BY = [32]
    SUPPORTS_OUT_FEATURES_DIVISIBLE_BY = [32]

    SUPPORTS_DEVICES = [DEVICE.CUDA, DEVICE.ROCM]
    SUPPORTS_PLATFORM = [PLATFORM.LINUX]
    SUPPORTS_PACK_DTYPES = [torch.int32]
<<<<<<< HEAD
    SUPORTS_ADAPTERS = [Lora]
=======
    SUPPORTS_ADAPTERS = [Lora]
>>>>>>> 7939d1a7

    # for transformers/optimum tests compat
    QUANT_TYPE = "exllama"

    """Linear layer implementation with per-group 4-bit quantization of the weights"""

    def __init__(
        self,
        bits: int,
        group_size: int,
        desc_act: bool,
        sym: bool,
        in_features: int,
        out_features: int,
        bias: bool = False,
        pack_dtype: torch.dtype = torch.int32,
        adapter: Adapter = None,
        **kwargs,
    ):
        if exllama_import_exception is not None:
            raise ValueError(
                f"Trying to use the exllama backend, but could not import the C++/CUDA dependencies with the following error: {exllama_import_exception}"
            )

        # backup original values
        # self.original_out_features = out_features
        # self.original_in_features = in_features
        #
        # # auto pad
        # group_size = group_size if group_size != -1 else in_features
        # out_features = out_features + (-out_features % 32)
        # in_features = in_features + (-in_features % group_size)
        # self.in_features_padding_size = in_features - self.original_in_features
        # self.in_features_padding_shape = (0, self.in_features_padding_size)

        super().__init__(
            bits=bits,
            group_size=group_size,
            sym=sym, desc_act=desc_act,
            in_features=in_features,
            out_features=out_features,
            bias=bias,
            pack_dtype=pack_dtype,
            adapter=adapter,
            register_buffers=True,
            register_buffers_in_features=in_features,
            register_buffers_out_feature=out_features,
            **kwargs)

    @classmethod
    def validate(cls, **args) -> Tuple[bool, Optional[Exception]]:
        if exllama_import_exception is not None:
            return False, exllama_import_exception
        return cls._validate(**args)

    def post_init(self):
        # resize due to padding after model weights have been loaded
        # if self.out_features != self.original_out_features or self.in_features != self.original_in_features:
        #     self.qweight.resize_(self.in_features // self.pack_dtype_bits * self.bits, self.out_features)
        #     self.qzeros.resize_(
        #         math.ceil(self.in_features / self.group_size),
        #         self.out_features // self.pack_dtype_bits * self.bits
        #     )
        #     self.scales.resize_((math.ceil(self.in_features / self.group_size), self.out_features), )
        #     self.g_idx = torch.tensor([i // self.group_size for i in range(self.in_features)], dtype=torch.int32, device=self.g_idx.device)
        #     if self.bias is not None:
        #         self.bias.resize_(self.out_features)


        self.width = self.qweight.shape[1]

        # make_q4 segfaults if g_idx is not on cpu in the act-order case. In the non act-order case, None needs to be passed for g_idx.
        self.q4 = ext_make_q4(
            self.qweight,
            self.qzeros,
            self.scales,
            self.g_idx.to("cpu") if self._use_act_order else None,
            self.qweight.device.index,
        )

        super().post_init()


    def forward(self, x):
        x_dtype = x.dtype
        if x_dtype != torch.float16:
            logger.warning_once(
                f"Exllama kernel requires a float16 input activation, while {x.dtype} was passed. Casting to float16.\nMake sure you loaded your model with torch_dtype=torch.float16, that the model definition does not inadvertently cast to float32, or disable AMP Autocast that may produce float32 intermediate activations in the model."
            )

            x = x.half()

        # TODO: need to run checks to make sure there is no performance regression padding with F.pad
        # if in_features is padded, we need to pad the input as well
        # if x.size(-1) != self.in_features:
        #     x = F.pad(x, self.in_features_padding_shape)

        out = ext_q4_matmul(x, self.q4, self.width)

        if self.adapter:
            out = self.adapter.apply(x=x, out=out)

        if self.bias is not None:
            out.add_(self.bias)

<<<<<<< HEAD
=======
        if self.adapter:
            out = self.adapter.apply(x=x, out=out)

>>>>>>> 7939d1a7
        return out.to(x_dtype)<|MERGE_RESOLUTION|>--- conflicted
+++ resolved
@@ -20,14 +20,8 @@
 from typing import Optional, Tuple
 
 import torch
-<<<<<<< HEAD
-import torch.nn.functional as F
-from gptqmodel.adapter.adapter import Adapter, Lora
-from gptqmodel.nn_modules.qlinear import PackableQuantLinear
-=======
 from gptqmodel.adapter.adapter import Adapter, Lora
 from gptqmodel.nn_modules.qlinear import BaseQuantLinear
->>>>>>> 7939d1a7
 
 from ...models._const import DEVICE, PLATFORM
 
@@ -74,11 +68,7 @@
     SUPPORTS_DEVICES = [DEVICE.CUDA, DEVICE.ROCM]
     SUPPORTS_PLATFORM = [PLATFORM.LINUX]
     SUPPORTS_PACK_DTYPES = [torch.int32]
-<<<<<<< HEAD
-    SUPORTS_ADAPTERS = [Lora]
-=======
     SUPPORTS_ADAPTERS = [Lora]
->>>>>>> 7939d1a7
 
     # for transformers/optimum tests compat
     QUANT_TYPE = "exllama"
@@ -178,16 +168,10 @@
 
         out = ext_q4_matmul(x, self.q4, self.width)
 
+        if self.bias is not None:
+            out.add_(self.bias)
+
         if self.adapter:
             out = self.adapter.apply(x=x, out=out)
 
-        if self.bias is not None:
-            out.add_(self.bias)
-
-<<<<<<< HEAD
-=======
-        if self.adapter:
-            out = self.adapter.apply(x=x, out=out)
-
->>>>>>> 7939d1a7
         return out.to(x_dtype)