# Copyright 2024-2025 ModelCloud.ai
# Copyright 2024-2025 qubitium@modelcloud.ai
# Contact: qubitium@modelcloud.ai, x.com/qubitium
#
# Licensed under the Apache License, Version 2.0 (the "License");
# you may not use this file except in compliance with the License.
# You may obtain a copy of the License at
#
#     http://www.apache.org/licenses/LICENSE-2.0
#
# Unless required by applicable law or agreed to in writing, software
# distributed under the License is distributed on an "AS IS" BASIS,
# WITHOUT WARRANTIES OR CONDITIONS OF ANY KIND, either express or implied.
# See the License for the specific language governing permissions and
# limitations under the License.

from typing import Optional, Tuple

import numpy as np
import torch
import torch.nn as nn
import transformers
<<<<<<< HEAD

from gptqmodel.adapter.adapter import Adapter, Lora
=======
>>>>>>> c6dc35da
from gptqmodel.models._const import DEVICE, PLATFORM
from gptqmodel.nn_modules.qlinear import PackableQuantLinear

from ...utils.logger import setup_logger
from ...utils.torch import HAS_XPU

logger = setup_logger()

BITS_DTYPE_MAPPING = {
    4: "int4_clip",
}

HAS_IPEX = False
IPEX_ERROR_LOG = None
try:
    from intel_extension_for_pytorch.llm.quantization import IPEXWeightOnlyQuantizedLinear, QuantDtype, QuantMethod

    HAS_IPEX = True
except BaseException:
    HAS_IPEX = False
    IPEX_ERROR_LOG = Exception

def ipex_dtype() -> torch.dtype:
    if not HAS_IPEX:
        raise ImportError("intel_extension_for_pytorch not installed. "
                          "Please install via `pip install intel_extension_for_pytorch`")

    return torch.float16 if HAS_XPU else torch.bfloat16


def convert_dtype_torch2str(dtype):
    if dtype == torch.int8:
        return "int8"
    elif dtype == torch.float:
        return "fp32"
    elif dtype == torch.float16:
        return "fp16"
    elif dtype == torch.bfloat16:
        return "bf16"
    elif isinstance(dtype, str) and dtype in ["int8", "fp32", "fp16", "bf16"]:
        return dtype
    else:
        assert False, "Unsupported pytorch dtype {} to str dtype".format(dtype)

def convert_idx(self, g_idx, k):
    ret_idx = torch.zeros(k, dtype=int).to(g_idx.device)
    groups = k // self.blocksize
    remainder = k % self.blocksize
    g_idx_2 = g_idx * self.blocksize
    if remainder > 0:
        g_idx_2[g_idx == groups] += torch.arange(remainder).to(g_idx.device)
    arange_tensor = torch.arange(self.blocksize).to(g_idx.device)
    for i in range(groups):
        g_idx_2[g_idx == i] += arange_tensor
    ret_idx[g_idx_2] = torch.arange(k).to(g_idx.device)
    return ret_idx.to(torch.int32)

if HAS_IPEX:
    try:
        # monkey patch GPTQShuffle.convert_idx to use fixed convert_idx, fix the slow ipex generate issue
        from intel_extension_for_pytorch.nn.utils._quantize_convert import GPTQShuffle

        GPTQShuffle.convert_idx = convert_idx
    except ImportError:
        # if import GPTQShuffle failed, do nothing
        pass

class IPEXQuantLinear(PackableQuantLinear):
    SUPPORTS_BITS = [4]
    SUPPORTS_GROUP_SIZE = [16, 32, 64, 128]
    SUPPORTS_DESC_ACT = [True, False]
    SUPPORTS_SYM = [True, False]
    SUPPORTS_SHARDS = True
    SUPPORTS_TRAINING = True
    SUPPORTS_AUTO_PADDING = False
    SUPPORTS_IN_FEATURES_DIVISIBLE_BY = [1]
    SUPPORTS_OUT_FEATURES_DIVISIBLE_BY = [1]

    SUPPORTS_DEVICES = [DEVICE.CPU, DEVICE.XPU]
    SUPPORTS_PLATFORM = [PLATFORM.LINUX]
    SUPPORTS_PACK_DTYPES = [torch.int32]
    SUPORTS_ADAPTERS = [Lora]
    # for transformers/optimum tests compat
    QUANT_TYPE = "ipex"

    def __init__(
        self,
        bits: int,
        group_size: int,
        desc_act: bool,
        sym: bool,
        in_features: int,
        out_features: int,
        bias: bool = False,
        pack_dtype: torch.dtype = torch.int32,
        adapter: Adapter = None,
        kernel_switch_threshold=128,
        training=False,
        **kwargs,
    ):
        super().__init__(
            bits=bits,
            group_size=group_size,
            sym=sym,
            desc_act=desc_act,
            in_features=in_features,
            out_features=out_features,
            bias=bias,
            pack_dtype=pack_dtype,
            adapter=adapter,
            register_buffers=True,
            **kwargs)

        # FIX ME IPEX CPU has no float16 support
        self.weight_dtype = torch.float16 if HAS_XPU else torch.bfloat16
        self.init_ipex = False

        self.kernel_switch_threshold = kernel_switch_threshold

        self.training = training

        # for training forward
        self.wf = torch.tensor(list(range(0, self.pack_dtype_bits, self.bits)), dtype=torch.int32).unsqueeze(0)

    @classmethod
    def validate(cls, **args) -> Tuple[bool, Optional[Exception]]:
        if not HAS_IPEX:
            return False, IPEX_ERROR_LOG
        return cls._validate(**args)

    def post_init(self):
        pass

    def init_ipex_linear(self, x: torch.Tensor):
        if not self.training and HAS_IPEX and not x.requires_grad:
            self.ipex_linear = IPEXWeightOnlyQuantizedLinear.from_weight(self.qweight, self.scales, self.qzeros,
                                                                         self.in_features, self.out_features, None, self.bias,
                                                                         self.group_size, self.g_idx, quant_method=QuantMethod.GPTQ_GEMM, dtype=QuantDtype.INT4)

    def pack(self, linear, scales, zeros, g_idx=None):
        W = linear.weight.data.clone()
        if isinstance(linear, nn.Conv2d):
            W = W.flatten(1)
        if isinstance(linear, transformers.pytorch_utils.Conv1D):
            W = W.t()

        self.g_idx = g_idx.clone() if g_idx is not None else self.g_idx

        scales = scales.t().contiguous()
        zeros = zeros.t().contiguous()
        scale_zeros = zeros * scales
        self.scales = scales.clone().to(dtype=linear.weight.dtype)
        if linear.bias is not None:
            self.bias = linear.bias.clone().to(dtype=linear.weight.dtype)

        intweight = torch.round((W + scale_zeros[self.g_idx].T) / scales[self.g_idx].T).to(torch.int)
        intweight = intweight.t().contiguous()
        intweight = intweight.numpy().astype(np.uint32)

        qweight = np.zeros((intweight.shape[0] // 32 * self.bits, intweight.shape[1]), dtype=np.uint32)
        for row in range(qweight.shape[0]):
            i = row * (32 // self.bits)
            for j in range(32 // self.bits):
                qweight[row] |= intweight[i + j] << (self.bits * j)

        qweight = qweight.astype(np.int32)
        self.qweight = torch.from_numpy(qweight)

        zeros -= 1
        zeros = zeros.numpy().astype(np.uint32)
        qzeros = np.zeros((zeros.shape[0], zeros.shape[1] // 32 * self.bits), dtype=np.uint32)
        for col in range(qzeros.shape[1]):
            i = col * (32 // self.bits)
            for j in range(32 // self.bits):
                qzeros[:, col] |= zeros[:, i + j] << (self.bits * j)

        qzeros = qzeros.astype(np.int32)
        self.qzeros = torch.from_numpy(qzeros)

    def forward(self, x: torch.Tensor):
        if not self.init_ipex:
            self.init_ipex_linear(x)
            self.init_ipex = True

        if hasattr(self, "ipex_linear"):
            with torch.no_grad():
                outputs = self.ipex_linear(x)
            return outputs

        if self.wf.device != x.device:
            self.wf = self.wf.to(x.device)
        out_shape = x.shape[:-1] + (self.out_features,)
        x = x.reshape(-1, x.shape[-1])
        x_dtype = x.dtype
        zeros = torch.bitwise_right_shift(
            torch.unsqueeze(self.qzeros, 2).expand(-1, -1, 32 // self.bits),
            self.wf.unsqueeze(0),
        ).to(torch.int16)
        zeros = torch.bitwise_and(zeros, (2**self.bits) - 1)

        zeros = zeros + 1
        zeros = zeros.reshape(self.scales.shape)

        weight = torch.bitwise_right_shift(
            torch.unsqueeze(self.qweight, 1).expand(-1, 32 // self.bits, -1),
            self.wf.unsqueeze(-1),
        ).to(torch.int16)
        weight = torch.bitwise_and(weight, (2**self.bits) - 1)

        weight = weight.reshape(weight.shape[0] * weight.shape[1], weight.shape[2])
        num_itr = self.g_idx.shape[0] // x.shape[-1]
        if num_itr == 1:
            weights = self.scales[self.g_idx.long()] * (weight - zeros[self.g_idx.long()])
        else:
            num_dim = self.g_idx.shape[0] // num_itr
            weights = []
            for i in range(num_itr):
                scale_i = self.scales[:, i * num_dim : (i + 1) * num_dim]
                weight_i = weight[:, i * num_dim : (i + 1) * num_dim]
                zeros_i = zeros[:, i * num_dim : (i + 1) * num_dim]
                g_idx_i = self.g_idx[i * num_dim : (i + 1) * num_dim]
                weights.append(scale_i[g_idx_i.long()] * (weight_i - zeros_i[g_idx_i.long()]))
            weights = torch.cat(weights, dim=1)
        out = torch.matmul(x, weights.to(x.dtype))
        out = out.to(x_dtype)
        out = out.reshape(out_shape)

        if self.adapter:
            out = self.adapter.apply(x=x, out=out)

        if self.bias is not None:
            out.add_(self.bias)

        return out


@torch.no_grad()
def unpack_to_8bit_signed(qweight, qzeros, bits, g_idx=None):
    wf = torch.tensor(list(range(0, 32, bits)), dtype=torch.int32).unsqueeze(0)
    zeros = None
    if not torch.all(torch.eq(qzeros, 2004318071 if bits == 4 else 0b01111111011111110111111101111111)):
        zp_shape = list(qzeros.shape)
        zp_shape[1] = zp_shape[1] * (32 // bits)

        zeros = torch.bitwise_right_shift(
            torch.unsqueeze(qzeros, 2).expand(-1, -1, 32 // bits), wf.unsqueeze(0)
        ).to(torch.int16 if bits == 8 else torch.int8)
        torch.bitwise_and(zeros, (2**bits) - 1, out=zeros)
        if bits == 8:
            zeros = zeros.to(torch.uint8)
        zeros = zeros + 1
        try:
            zeros = zeros.reshape(zp_shape)
        except Exception:
            # zeros and scales have different iteam numbers.
            # remove 1 (due to 0 + 1 in line 252)
            zeros = zeros[zeros != 1]
            zeros = zeros.reshape(zp_shape)

    try:
        r = torch.unsqueeze(qweight, 1).expand(-1, 32 // bits, -1)
    except BaseException as e:
        print(e)
    weight = torch.bitwise_right_shift(
        r, wf.unsqueeze(-1)
    ).to(torch.int16 if bits == 8 else torch.int8)
    weight.bitwise_and_((2**bits) - 1)
    weight = weight.view(-1, weight.shape[-1])

    if g_idx is not None:
        group_size = weight.shape[0] // qzeros.shape[0]
        weight2 = weight.clone()
        group_dict = {}
        for i in range(len(g_idx)):
            group_idx = g_idx[i].item()
            if group_idx not in group_dict:
                target_idx = group_idx * group_size
                group_dict[group_idx] = 0
            else:
                group_dict[group_idx] = group_dict[group_idx] + 1
                target_idx = group_idx * group_size + group_dict[group_idx]
            weight2[target_idx] = weight[i]
        weight = weight2

    return weight, zeros


# Copied from marlin.py
@torch.no_grad()
def dequantize_weight(qweight, qzeros, scales, bits):
    unpacked_qweight, unpacked_qzeros = unpack_to_8bit_signed(qweight, qzeros, bits)
    group_size = unpacked_qweight.shape[0] // scales.shape[0]
    scales = scales.repeat_interleave(group_size, dim=0)
    if unpacked_qzeros is not None:
        unpacked_qzeros = unpacked_qzeros.repeat_interleave(group_size, dim=0)
    else:
        unpacked_qzeros = torch.full_like(scales, 8 if bits == 4 else 128, dtype=torch.int32)
    unpacked_qweight = (unpacked_qweight - unpacked_qzeros) * scales

    return unpacked_qweight, unpacked_qzeros


__all__ = ["IPEXQuantLinear", "dequantize_weight"]<|MERGE_RESOLUTION|>--- conflicted
+++ resolved
@@ -20,11 +20,8 @@
 import torch
 import torch.nn as nn
 import transformers
-<<<<<<< HEAD
 
 from gptqmodel.adapter.adapter import Adapter, Lora
-=======
->>>>>>> c6dc35da
 from gptqmodel.models._const import DEVICE, PLATFORM
 from gptqmodel.nn_modules.qlinear import PackableQuantLinear
 
