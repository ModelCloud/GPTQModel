# Copyright 2024-2025 ModelCloud.ai
# Copyright 2024-2025 qubitium@modelcloud.ai
# Contact: qubitium@modelcloud.ai, x.com/qubitium
#
# Licensed under the Apache License, Version 2.0 (the "License");
# you may not use this file except in compliance with the License.
# You may obtain a copy of the License at
#
#     http://www.apache.org/licenses/LICENSE-2.0
#
# Unless required by applicable law or agreed to in writing, software
# distributed under the License is distributed on an "AS IS" BASIS,
# WITHOUT WARRANTIES OR CONDITIONS OF ANY KIND, either express or implied.
# See the License for the specific language governing permissions and
# limitations under the License.

from typing import Optional, Tuple

import numpy as np
import torch
import torch.nn as nn
import transformers
from gptqmodel.adapter.adapter import Adapter, Lora
from gptqmodel.models._const import DEVICE, PLATFORM
from gptqmodel.nn_modules.qlinear import BaseQuantLinear

from ...utils.logger import setup_logger
from ...utils.torch import HAS_XPU

logger = setup_logger()

BITS_DTYPE_MAPPING = {
    4: "int4_clip",
}

HAS_IPEX = False
IPEX_ERROR_LOG = None
try:
    from intel_extension_for_pytorch.llm.quantization import IPEXWeightOnlyQuantizedLinear, QuantDtype, QuantMethod

    HAS_IPEX = True
except BaseException:
    HAS_IPEX = False
    IPEX_ERROR_LOG = Exception

def ipex_dtype() -> torch.dtype:
    if not HAS_IPEX:
        raise ImportError("intel_extension_for_pytorch not installed. "
                          "Please install via `pip install intel_extension_for_pytorch`")

    return torch.float16 if HAS_XPU else torch.bfloat16


def convert_dtype_torch2str(dtype):
    if dtype == torch.int8:
        return "int8"
    elif dtype == torch.float:
        return "fp32"
    elif dtype == torch.float16:
        return "fp16"
    elif dtype == torch.bfloat16:
        return "bf16"
    elif isinstance(dtype, str) and dtype in ["int8", "fp32", "fp16", "bf16"]:
        return dtype
    else:
        assert False, "Unsupported pytorch dtype {} to str dtype".format(dtype)

def convert_idx(self, g_idx, k):
    ret_idx = torch.zeros(k, dtype=int).to(g_idx.device)
    groups = k // self.blocksize
    remainder = k % self.blocksize
    g_idx_2 = g_idx * self.blocksize
    if remainder > 0:
        g_idx_2[g_idx == groups] += torch.arange(remainder).to(g_idx.device)
    arange_tensor = torch.arange(self.blocksize).to(g_idx.device)
    for i in range(groups):
        g_idx_2[g_idx == i] += arange_tensor
    ret_idx[g_idx_2] = torch.arange(k).to(g_idx.device)
    return ret_idx.to(torch.int32)

if HAS_IPEX:
    try:
        # monkey patch GPTQShuffle.convert_idx to use fixed convert_idx, fix the slow ipex generate issue
        from intel_extension_for_pytorch.nn.utils._quantize_convert import GPTQShuffle

        GPTQShuffle.convert_idx = convert_idx
    except ImportError:
        # if import GPTQShuffle failed, do nothing
        pass

class IPEXQuantLinear(BaseQuantLinear):
    SUPPORTS_BITS = [4]
    SUPPORTS_GROUP_SIZE = [16, 32, 64, 128]
    SUPPORTS_DESC_ACT = [True, False]
    SUPPORTS_SYM = [True, False]
    SUPPORTS_SHARDS = True
    SUPPORTS_TRAINING = True
    SUPPORTS_AUTO_PADDING = False
    SUPPORTS_IN_FEATURES_DIVISIBLE_BY = [1]
    SUPPORTS_OUT_FEATURES_DIVISIBLE_BY = [1]

    SUPPORTS_DEVICES = [DEVICE.CPU, DEVICE.XPU]
    SUPPORTS_PLATFORM = [PLATFORM.LINUX]
    SUPPORTS_PACK_DTYPES = [torch.int32]
    SUPORTS_ADAPTERS = [Lora]
    # for transformers/optimum tests compat
    QUANT_TYPE = "ipex"

    def __init__(
        self,
        bits: int,
        group_size: int,
        desc_act: bool,
        sym: bool,
        in_features: int,
        out_features: int,
<<<<<<< HEAD
        pack_dtype: torch.dtype,
        adapter: Adapter,
        bias: bool,
=======
        bias: bool = False,
        pack_dtype: torch.dtype = torch.int32,
>>>>>>> 4a8a8c85
        kernel_switch_threshold=128,
        training=False,
        **kwargs,
    ):
        super().__init__(
            bits=bits,
            group_size=group_size,
            sym=sym,
            desc_act=desc_act,
            in_features=in_features,
            out_features=out_features,
            bias=bias,
            pack_dtype=pack_dtype,
            adapter=adapter,
            register_buffers=True,
            **kwargs)

        # FIX ME IPEX CPU has no float16 support
        self.weight_dtype = torch.float16 if HAS_XPU else torch.bfloat16
        self.init_ipex = False

        self.kernel_switch_threshold = kernel_switch_threshold

        self.training = training

        # for training forward
        self.wf = torch.tensor(list(range(0, self.pack_dtype_bits, self.bits)), dtype=torch.int32).unsqueeze(0)

    @classmethod
    def validate(cls, **args) -> Tuple[bool, Optional[Exception]]:
        if not HAS_IPEX:
            return False, IPEX_ERROR_LOG
        return cls._validate(**args)

    def post_init(self):
        pass

    def init_ipex_linear(self, x: torch.Tensor):
        if not self.training and HAS_IPEX and not x.requires_grad:
            self.ipex_linear = IPEXWeightOnlyQuantizedLinear.from_weight(self.qweight, self.scales, self.qzeros,
                                                                         self.in_features, self.out_features, None, self.bias,
                                                                         self.group_size, self.g_idx, quant_method=QuantMethod.GPTQ_GEMM, dtype=QuantDtype.INT4)

    def pack(self, linear, scales, zeros, g_idx=None):
        W = linear.weight.data.clone()
        if isinstance(linear, nn.Conv2d):
            W = W.flatten(1)
        if isinstance(linear, transformers.pytorch_utils.Conv1D):
            W = W.t()

        self.g_idx = g_idx.clone() if g_idx is not None else self.g_idx

        scales = scales.t().contiguous()
        zeros = zeros.t().contiguous()
        scale_zeros = zeros * scales
        self.scales = scales.clone().to(dtype=linear.weight.dtype)
        if linear.bias is not None:
            self.bias = linear.bias.clone().to(dtype=linear.weight.dtype)

        intweight = torch.round((W + scale_zeros[self.g_idx].T) / scales[self.g_idx].T).to(torch.int)
        intweight = intweight.t().contiguous()
        intweight = intweight.numpy().astype(np.uint32)

        qweight = np.zeros((intweight.shape[0] // 32 * self.bits, intweight.shape[1]), dtype=np.uint32)
        for row in range(qweight.shape[0]):
            i = row * (32 // self.bits)
            for j in range(32 // self.bits):
                qweight[row] |= intweight[i + j] << (self.bits * j)

        qweight = qweight.astype(np.int32)
        self.qweight = torch.from_numpy(qweight)

        zeros -= 1
        zeros = zeros.numpy().astype(np.uint32)
        qzeros = np.zeros((zeros.shape[0], zeros.shape[1] // 32 * self.bits), dtype=np.uint32)
        for col in range(qzeros.shape[1]):
            i = col * (32 // self.bits)
            for j in range(32 // self.bits):
                qzeros[:, col] |= zeros[:, i + j] << (self.bits * j)

        qzeros = qzeros.astype(np.int32)
        self.qzeros = torch.from_numpy(qzeros)

    def forward(self, x: torch.Tensor):
        if not self.init_ipex:
            self.init_ipex_linear(x)
            self.init_ipex = True

        if hasattr(self, "ipex_linear"):
            with torch.no_grad():
                outputs = self.ipex_linear(x)
            return outputs

        if self.wf.device != x.device:
            self.wf = self.wf.to(x.device)
        out_shape = x.shape[:-1] + (self.out_features,)
        x = x.reshape(-1, x.shape[-1])
        x_dtype = x.dtype
        zeros = torch.bitwise_right_shift(
            torch.unsqueeze(self.qzeros, 2).expand(-1, -1, 32 // self.bits),
            self.wf.unsqueeze(0),
        ).to(torch.int16)
        zeros = torch.bitwise_and(zeros, (2**self.bits) - 1)

        zeros = zeros + 1
        zeros = zeros.reshape(self.scales.shape)

        weight = torch.bitwise_right_shift(
            torch.unsqueeze(self.qweight, 1).expand(-1, 32 // self.bits, -1),
            self.wf.unsqueeze(-1),
        ).to(torch.int16)
        weight = torch.bitwise_and(weight, (2**self.bits) - 1)

        weight = weight.reshape(weight.shape[0] * weight.shape[1], weight.shape[2])
        num_itr = self.g_idx.shape[0] // x.shape[-1]
        if num_itr == 1:
            weights = self.scales[self.g_idx.long()] * (weight - zeros[self.g_idx.long()])
        else:
            num_dim = self.g_idx.shape[0] // num_itr
            weights = []
            for i in range(num_itr):
                scale_i = self.scales[:, i * num_dim : (i + 1) * num_dim]
                weight_i = weight[:, i * num_dim : (i + 1) * num_dim]
                zeros_i = zeros[:, i * num_dim : (i + 1) * num_dim]
                g_idx_i = self.g_idx[i * num_dim : (i + 1) * num_dim]
                weights.append(scale_i[g_idx_i.long()] * (weight_i - zeros_i[g_idx_i.long()]))
            weights = torch.cat(weights, dim=1)
        out = torch.matmul(x, weights)
        out = out.to(x_dtype)
        out = out.reshape(out_shape)

        if self.adapter:
            out = self.adapter.apply(x=x, out=out)

        if self.bias is not None:
            out.add_(self.bias)

        return out


@torch.no_grad()
def unpack_to_8bit_signed(qweight, qzeros, bits, g_idx=None):
    wf = torch.tensor(list(range(0, 32, bits)), dtype=torch.int32).unsqueeze(0)
    zeros = None
    if not torch.all(torch.eq(qzeros, 2004318071 if bits == 4 else 0b01111111011111110111111101111111)):
        zp_shape = list(qzeros.shape)
        zp_shape[1] = zp_shape[1] * (32 // bits)

        zeros = torch.bitwise_right_shift(
            torch.unsqueeze(qzeros, 2).expand(-1, -1, 32 // bits), wf.unsqueeze(0)
        ).to(torch.int16 if bits == 8 else torch.int8)
        torch.bitwise_and(zeros, (2**bits) - 1, out=zeros)
        if bits == 8:
            zeros = zeros.to(torch.uint8)
        zeros = zeros + 1
        try:
            zeros = zeros.reshape(zp_shape)
        except Exception:
            # zeros and scales have different iteam numbers.
            # remove 1 (due to 0 + 1 in line 252)
            zeros = zeros[zeros != 1]
            zeros = zeros.reshape(zp_shape)

    try:
        r = torch.unsqueeze(qweight, 1).expand(-1, 32 // bits, -1)
    except BaseException as e:
        print(e)
    weight = torch.bitwise_right_shift(
        r, wf.unsqueeze(-1)
    ).to(torch.int16 if bits == 8 else torch.int8)
    weight.bitwise_and_((2**bits) - 1)
    weight = weight.view(-1, weight.shape[-1])

    if g_idx is not None:
        group_size = weight.shape[0] // qzeros.shape[0]
        weight2 = weight.clone()
        group_dict = {}
        for i in range(len(g_idx)):
            group_idx = g_idx[i].item()
            if group_idx not in group_dict:
                target_idx = group_idx * group_size
                group_dict[group_idx] = 0
            else:
                group_dict[group_idx] = group_dict[group_idx] + 1
                target_idx = group_idx * group_size + group_dict[group_idx]
            weight2[target_idx] = weight[i]
        weight = weight2

    return weight, zeros


# Copied from marlin.py
@torch.no_grad()
def dequantize_weight(qweight, qzeros, scales, bits):
    unpacked_qweight, unpacked_qzeros = unpack_to_8bit_signed(qweight, qzeros, bits)
    group_size = unpacked_qweight.shape[0] // scales.shape[0]
    scales = scales.repeat_interleave(group_size, dim=0)
    if unpacked_qzeros is not None:
        unpacked_qzeros = unpacked_qzeros.repeat_interleave(group_size, dim=0)
    else:
        unpacked_qzeros = torch.full_like(scales, 8 if bits == 4 else 128, dtype=torch.int32)
    unpacked_qweight = (unpacked_qweight - unpacked_qzeros) * scales

    return unpacked_qweight, unpacked_qzeros


__all__ = ["IPEXQuantLinear", "dequantize_weight"]<|MERGE_RESOLUTION|>--- conflicted
+++ resolved
@@ -114,14 +114,9 @@
         sym: bool,
         in_features: int,
         out_features: int,
-<<<<<<< HEAD
-        pack_dtype: torch.dtype,
-        adapter: Adapter,
-        bias: bool,
-=======
         bias: bool = False,
         pack_dtype: torch.dtype = torch.int32,
->>>>>>> 4a8a8c85
+        adapter: Adapter = None,
         kernel_switch_threshold=128,
         training=False,
         **kwargs,
