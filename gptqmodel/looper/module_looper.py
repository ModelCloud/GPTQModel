import time
from collections import namedtuple
from typing import List

import torch
<<<<<<< HEAD
from torch import nn

from gptqmodel.looper.input_cache import InputCache
=======
>>>>>>> e38c9ed1
from gptqmodel.looper.loop_processor import LoopProcessor
from gptqmodel.looper.named_module import STAT_GPTQ_FWD_TIME, NamedModule
from gptqmodel.models import BaseGPTQModel
from gptqmodel.nn_modules.hooked_linear import replace_linear_with_hooked_linear
from gptqmodel.quantization.gptq import CPU
from gptqmodel.utils.logger import setup_logger
from gptqmodel.utils.model import (find_modules, get_device, get_module, get_module_by_name_prefix,
                                   get_moe_layer_modules, move_to, nested_move_to)
from gptqmodel.utils.progress import ProgressBar
from gptqmodel.utils.torch import torch_empty_cache

logger = setup_logger()


class ModuleLooper():
    def __init__(self, model: BaseGPTQModel, processors: List[LoopProcessor]):
        self.processors = processors
        self.gptq_model = model

    def cache_inputs(self, layers, auto_gc, calibration_data, calibration_enable_gpu_cache):
        layer_inputs = []
        attention_masks = []
        position_ids = []
        layer_input_kwargs = []

        cur_layer_device = get_device(layers[0])
        data_device = cur_layer_device if calibration_enable_gpu_cache else CPU

        # TODO HookLinear add register_forward_pre_hook()
        def store_input_hook(_, args, kwargs):
            # Positional arguments.
            layer_input = []
            for inp in args:
                layer_input.append(move_to(inp, data_device))
            if len(layer_input) == 0:
                # Some models put hidden_states in kwargs instead of args.
                # For example, gptj ...
                if kwargs.get("hidden_states") is not None:
                    layer_input.append(move_to(kwargs["hidden_states"], data_device))

            layer_inputs.append(layer_input)

            # Keyword arguments.
            if kwargs.get("attention_mask") is not None:
                attention_masks.append(kwargs["attention_mask"].to(data_device))
            else:
                attention_masks.append(None)

            pos_ids = kwargs.get("position_ids", None)
            if pos_ids is not None:
                position_ids.append(move_to(pos_ids, data_device))
            one_kwargs = {}
            for (k, v) in kwargs.items():  # make sure other arguments also be captured
                if k not in ["hidden_states", "attention_mask", "position_ids"]:
                    one_kwargs[k] = nested_move_to(v, data_device)
            layer_input_kwargs.append(one_kwargs)

            raise ValueError

        # move layer to target device
        layers[0] = layers[0].to(self.gptq_model.quantize_config.device)
        ori_outside_layer_module_devices = {}
        for module_name in self.gptq_model.base_modules:
            module = get_module_by_name_prefix(self.gptq_model.model, module_name)

            if module is None:
                continue

            ori_outside_layer_module_devices[module_name] = get_device(module)
            if module is not None:
                move_to(module, cur_layer_device)
        # TODO: make this optional, backporting https://github.com/huggingface/optimum/blob/main/optimum/gptq/quantizer.py
        handle = layers[0].register_forward_pre_hook(store_input_hook, with_kwargs=True)
        is_ovis = self.gptq_model.__class__.__name__ == "OvisGPTQ"
        self.gptq_model.pre_quantize_generate_hook_start()
        for example in calibration_data:
            for k, v in example.items():
                data_device = self.gptq_model.quantize_config.device if k == "pixel_values" else cur_layer_device
                if isinstance(v, list):
                    for module_index in range(len(v)):
                        if len(v[module_index].shape) == 1:
                            v[module_index] = v[module_index].unsqueeze(0)
                        v[module_index] = move_to(v[module_index].to(torch.bfloat16) if is_ovis else v[module_index],
                                                  data_device)
                else:
                    if len(v.shape) == 1:
                        v = v.unsqueeze(0)
                    example[k] = move_to(v, data_device)
            try:
                if is_ovis:
                    self.gptq_model.generate(inputs=example.pop("input_ids"), max_new_tokens=1024, **example)
                else:
                    self.gptq_model.model(**example)
            except ValueError:
                pass
        self.gptq_model.pre_quantize_generate_hook_end()
        handle.remove()
        move_to(layers[0], CPU)
        for module_name in self.gptq_model.base_modules:
            module = get_module_by_name_prefix(self.gptq_model.model, module_name)
            if module is not None:
                move_to(module, ori_outside_layer_module_devices[module_name])
        if auto_gc:
            torch_empty_cache()
        return InputCache(layer_inputs=layer_inputs, layer_input_kwargs=layer_input_kwargs, position_ids=position_ids,
                          attention_masks=attention_masks)

    def loop(self, auto_gc=True, calibration_enable_gpu_cache=True, buffered_fwd=False, **kwargs):
        # TODO: lm_head quantize

        forward_pass_use_cache = self.gptq_model.model.config.use_cache if hasattr(self.gptq_model.model.config, "use_cache") else False
        self.gptq_model.model.config.use_cache = False

        layers = get_module_by_name_prefix(self.gptq_model.model, self.gptq_model.layers_node)

        for processor in self.processors:
            processor.num_batches = len(processor.calibration_dataset)
            input_cache = self.cache_inputs(layers=layers, auto_gc=auto_gc,
                                            calibration_data=processor.calibration_dataset,
                                            calibration_enable_gpu_cache=calibration_enable_gpu_cache)
            processor.receive_input_cache(input_cache)

        layer_modules = self.gptq_model.layer_modules

        if not self.gptq_model.quantize_config.true_sequential:
            layer_modules = [sum(layer_modules, [])]

        # dynamic expert layer index for model defs
        if self.gptq_model.dynamic_expert_index is not None:
            num_experts = getattr(self.gptq_model.model.config, self.gptq_model.dynamic_expert_index)
            layer_modules = get_moe_layer_modules(layer_modules=self.gptq_model.layer_modules,
                                                  num_experts=num_experts)

        quantizers = {}

        layer_count = len(layers)
        quant_modules_pb = ProgressBar(range(layer_count + 1 if self.gptq_model.quantize_config.lm_head else layer_count))
        gpu_memorys = []
        cpu_memorys = []
        durations = []
        avg_losses = []
        module_names = []
        shared_kv_cache_dict = {}

        # replace linear with hooked linear
        replace_linear_with_hooked_linear(self.gptq_model.model)

        for module_index in quant_modules_pb:
            is_lm_head_module = module_index >= layer_count
            layer_name = self.gptq_model.lm_head if is_lm_head_module else f"{self.gptq_model.layers_node}.{module_index}.{name}"
            if is_lm_head_module:
                quant_modules_pb.set_description("Quantizing lm_head")
                module = get_module(self.gptq_model.model, key=self.gptq_model.lm_head)
                layer_inputs = self.gptq_model.lm_head_pre_quantize_generate_hook(layer_inputs)
            else:
                quant_modules_pb.set_description(f"Quantizing layer {module_index} of {layer_count - 1}")
                module = layers[module_index]

            if module.__class__.__name__.lower() == "MllamaCrossAttentionDecoderLayer".lower():
                # TODO FIXME: currently we not support quantizing cross attention layer (pixel_values)
                continue

            # TODO log clearml

            self.gptq_model.pre_quantize(module)

            cur_layer_device = get_device(module)
            full = find_modules(module, name=self.gptq_model.lm_head if is_lm_head_module else "")
            modules = [[self.gptq_model.lm_head]] if is_lm_head_module else layer_modules

            for p_index, processor in enumerate(self.processors):
                layer_inputs, layer_input_kwargs, position_ids, attention_masks = processor.inputs_cache

                for index, names in enumerate(modules):
                    subset = {}
                    for n in names:
                        assert n in full, f"module {n} has wrong type, check your config"
                        subset[n] = full[n]

                    skipped_modules = []

                    for name in subset:
                        if self.gptq_model.quantize_config.dynamic is not None:
                            if self.gptq_model.quantize_config.dynamic_get(layer_name=layer_name) == False:  # noqa: E712
                                logger.info(f"skip module: {layer_name}")

                                skipped_modules.append(name)
                                continue

                        # gptq task is created and stored inside processor
                        named_mdule = NamedModule(subset[name], name=name, full_name=layer_name,
                                                  layer_index=module_index)
                        subset[name] = named_mdule
                        processor.preprocess(named_mdule, buffered_fwd)

                    for name in skipped_modules:
                        subset.pop(name)

                    if len(processor.tasks) == 0:
                        continue

                    handle = []
                    for name in subset:
                        if hasattr(subset[name], 'forward_hook'):
                            subset[name].forward_hook = processor.preprocess_fwd_hook(name)
                        else:
                            # TODO FIXME: do we even need to hook into modules that are not quantizable?
                            assert (f"forward_hook missing for module name: `{name}`, layer name: {layer_name}")
                            handle.append(subset[name].register_forward_hook(processor.preprocess_fwd_hook(name)))

                    # logger.info(f"layer-{i}: Begin Forward() Pass")
                    fwd_start = time.time()
                    for j in range(processor.num_batches):
                        layer_input = []
                        for k, layer_inp in enumerate(layer_inputs[j]):
                            layer_input.append(move_to(layer_inp, cur_layer_device))

                        mask = attention_masks[j]
                        layer_attention_mask = mask if mask is None else move_to(mask, cur_layer_device)

                        additional_layer_inputs = {"attention_mask": layer_attention_mask}
                        layer_position_ids = (
                            None if not position_ids else move_to(position_ids[j], cur_layer_device)
                        )
                        if layer_position_ids is not None:
                            additional_layer_inputs["position_ids"] = layer_position_ids
                        for k, v in layer_input_kwargs[j].items():
                            additional_layer_inputs[k] = nested_move_to(v, cur_layer_device)

                        with torch.no_grad():
                            # reuse_kv is a flag to reuse the kv cache, only for the hamba model
                            if hasattr(module, "reuse_kv"):
                                if module.reuse_kv:
                                    additional_layer_inputs["kv_last_layer"] = shared_kv_cache_dict.get(
                                        module_index - 1)

                                layer_output = module(*layer_input) if is_lm_head_module else module(*layer_input,
                                                                                                     **additional_layer_inputs)
                                if shared_kv_cache_dict.get(module_index) is None:
                                    shared_kv_cache_dict[module_index] = layer_output[-1]
                            else:
                                module(*layer_input) if is_lm_head_module else module(*layer_input,
                                                                                      **additional_layer_inputs)

                        del layer_input
                        del additional_layer_inputs

                    fwd_end = time.time()
                    fwd_time = fwd_end - fwd_start

                    # TODO fix me: don't use string
                    module.state.update({STAT_GPTQ_FWD_TIME: fwd_time})

                    for h in handle:
                        h.remove()

                    for name in subset:
                        if hasattr(subset[name], 'forward_hook'):
                            subset[name].forward_hook = None

                    for name_index, name in enumerate(subset):
                        processor.process(module=subset[name])

                    processor.post_process(module=subset[name])

                    if index == len(layer_modules) - 1:
                        if auto_gc:
                            torch_empty_cache()

                is_last_module = module_index == len(quant_modules_pb) - 1
                if not is_last_module:
                    for j in range(processor.num_batches):
                        layer_input = []
                        for k, layer_inp in enumerate(layer_inputs[j]):
                            layer_input.append(move_to(layer_inp, cur_layer_device))

                        mask = attention_masks[j]
                        layer_attention_mask = mask if mask is None else move_to(mask, cur_layer_device)

                        additional_layer_inputs = {"attention_mask": layer_attention_mask}
                        layer_position_ids = None if not position_ids else move_to(position_ids[j], cur_layer_device)
                        if layer_position_ids is not None:
                            additional_layer_inputs["position_ids"] = layer_position_ids
                        for k, v in layer_input_kwargs[j].items():
                            additional_layer_inputs[k] = nested_move_to(v, cur_layer_device)

                        if hasattr(module, "reuse_kv"):
                            if module.reuse_kv:
                                additional_layer_inputs["kv_last_layer"] = shared_kv_cache_dict.get(module_index - 1)

                        with torch.no_grad():
                            layer_output = move_to(
                                module(*layer_input)[0] if is_lm_head_module else
                                module(*layer_input, **additional_layer_inputs)[0],
                                cur_layer_device if calibration_enable_gpu_cache else CPU,
                            )
                            processor.receive_layer_input([layer_output])

                        del layer_input
                        del additional_layer_inputs
                        if processor.num_batches > 1 and j == processor.num_batches - 1:
                            if auto_gc:
                                torch_empty_cache()

                # TODO move to processor?
                if not is_lm_head_module:
                    layers[module_index] = self.gptq_model.post_quantize(module)
                else:
                    self.gptq_model.post_quantize(module)

                del processor.tasks
                processor.clear_layer_inputs()

                # if last processor, we need to call finalize in reverse
                if p_index == len(self.processors) - 1:
                    for reverse_p in reversed(self.processors):
                        reverse_p.submodule_finalize(module)

                del module

                if auto_gc:
                    torch_empty_cache()

        # logger.info(f"Quantization summary:\n{self.quant_log}")
        # for module_log in self.quant_log:
        #     logger.info(module_log)
        # if task is not None:
        #     x = list(range(layer_count))
        #     gpu_fig = create_plotly(x=x, y=gpu_memorys, xaxis_title="layer", yaxis_title="GPU usage (GB)")
        #     cpu_fig = create_plotly(x=x, y=cpu_memorys, xaxis_title="layer", yaxis_title="CPU usage (GB)")
        #     loss_fig = create_plotly(x=module_names, y=avg_losses, xaxis_title="layer", yaxis_title="loss")
        #     time_fig = create_plotly(x=module_names, y=durations, xaxis_title="layer", yaxis_title="time")
        #     task.get_logger().report_plotly('GPU Memory', 'GPU Memory', gpu_fig)
        #     task.get_logger().report_plotly('CPU Memory', 'CPU Memory', cpu_fig)
        #     task.get_logger().report_plotly('avg_loss', 'avg_loss', loss_fig)
        #     task.get_logger().report_plotly('quant_time', 'quant_time', time_fig)

        for processor in self.processors:
            processor.model_finalize(self.gptq_model, **kwargs)

        self.gptq_model.model.config.use_cache = forward_pass_use_cache

        self.gptq_model.quantized = True
        if auto_gc:
            torch_empty_cache()

        # TODO return
        # return self.gptq_model.quant_log<|MERGE_RESOLUTION|>--- conflicted
+++ resolved
@@ -1,14 +1,9 @@
 import time
-from collections import namedtuple
 from typing import List
 
 import torch
-<<<<<<< HEAD
-from torch import nn
-
 from gptqmodel.looper.input_cache import InputCache
-=======
->>>>>>> e38c9ed1
+
 from gptqmodel.looper.loop_processor import LoopProcessor
 from gptqmodel.looper.named_module import STAT_GPTQ_FWD_TIME, NamedModule
 from gptqmodel.models import BaseGPTQModel
