# Copyright 2024-2025 ModelCloud.ai
# Copyright 2024-2025 qubitium@modelcloud.ai
# Contact: qubitium@modelcloud.ai, x.com/qubitium
#
# Licensed under the Apache License, Version 2.0 (the "License");
# you may not use this file except in compliance with the License.
# You may obtain a copy of the License at
#
#     http://www.apache.org/licenses/LICENSE-2.0
#
# Unless required by applicable law or agreed to in writing, software
# distributed under the License is distributed on an "AS IS" BASIS,
# WITHOUT WARRANTIES OR CONDITIONS OF ANY KIND, either express or implied.
# See the License for the specific language governing permissions and
# limitations under the License.
import copy
import threading
import time
from concurrent.futures import ThreadPoolExecutor
from typing import List

import torch

from ..looper.dequantize_processor import DequantizeProcessor
from ..looper.eora_processor import EoraProcessor
from ..looper.gptq_processor import GPTQProcessor
from ..looper.input_cache import InputCache
from ..looper.loop_processor import LoopProcessor
from ..looper.named_module import NamedModule
from ..looper.native_processor import NativeProcessor
from ..models import BaseGPTQModel
from ..models._const import SUPPORTS_MODULE_TYPES
from ..nn_modules.hooked_linear import replace_module_with_hooked_legacy, replace_module_with_hooked_tree, HookedLinear
from ..utils.logger import setup_logger
from ..utils.model import (find_modules, get_device, get_module, get_module_by_name_prefix,
                           get_moe_layer_modules, move_to, nested_move_to)
from ..utils.torch import (ALL_DEVICES, ALL_STREAMS, CPU, DEFAULT_BALANCE_STRATEGY,
                           HAS_CUDA, BalanceStrategy, device_next, device_next_reset,
                           torch_devices, torch_empty_cache, torch_streamCtx, torch_sync)

log = setup_logger()

class ModuleLooper():
    def __init__(self, model: BaseGPTQModel, processors: List[LoopProcessor]):
        self.processors = processors
        self.gptq_model = model
        self.support_batch_quantize = model.support_batch_quantize
<<<<<<< HEAD
=======
        self.lock = threading.Lock()
>>>>>>> 0dcf0f1e

    def cache_inputs(self, layers, auto_gc, calibration_data, calibration_enable_gpu_cache, use_cache):
        layer_inputs = []
        attention_masks = []
        position_ids = []
        layer_input_kwargs = []

        cur_layer_device = get_device(layers[0])
        data_device = cur_layer_device if calibration_enable_gpu_cache else CPU

        # TODO HookLinear add register_forward_pre_hook()
        def store_input_hook(module, args, kwargs):
            # Positional arguments.
            layer_input = []
            if kwargs.get("hidden_states") is not None:
                layer_input.append(move_to(kwargs["hidden_states"], device=data_device))
            else:
                # If hidden_states is not in kwargs, get it from the first positional argument
                # If error occurs here, check the model's modeling code
                layer_input.append(move_to(args[0], device=data_device))
                
            layer_inputs.append(layer_input)

            # Keyword arguments.
            if kwargs.get("attention_mask") is not None and str(type(module)) != "<class 'transformers.models.qwen2_5_omni.modeling_qwen2_5_omni.Qwen2_5OmniDecoderLayer'>":
                attention_masks.append(kwargs["attention_mask"].to(device=data_device))
            else:
                attention_masks.append(None)

            pos_ids = kwargs.get("position_ids", None)
            if pos_ids is not None:
                position_ids.append(move_to(pos_ids, device=data_device))
            one_kwargs = {}
            for (k, v) in kwargs.items():  # make sure other arguments also be captured
                if k not in ["hidden_states", "attention_mask", "position_ids"]:
                    one_kwargs[k] = nested_move_to(v, device=data_device)
            layer_input_kwargs.append(one_kwargs)

            raise ValueError

        # move layer to target device
        layers[0] = layers[0].to(self.gptq_model.quantize_config.device)
        ori_outside_layer_module_devices = {}
        for module_name in self.gptq_model.base_modules:
            module, _ = get_module_by_name_prefix(self.gptq_model.model, [module_name])

            if module is None:
                continue

            ori_outside_layer_module_devices[module_name] = get_device(module)
            if module is not None:
                move_to(module, cur_layer_device)
        # TODO: make this optional, backporting https://github.com/huggingface/optimum/blob/main/optimum/gptq/quantizer.py
        handle = layers[0].register_forward_pre_hook(store_input_hook, with_kwargs=True)
        is_ovis = self.gptq_model.__class__.__name__ == "OvisGPTQ"
        self.gptq_model.pre_quantize_generate_hook_start()
        for example in calibration_data:
            for k, v in example.items():
                if str(type(layers[0])) == "<class 'transformers.models.qwen2_5_omni.modeling_qwen2_5_omni.Qwen2_5OmniDecoderLayer'>":
                    data_device = self.gptq_model.quantize_config.device
                else:
                    data_device = self.gptq_model.quantize_config.device if k == "pixel_values" else cur_layer_device
                if isinstance(v, list):
                    for index in range(len(v)):
                        if len(v[index].shape) == 1:
                            v[index] = v[index].unsqueeze(0)
                        v[index] = move_to(v[index].to(self.gptq_model.model.visual_tokenizer.dtype) if is_ovis else v[index],
                                                  device=data_device)
                else:
                    if len(v.shape) == 1:
                        v = v.unsqueeze(0)
                    example[k] = move_to(v, device=data_device)
            try:
                if str(type(layers[0])) == "<class 'transformers.models.qwen2_5_omni.modeling_qwen2_5_omni.Qwen2_5OmniDecoderLayer'>":
                    self.gptq_model.model.generate(**example, return_audio=False)
                else:
                    self.gptq_model.model(**example, use_cache=use_cache)
            except ValueError:
                pass
        self.gptq_model.pre_quantize_generate_hook_end()
        handle.remove()
        move_to(layers[0], device=CPU)
        for module_name in self.gptq_model.base_modules:
            module, _ = get_module_by_name_prefix(self.gptq_model.model, [module_name])
            if module is not None:
                move_to(module, device=ori_outside_layer_module_devices[module_name])
        if auto_gc:
            torch_empty_cache()
        return InputCache(layer_inputs=layer_inputs, layer_input_kwargs=layer_input_kwargs, position_ids=position_ids,
                          attention_masks=attention_masks)

    @torch.no_grad()
    def loop(self, auto_gc=True, calibration_enable_gpu_cache=True, buffered_fwd=False, **kwargs):
        if self.gptq_model.quantize_config.lm_head:
            if self.gptq_model.model.config.tie_word_embeddings and hasattr(self.gptq_model.model.model, "_tied_weights_keys"):
                tied_keys = self.gptq_model.model._tied_weights_keys
                for item in tied_keys:
                    if self.gptq_model.lm_head in item:
                        raise NotImplementedError("quantization of `lm_head` layer with `tied_weights=True` model state is not supported. Please check model has `tied_weights=False`.")

            lm_head_module = get_module(self.gptq_model.model, key=self.gptq_model.lm_head)
            if get_module(self.gptq_model.model, key=self.gptq_model.lm_head) is None:
                raise ValueError(f"could not find layer {self.gptq_model.lm_head} in the model, exit...")

            if not isinstance(lm_head_module, tuple(SUPPORTS_MODULE_TYPES)):
                raise NotImplementedError(f"This type({type(lm_head_module)}) of lm_head quantization is currently not "
                                          f"supported. SUPPORTS_MODULE_TYPES is {SUPPORTS_MODULE_TYPES}")

            lm_head_quant_config = {"bits": 8, "group_size": 32, "sym": True, "desc_act": False, "mse": 2.4}
            if self.gptq_model.quantize_config.dynamic is None:
                self.gptq_model.quantize_config.dynamic = {self.gptq_model.lm_head: lm_head_quant_config}
            elif self.gptq_model.quantize_config.dynamic_get(self.gptq_model.lm_head, default=None) is None:
                self.gptq_model.quantize_config.dynamic[self.gptq_model.lm_head] = lm_head_quant_config

        forward_pass_use_cache = self.gptq_model.model.config.use_cache if hasattr(self.gptq_model.model.config, "use_cache") else False
        self.gptq_model.model.config.use_cache = False
        layers, layers_prefix = get_module_by_name_prefix(self.gptq_model.model, self.gptq_model.layers_node)

        for p_index, processor in enumerate(self.processors):
            if not processor.verify_calibration_dataset(p_index):
                if isinstance(processor, EoraProcessor) or\
                        (isinstance(processor, GPTQProcessor) and self.gptq_model.quantize_config.v2):
                    prev_processor = self.processors[p_index - 1]
                    processor.set_calibration_dataset(prev_processor.calibration_dataset)
                    # If calibration_dataset is None or Empty, the input_cache of the previous processor is used.
                    processor.receive_input_cache(copy.copy(prev_processor.inputs_cache))
                elif isinstance(processor, DequantizeProcessor):
                    # DequantizeProcessor does not perform any operations on dataset.
                    processor.set_calibration_dataset([])
                    processor.receive_input_cache(InputCache([], [], [], []))

                continue

            input_cache = self.cache_inputs(layers=layers, auto_gc=auto_gc,
                                            calibration_data=processor.calibration_dataset,
                                            calibration_enable_gpu_cache=calibration_enable_gpu_cache,
                                            use_cache=False)
            processor.receive_input_cache(input_cache)

        # release calibration_dataset
        for processor in self.processors:
            processor.release_calibration_dataset()

        layer_modules = self.gptq_model.layer_modules

        if not self.gptq_model.quantize_config.true_sequential:
            layer_modules = [sum(layer_modules, [])]

        # dynamic expert layer index for model defs
        if self.gptq_model.dynamic_expert_index is not None:
            num_experts = getattr(self.gptq_model.model.config, self.gptq_model.dynamic_expert_index)
            layer_modules = get_moe_layer_modules(layer_modules=self.gptq_model.layer_modules,
                                                  num_experts=num_experts)

        layer_count = len(layers)
        quant_modules_pb = (log.pb(layer_count + 1 if self.gptq_model.quantize_config.lm_head else layer_count)
                            .manual()
                            .set(left_steps_offset=1))

        for processor in self.processors:
            processor.layer_count = layer_count
            processor.pb = quant_modules_pb

        shared_kv_cache_dict = {}

        # replace quantizable modules with hooked version
        if self.gptq_model.layers_modules_tree:
            replace_module_with_hooked_tree(self.gptq_model.model, self.gptq_model.layers_modules_tree, debug=False)
        else:
            replace_module_with_hooked_legacy(self.gptq_model.model)

        if self.gptq_model.quantize_config.lm_head:
            lm_head_module = get_module(self.gptq_model.model, key=self.gptq_model.lm_head)
            if lm_head_module and isinstance(lm_head_module, torch.nn.Linear):
                hooked_lm_head = HookedLinear.from_linear(lm_head_module)
                module_path = self.gptq_model.lm_head.split('.')
                parent = self.gptq_model.model
                for part in module_path[:-1]:
                    parent = getattr(parent, part)
                setattr(parent, module_path[-1], hooked_lm_head)


        for layer_index in quant_modules_pb:
            is_lm_head_module = layer_index >= layer_count

            if is_lm_head_module:
                quant_modules_pb.title("Quantizing lm_head").draw()
                module = get_module(self.gptq_model.model, key=self.gptq_model.lm_head)
            else:
                quant_modules_pb.title(f"Quantizing layer {layer_index} of {layer_count - 1}").draw()
                module = layers[layer_index]

            if module.__class__.__name__.lower() == "MllamaCrossAttentionDecoderLayer".lower():
                # TODO FIXME: currently we not support quantizing cross attention layer (pixel_values)
                continue

            self.gptq_model.pre_quantize(module)

            cur_layer_device = get_device(module)
            full = find_modules(module, name=self.gptq_model.lm_head if is_lm_head_module else "")

            for p_index, processor in enumerate(self.processors):
                processor.log_call_count = 0 # reset
                processor.collect_memory_info(layer_index)

                layer_inputs = processor.inputs_cache.layer_inputs
                if is_lm_head_module:
                    layer_inputs = self.gptq_model.lm_head_pre_quantize_generate_hook(layer_inputs)
                layer_input_kwargs = processor.inputs_cache.layer_input_kwargs
                position_ids = processor.inputs_cache.position_ids
                attention_masks = processor.inputs_cache.attention_masks

                processed_subset = {}

                modules = [[self.gptq_model.lm_head]] if is_lm_head_module else layer_modules

                # for NativeProcessor we process one time forward on all grouped module subsets
                if processor.fwd_all_modules_in_single_pass:
                    # merge all subsets into one
                    modules = [sum(modules, [])]

                for index, names in enumerate(modules):
                    subset = {}
                    for n in names:
                        if n in full:
                            subset[n] = full[n]
                        # some modules have layer_modules that are dynamic based on config
                        # ref: deepseek v2/v3/r1
                        elif self.gptq_model.layer_modules_strict:
                            raise ValueError(f"layer module item `{n}` not found in model, please check your model config.")

                    skipped_modules = []

                    for name in subset:
                        layer_name = self.gptq_model.lm_head if is_lm_head_module else f"{layers_prefix}.{layer_index}.{name}"

                        # gptq task is created and stored inside processor
                        if not isinstance(subset[name], NamedModule):
                            named_module = NamedModule(subset[name], name=name, full_name=layer_name,
                                                      layer_index=layer_index)
                            if isinstance(processor, EoraProcessor):
                                named_module.state.update({
                                    "wq": processor.quantized_weights[layer_name],
                                })
                                # TODO processor.release_quantized_weights()

                            subset[name] = named_module
                            full[name] = named_module

                        processor.preprocess(subset[name], buffered_fwd=buffered_fwd)
                        # some modules are skipped
                        if processor.is_skipped(subset[name]):
                            skipped_modules.append(name)

                    for name in skipped_modules:
                        subset.pop(name)

                    if len(subset) == 0:
                        continue

                    handle = []
                    # log.info(f"Subset = {subset}")
                    device_next_reset()

                    for name in subset:
                        m = subset[name]
                        m.module.target_device, m.module.target_device_stream = device_next()
                        # log.info(f"Loop name = {name}")
                        if hasattr(subset[name], 'forward_hook'):
                            subset[name].forward_hook = processor.pre_process_fwd_hook(name)
                        else:
                            # TODO FIXME: do we even need to hook into modules that are not quantizable?
                            assert (f"forward_hook missing for module name: `{name}`, layer name: {layer_name}")
                            handle.append(subset[name].register_forward_hook(processor.pre_process_fwd_hook(name)))

                    # ---- Start Pre-Quantized Forward ----
                    # logger.info(f"layer-{i}: Begin Forward() Pass")
                    fwd_start = time.time()

                    layer_outputs = []
                    for j in range(processor.num_batches):
                        layer_input = []
                        # log.info(f"batch: {processor.num_batches}, j = {j}, layer_inputs = {layer_inputs}")
                        for k, layer_inp in enumerate(layer_inputs[j]):
                            layer_input.append(move_to(layer_inp, device=cur_layer_device, stream=False))

                        mask = attention_masks[j]
                        layer_attention_mask = mask if mask is None else move_to(mask, device=cur_layer_device, stream=False)

                        additional_layer_inputs = {"attention_mask": layer_attention_mask} if self.support_batch_quantize else {}
<<<<<<< HEAD

=======
>>>>>>> 0dcf0f1e
                        layer_position_ids = (
                            None if not position_ids else move_to(position_ids[j], device=cur_layer_device, stream=False)
                        )

                        if layer_position_ids is not None:
                            additional_layer_inputs["position_ids"] = layer_position_ids
                        for k, v in layer_input_kwargs[j].items():
                            additional_layer_inputs[k] = nested_move_to(v, device=cur_layer_device, stream=False)

                        # sync above stream copies
                        #torch_sync(device=cur_layer_device)

                        # reuse_kv is a flag to reuse the kv cache, only for the hamba model
                        if hasattr(module, "reuse_kv"):
                            if module.reuse_kv:
                                additional_layer_inputs["kv_last_layer"] = shared_kv_cache_dict.get(
                                    layer_index - 1)

                            layer_output = module(*layer_input) if is_lm_head_module else module(*layer_input,
                                                                                                 **additional_layer_inputs)
                            if shared_kv_cache_dict.get(layer_index) is None:
                                shared_kv_cache_dict[layer_index] = layer_output[-1]
                        else:
                            layer_output = module(*layer_input) if is_lm_head_module else module(*layer_input,
                                                                                  **additional_layer_inputs)
                        # For Native processor, we can update processor input here
                        # if second forward is not required, this/first forward output is captured as input for next loop
                        if not processor.fwd_after_process:
                            # after transformers 4.54, some model's DecodeLayer.forward() no longer returns tuple
                            if isinstance(layer_output, tuple):
                                layer_outputs.append([layer_output[0]])
                            else:
                                layer_outputs.append([layer_output])


                        del layer_input
                        del additional_layer_inputs

                    # Native processor does not need to run a second forward pass, the output of the first pass is
                    # directly saved and used as input for the next loop.
                    if not processor.fwd_after_process:
                        processor.receive_layer_inputs(layer_outputs)
                        del layer_outputs

                    fwd_end = time.time()
                    fwd_time = fwd_end - fwd_start

                    processor.set_fwd_time(fwd_time)

                    for h in handle:
                        h.remove()

                    for name in subset:
                        if hasattr(subset[name], 'forward_hook'):
                            subset[name].forward_hook = None


                    # TODO FIXME: MoE modules forward() may not trigger if dataset is too small
                    # and moe gating logic does not trigger some moes
                    if isinstance(processor, GPTQProcessor):
                        moe_skip_modules = []
                        for name in subset :
                            if processor.tasks[name].fwd_counter == 0:
                                log.error(f"`{name}` was not invoked, if it is a MoE module, it may lack sufficient calibration data routed to it.")
                                moe_skip_modules.append(name)

                        for name in moe_skip_modules:
                            subset.pop(name)
                    # ---- END Pre-Quantized Forward ----

                    # ---- Start Proceess Hook ----
                    if len(ALL_DEVICES) <= 1:
                        for name_index, name in enumerate(subset):
                            m = subset[name]
                            processor.process(module=m, auto_gc=auto_gc)
                            processed_subset[name] = m
                    else:
                        # TODO: there are threading/sync issues with streaming transfers
                        # for name in subset:
                        #     m = subset[name]
                        #     processor.pre_process_streaming(module=m)
                        #
                        # torch_sync()

                        # set to number of devices
                        max_workers = len(ALL_DEVICES) if DEFAULT_BALANCE_STRATEGY == BalanceStrategy.GPU else len(ALL_DEVICES) - 1
                        with ThreadPoolExecutor(max_workers=max_workers) as executor:
                            futures = []
                            def process_module(name, m):
                                processor.process(module=m, auto_gc=auto_gc)
                                return name, m

                            for name in subset:
                                m = subset[name]
                                futures.append(executor.submit(
                                    process_module,
                                    name,
                                    m
                                ))

                            for future in futures:
                                name, m = future.result()
                                processed_subset[name] = m

                        torch_sync()
                    # ---- End Process Hook ----

                    if index == len(modules) - 1:
                        if auto_gc:
                            torch_empty_cache()

                is_last_module = layer_index == len(quant_modules_pb) - 1
                # Native processor does not need second forward pass after layer quantization
                # this is the second forward after process()
                if not is_last_module and processor.fwd_after_process:
                    layer_outputs = []
                    for j in range(processor.num_batches):
                        # assert weight
                        # if isinstance(processor, EoraProcessor):
                        #     for names in modules:
                        #         if n in names:
                        #             assert torch.equal(full[n].weight.data.cpu(), processed_subset[n].state["wq_ab"])
                        #             assert not torch.equal(full[n].weight.data.cpu(), processed_subset[n].state["wq"])
                        #             assert not torch.equal(processed_subset[n].state["wq_ab"], processed_subset[n].state["wq"])
                        #             full[n].weight.data.cuda()

                        layer_input = []
                        for k, layer_inp in enumerate(layer_inputs[j]):
                            layer_input.append(move_to(layer_inp, device=cur_layer_device))

                        mask = attention_masks[j]
                        layer_attention_mask = mask if mask is None else move_to(mask, device=cur_layer_device)

                        additional_layer_inputs = {"attention_mask": layer_attention_mask} if self.support_batch_quantize else {}
<<<<<<< HEAD
=======

>>>>>>> 0dcf0f1e
                        layer_position_ids = None if not position_ids else move_to(position_ids[j], device=cur_layer_device)
                        if layer_position_ids is not None:
                            additional_layer_inputs["position_ids"] = layer_position_ids

                        for k, v in layer_input_kwargs[j].items():
                            additional_layer_inputs[k] = nested_move_to(v, device=cur_layer_device)

                        if hasattr(module, "reuse_kv"):
                            if module.reuse_kv:
                                additional_layer_inputs["kv_last_layer"] = shared_kv_cache_dict.get(layer_index - 1)

                        # log.info(f"MODULE Last forward: {module}")
                        module_output = None
                        if is_lm_head_module:
                            module_output = module(*layer_input)
                        else:
                            module_output = module(*layer_input, **additional_layer_inputs)

                        # after transformers 4.54, some model's DecodeLayer.forward() no longer returns tuple
                        if isinstance(module_output, tuple):
                            layer_output = module_output[0]
                        else:
                            layer_output = module_output
                            
                        layer_output = move_to(
                            layer_output,
                            device=cur_layer_device if calibration_enable_gpu_cache else CPU,
                            # stream=True,
                        )
                        
                        layer_outputs.append([layer_output])

                        del layer_input
                        del additional_layer_inputs
                        if processor.num_batches > 1 and j == processor.num_batches - 1:
                            if auto_gc:
                                torch_empty_cache()

                # TODO move to processor?
                if p_index == len(self.processors) - 1:
                    torch_sync()

                    if not is_lm_head_module:
                        layers[layer_index] = self.gptq_model.post_quantize(module)
                    else:
                        self.gptq_model.post_quantize(module)

                # This is second forward outputs captured for input of next loop
                # Native processor does not need second forward and already captured output from first forward
                if processor.fwd_after_process:
                    processor.clear_cache_data()
                    processor.receive_layer_inputs(layer_outputs)

                # if last processor, we need to call finalize in reverse
                if p_index == len(self.processors) - 1:
                    torch_sync()

                    for reverse_p in reversed(self.processors):
                        for name in processed_subset:
                            reverse_p.submodule_finalize(processed_subset[name])
                    del module

                if auto_gc:
                    torch_empty_cache()

        total_log = {}

        for reverse_p in reversed(self.processors):
            if isinstance(reverse_p, GPTQProcessor):
                pass
                #logger.info(f"Quantization summary:\n{reverse_p.log}")
            elif isinstance(reverse_p, EoraProcessor):
                pass
                #logger.info(f"Eora summary:\n{reverse_p.log}")
            elif isinstance(reverse_p, DequantizeProcessor):
                # ignore log
                pass
            else:
                log.info(f"{reverse_p.name()} summary:\n{reverse_p.log}")

            processor_name = reverse_p.name()
            total_log[processor_name] = reverse_p.log
            if processor_name in ["gptq", "gptq v2"]:
                self.gptq_model.quant_log = reverse_p.log

            for module_log in reverse_p.log:
                log.info(module_log)
            reverse_p.log_plotly()

            reverse_p.finalize(model=self.gptq_model, **kwargs)

        self.gptq_model.model.config.use_cache = forward_pass_use_cache

        if auto_gc:
            torch_empty_cache()

        return total_log<|MERGE_RESOLUTION|>--- conflicted
+++ resolved
@@ -45,10 +45,7 @@
         self.processors = processors
         self.gptq_model = model
         self.support_batch_quantize = model.support_batch_quantize
-<<<<<<< HEAD
-=======
         self.lock = threading.Lock()
->>>>>>> 0dcf0f1e
 
     def cache_inputs(self, layers, auto_gc, calibration_data, calibration_enable_gpu_cache, use_cache):
         layer_inputs = []
@@ -339,10 +336,6 @@
                         layer_attention_mask = mask if mask is None else move_to(mask, device=cur_layer_device, stream=False)
 
                         additional_layer_inputs = {"attention_mask": layer_attention_mask} if self.support_batch_quantize else {}
-<<<<<<< HEAD
-
-=======
->>>>>>> 0dcf0f1e
                         layer_position_ids = (
                             None if not position_ids else move_to(position_ids[j], device=cur_layer_device, stream=False)
                         )
@@ -477,10 +470,7 @@
                         layer_attention_mask = mask if mask is None else move_to(mask, device=cur_layer_device)
 
                         additional_layer_inputs = {"attention_mask": layer_attention_mask} if self.support_batch_quantize else {}
-<<<<<<< HEAD
-=======
-
->>>>>>> 0dcf0f1e
+
                         layer_position_ids = None if not position_ids else move_to(position_ids[j], device=cur_layer_device)
                         if layer_position_ids is not None:
                             additional_layer_inputs["position_ids"] = layer_position_ids
