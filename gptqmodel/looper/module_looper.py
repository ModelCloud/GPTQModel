--- conflicted
+++ resolved
@@ -165,21 +165,12 @@
         self.gptq_model.pre_quantize_generate_hook_end()
         handle.remove()
         move_to(layers[0], device=CPU)
-<<<<<<< HEAD
-        # for module_name in self.gptq_model.base_modules:
+        # for module_name in self.gptq_model.get_base_modules(self.gptq_model.model):
         #     module, _ = get_module_by_name_prefix(self.gptq_model.model, [module_name])
         #     if module is not None:
         #         move_to(module, device=ori_outside_layer_module_devices[module_name])
         # if auto_gc:
         #     torch_empty_cache()
-=======
-        for module_name in self.gptq_model.get_base_modules(self.gptq_model.model):
-            module, _ = get_module_by_name_prefix(self.gptq_model.model, [module_name])
-            if module is not None:
-                move_to(module, device=ori_outside_layer_module_devices[module_name])
-        if auto_gc:
-            torch_empty_cache()
->>>>>>> a647ff99
         return InputCache(layer_inputs=layer_inputs, layer_input_kwargs=layer_input_kwargs, position_ids=position_ids,
                           attention_masks=attention_masks)
 
