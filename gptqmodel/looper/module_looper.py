--- conflicted
+++ resolved
@@ -226,10 +226,7 @@
                 for part in module_path[:-1]:
                     parent = getattr(parent, part)
                 setattr(parent, module_path[-1], hooked_lm_head)
-<<<<<<< HEAD
-=======
-                # log.info(f"Hook: Linear: {self.gptq_model.lm_head}")
->>>>>>> 70d88c54
+
 
         for layer_index in quant_modules_pb:
             is_lm_head_module = layer_index >= layer_count
