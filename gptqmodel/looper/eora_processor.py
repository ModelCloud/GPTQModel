--- conflicted
+++ resolved
@@ -169,7 +169,11 @@
             self._pending_contributions.pop(module.name, None)
             self._next_batch_index.pop(module.name, None)
 
-<<<<<<< HEAD
+        if not isinstance(eigen_scaling_diag_matrix, torch.Tensor):
+            raise RuntimeError(
+                f"EoRA statistics for module '{module.name}' were not collected before processing."
+            )
+
         tp_info = module.state.get("tp_pad_info")
         pad_cols = 0
         original_cols = module.weight.data.shape[1]
@@ -177,27 +181,21 @@
             pad_cols = int(tp_info.get("pad_cols", 0) or 0)
             original_cols = int(tp_info.get("original_columns", original_cols))
 
-        w_wq_delta: torch.Tensor = module.state.pop("w_wq_diff").to(dtype=torch.float32)
-=======
-        if not isinstance(eigen_scaling_diag_matrix, torch.Tensor):
-            raise RuntimeError(
-                f"EoRA statistics for module '{module.name}' were not collected before processing."
-            )
-
         target_device = module.weight.data.device
 
         w_wq_delta: torch.Tensor = module.state.pop("w_wq_diff").to(
             dtype=torch.float32,
             device=target_device,
         )
->>>>>>> 6fcc8cc9
-        wq: torch.Tensor = module.state["wq"]
-        wq_device = wq.to(device=target_device, dtype=module.module_dtype)
-
         if pad_cols:
             valid_cols = original_cols + pad_cols
             w_wq_delta = w_wq_delta[:, :valid_cols]
+
+        wq: torch.Tensor = module.state["wq"]
+        if pad_cols:
             wq = wq[:, :valid_cols]
+
+        wq_device = wq.to(device=target_device, dtype=module.module_dtype)
 
         # print(f"types: w = `{w.dtype}`, device = `{w.device}`, wq = `{wq.dtype}`,  device = `{wq.device}`")
         assert w_wq_delta.dtype == torch.float32, f"w_wq_delta dtype: {w_wq_delta.dtype}"
@@ -232,13 +230,9 @@
         assert computed_wq.dtype in (torch.float16, torch.bfloat16)
 
         # override module weight with computed weight with B@A delta
-<<<<<<< HEAD
-        module.weight.data = computed_wq_trim.to(dtype=module.weight.data.dtype, device=module.weight.data.device)
-=======
-        module.weight.data = computed_wq
+        module.weight.data = computed_wq_trim.to(dtype=module.weight.data.dtype, device=target_device)
 
         del wq_device, computed_wq
->>>>>>> 6fcc8cc9
 
         # for assert weight
         # module.state.update({
