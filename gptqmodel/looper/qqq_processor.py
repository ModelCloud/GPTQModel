<<<<<<< HEAD
# SPDX-FileCopyrightText: 2024-2025 ModelCloud.ai
# SPDX-FileCopyrightText: 2024-2025 qubitium@modelcloud.ai
# SPDX-License-Identifier: Apache-2.0
# Contact: qubitium@modelcloud.ai, x.com/qubitium

import contextlib
import copy
from typing import Callable, Dict, Optional, Tuple

import torch
from torch.nn import Module

from .. import BACKEND
from ..looper.loop_processor import DTYPE_SIZE_COLUMN, MODULE_FEATURE_COLUMN, LoopProcessor
from ..looper.named_module import NamedModule
from ..models import BaseQModel
from ..models.writer import (PROCESS_LOG_FWD_TIME, PROCESS_LOG_LAYER, PROCESS_LOG_MODULE, PROCESS_LOG_NAME,
                             PROCESS_LOG_TIME, QUANT_LOG_DAMP, QUANT_LOG_LOSS, QUANT_LOG_NSAMPLES)
from ..nn_modules.qlinear.qqq import QQQQuantLinear
from ..quantization.config import METHOD, QuantizeConfig
from ..quantization.qqq import QQQ
from ..utils.logger import setup_logger, log_time_block
from ..utils.model import create_quant_module, find_modules, move_to, pack_model, pack_module
from ..utils.torch import CPU, DEVICE_0, tf32_disable_guard, torch_streamCtx, torch_sync

log = setup_logger()

class QQQProcessor(LoopProcessor):
    def __init__(
        self,
        tokenizer,
        qcfg: QuantizeConfig,
        calibration,
        prepare_dataset_func,
        calibration_concat_size: Optional[int],
        calibration_sort: Optional[str],
        batch_size: int,
        require_fwd: bool = True,
        calculate_w_wq_diff: bool = False,
        calibration_concat_separator: Optional[str] = None,
    ):

        super().__init__(
            tokenizer=tokenizer,
            qcfg=qcfg,
            calibration=calibration,
            calibration_concat_size=calibration_concat_size,
            calibration_sort=calibration_sort,
            calibration_concat_separator=calibration_concat_separator,
            prepare_dataset_func=prepare_dataset_func,
            batch_size=batch_size,
            require_fwd=require_fwd,
        )

        self.calculate_w_wq_diff = calculate_w_wq_diff
        self.avg_losses = []

    def set_calibration_dataset(self, calibration_dataset):
        raise NotImplementedError("QQQProcessor's calibration_dataset cannot be modified")

    def preprocess(self, module: NamedModule):
        # entire module is skipped
        if self.qcfg.dynamic_get(layer_name=module.full_name) == False:
            return

        qcfg_clone = copy.deepcopy(self.qcfg)

        # dynamic overrides
        if self.qcfg.dynamic is not None:
            qcfg_clone.bits = self.qcfg.dynamic_get(module.full_name, "bits", qcfg_clone.bits)
            qcfg_clone.sym = self.qcfg.dynamic_get(module.full_name, "sym", qcfg_clone.sym)
            qcfg_clone.mse = self.qcfg.dynamic_get(module.full_name, "mse", qcfg_clone.mse)

            qcfg_clone.group_size = self.qcfg.dynamic_get(module.full_name, "group_size", qcfg_clone.group_size)
            desc_act_override = self.qcfg.dynamic_get(module.full_name, "desc_act", None)
            if desc_act_override is not None:
                qcfg_clone.desc_act = desc_act_override
            act_group_aware_override = self.qcfg.dynamic_get(module.full_name, "act_group_aware", None)
            if act_group_aware_override is not None:
                qcfg_clone.act_group_aware = act_group_aware_override
            qcfg_clone.damp_percent = self.qcfg.dynamic_get(module.full_name, "damp_percent", qcfg_clone.damp_percent)
            qcfg_clone.static_groups = self.qcfg.dynamic_get(module.full_name, "static_groups", qcfg_clone.static_groups)

            qcfg_clone._resolve_activation_ordering(desc_act_override, act_group_aware_override)

        tmp = QQQ(module=module, qcfg=qcfg_clone)

        if self.qcfg.mse > 0.0:
            mse = True
            norm = self.qcfg.mse
        else:
            mse = False
            norm = 100
        tmp.quantizer.configure(
            self.qcfg.bits,
            perchannel=True,
            sym=self.qcfg.sym,
            mse=mse,
            norm=norm,
            groupsize=self.qcfg.group_size,
        )

        self.tasks[module.name] = tmp

    def is_skipped(self, module: NamedModule) -> bool:
        # gptq has no dynamic method of full override (removal)
        t = self.tasks.get(module.name, False)
        if t == False:
            return True
        else:
            return False

    def pre_process_fwd_hook(self, name: str) -> Callable[[Module, Tuple[torch.Tensor, ...], torch.Tensor], None]:
        def tmp(_, inp: Tuple[torch.Tensor, ...], out: torch.Tensor):
            # gptq is mutable.
            q = self.tasks[name]  # noqa: F821
            q.add_batch(inp[0].data, out.data)  # noqa: F821
        return tmp

    def process(
        self,
        module: NamedModule,
        device: torch.device = None,
        subset: Optional[Dict[str, NamedModule]] = None,
        previous_subset: Optional[Dict[str, NamedModule]] = None,
        subset_index: Optional[int] = None,
        subset_total: Optional[int] = None,
    ):
        base_title = f"Quantizing {module.name} in layer"
        self._pause_controller.register_and_draw_progress_bar(self.pb, title=base_title, subtitle="")
        qqq = self.tasks

        # logger.info(f"Quantizing module START: {name}, {gptq[name].shape()}")
        ## Need to return the quantized_weight for offloading
        q = qqq[module.name]
        wq, q_scales, q_zeros, q_g_idx, duration, avg_loss, damp_percent, q_scales_extra, nsamples = q.quantize()

        q_scales = q_scales.to(CPU)
        q_zeros = q_zeros.to(CPU)
        q_g_idx = q_g_idx.to(CPU)

        ## Assign the quantized weight to the weight
        #gptq[name].layer.weight.data = q_full_weight.to(device=gptq[name].device)

        ## Offload the quantized weight to CPU for EoRA
        #quantized_weights['model.layers.%d.%s' % (module_index, name)] = q_full_weights.cpu()

        # if task is not None:
        #     task.get_logger().report_scalar(
        #         title='Quantization Loss',
        #         series=f'layer_{module_index}_loss',
        #         value=avg_loss,
        #         iteration=name_index,
        #     )
        #
        #     task.get_logger().report_scalar(
        #         title='Quantization Time',
        #         series=f'layer_{module_index}_time',
        #         value=duration,
        #         iteration=name_index,
        #     )
        stat = {
            PROCESS_LOG_NAME:  self.name(),
            PROCESS_LOG_LAYER: module.layer_index,
            PROCESS_LOG_MODULE: module.name,
            MODULE_FEATURE_COLUMN: self.module_feature_summary(module),
            DTYPE_SIZE_COLUMN: self.module_dtype_size_summary(module),
            QUANT_LOG_LOSS: f"{avg_loss:.10f}",
            QUANT_LOG_NSAMPLES: f"{nsamples}",
            QUANT_LOG_DAMP: f"{damp_percent:.5f}",
            PROCESS_LOG_TIME: f"{duration:.3f}",
            PROCESS_LOG_FWD_TIME: self.formatted_fwd_time(),
        }

        if self.qcfg.dynamic is not None:
            stat["dynamic"] = self.qcfg.dynamic_get(layer_name=module.full_name)

        with self.lock:
            self.durations.append(duration)
            self.avg_losses.append(avg_loss)
            self.module_names.append(f"layer-{module.layer_index}-{module.name}")
            self.log.append(stat)

        self.log_new_row(stat)

        with self.lock:
            module.state.update({"q_scales": q_scales})
            module.state.update({"q_zeros": q_zeros})
            module.state.update({"q_g_idx": q_g_idx})
            module.state.update({"q_scales_extra": q_scales_extra})

        if self.calculate_w_wq_diff:
            if module.weight.data.dtype == torch.float16:
                # diff in float16
                w_wq_diff = module.weight.data - wq
            else:
                # diff in float32
                w_wq_diff = module.weight.data.to(dtype=torch.float32) - wq.to(dtype=torch.float32)

            with self.lock:
                module.state.update({
                    "w_wq_diff": w_wq_diff,
                })

        # with torch_streamCtx(DEVICE_0_STREAM):
        #     wq = wq.to(device=DEVICE_0, non_blocking=True) # move to d0 for post quant inference
        # wq = wq.to(device=DEVICE_0, non_blocking=False)

        # prepare for module.forward post generate
        module.weight.data = wq

    # submodule_finalized is called in reverse after all next sequential processes are called
    def submodule_finalize(self, module: NamedModule, model: BaseQModel, **kwargs):
        # generate complete, safe to move to cpu
        module.weight.data = move_to(module.weight.data, device=CPU) # large weights is slow to init on cpu
        module.state.pop("w", None) # no need for original weights now

        # cleanup all memory or states vars persistently added by this processor
        with self.lock:
            module.state.pop("w", None)  #
            module.state.pop("w_wq_diff", None)

            q_zeros = module.state.pop("q_zeros")
            q_scales = module.state.pop("q_scales")
            q_g_idx = module.state.pop("q_g_idx")
            q_scales_extra = module.state.pop("q_scales_extra")

        layers = find_modules(model.model)
        module_label = getattr(module, "full_name", getattr(module, "name", ""))

        # replace module with quantized module
        with log_time_block(
            "create_quant_module",
            logger=log,
            module_name=module_label,
        ):
            create_quant_module(
                name=module.full_name,
                linear_cls=QQQQuantLinear,
                bits=self.qcfg.bits,
                desc_act=self.qcfg.desc_act,
                dynamic=self.qcfg.dynamic,
                group_size=self.qcfg.group_size,
                module=model.model,
                submodule=module,
                sym=self.qcfg.sym,
                device=self.qcfg.device,
                lm_head_name=model.lm_head,
                pack_dtype=self.qcfg.pack_dtype,
                register_buffers=False,
            )

        # pack module
        qModules = {
            name: submodule
            for name, submodule in find_modules(model.model, [QQQQuantLinear]).items()
            if name == module.full_name
        }
        with log_time_block(
            "pack",
            logger=log,
            module_name=module_label,
        ):
            pack_module(
                name=module.full_name,
                qModules=qModules,
                q_scales=q_scales,
                q_zeros=q_zeros,
                q_g_idx=q_g_idx,
                layers=layers,
                quant_linear_cls=QQQQuantLinear,
                lock=self.lock,
                q_scales_extra=q_scales_extra,
                quantize_config=self.qcfg,
            )

        # TODO: store module quant results in module, not global processor result
        with self.lock:
            self.result_pop(module.full_name)

        module.unregister_parameter("weight")

    def finalize(self, model: BaseQModel, **kwargs):
        # set quantized state
        model.quantized = True

        model.quantize_config.quant_method = METHOD.QQQ

        super().finalize(model=model, **kwargs)

    def verify_calibration_dataset(self, processor_index: int) -> bool:
        if self.calibration_dataset is None:
            raise ValueError("GPTQProcessor's calibration_dataset must be provided.")
        else:
            return True

    @classmethod
    def name(cls) -> str:
        return "qqq"
=======
# SPDX-FileCopyrightText: 2024-2025 ModelCloud.ai
# SPDX-FileCopyrightText: 2024-2025 qubitium@modelcloud.ai
# SPDX-License-Identifier: Apache-2.0
# Contact: qubitium@modelcloud.ai, x.com/qubitium

import contextlib
import copy
from typing import Callable, Dict, Optional, Tuple

import torch
from torch.nn import Module

from .. import BACKEND
from ..looper.loop_processor import DTYPE_SIZE_COLUMN, MODULE_FEATURE_COLUMN, LoopProcessor
from ..looper.named_module import NamedModule
from ..models import BaseQModel
from ..models.writer import (PROCESS_LOG_FWD_TIME, PROCESS_LOG_LAYER, PROCESS_LOG_MODULE, PROCESS_LOG_NAME,
                             PROCESS_LOG_TIME, QUANT_LOG_DAMP, QUANT_LOG_LOSS, QUANT_LOG_NSAMPLES)
from ..nn_modules.qlinear.qqq import QQQQuantLinear
from ..quantization.config import FailSafe, FailSafeStrategy, METHOD, QuantizeConfig
from ..quantization.qqq import QQQ
from ..utils.logger import setup_logger, log_time_block
from ..utils.model import create_quant_module, find_modules, move_to, pack_model, pack_module
from ..utils.torch import CPU, DEVICE_0, tf32_disable_guard, torch_streamCtx, torch_sync

log = setup_logger()

class QQQProcessor(LoopProcessor):
    def __init__(
        self,
        tokenizer,
        qcfg: QuantizeConfig,
        calibration,
        prepare_dataset_func,
        calibration_concat_size: Optional[int],
        calibration_sort: Optional[str],
        batch_size: int,
        require_fwd: bool = True,
        calculate_w_wq_diff: bool = False,
        calibration_concat_separator: Optional[str] = None,
    ):

        super().__init__(
            tokenizer=tokenizer,
            qcfg=qcfg,
            calibration=calibration,
            calibration_concat_size=calibration_concat_size,
            calibration_sort=calibration_sort,
            calibration_concat_separator=calibration_concat_separator,
            prepare_dataset_func=prepare_dataset_func,
            batch_size=batch_size,
            require_fwd=require_fwd,
        )

        self.calculate_w_wq_diff = calculate_w_wq_diff
        self.avg_losses = []

    def set_calibration_dataset(self, calibration_dataset):
        raise NotImplementedError("QQQProcessor's calibration_dataset cannot be modified")

    def preprocess(self, module: NamedModule, failsafe=None, **kwargs):
        # entire module is skipped
        if self.qcfg.dynamic_get(layer_name=module.full_name) == False:
            return

        qcfg_clone = copy.deepcopy(self.qcfg)

        # dynamic overrides
        if self.qcfg.dynamic is not None:
            qcfg_clone.bits = self.qcfg.dynamic_get(module.full_name, "bits", qcfg_clone.bits)
            qcfg_clone.sym = self.qcfg.dynamic_get(module.full_name, "sym", qcfg_clone.sym)
            qcfg_clone.mse = self.qcfg.dynamic_get(module.full_name, "mse", qcfg_clone.mse)

            qcfg_clone.group_size = self.qcfg.dynamic_get(module.full_name, "group_size", qcfg_clone.group_size)
            desc_act_override = self.qcfg.dynamic_get(module.full_name, "desc_act", None)
            if desc_act_override is not None:
                qcfg_clone.desc_act = desc_act_override
            act_group_aware_override = self.qcfg.dynamic_get(module.full_name, "act_group_aware", None)
            if act_group_aware_override is not None:
                qcfg_clone.act_group_aware = act_group_aware_override
            qcfg_clone.damp_percent = self.qcfg.dynamic_get(module.full_name, "damp_percent", qcfg_clone.damp_percent)
            qcfg_clone.static_groups = self.qcfg.dynamic_get(module.full_name, "static_groups", qcfg_clone.static_groups)

            qcfg_clone._resolve_activation_ordering(desc_act_override, act_group_aware_override)

        tmp = QQQ(module=module, qcfg=qcfg_clone)

        def _normalize_failsafe(value, default: FailSafe) -> FailSafe:
            if value is None:
                return default
            if isinstance(value, FailSafe):
                return value
            if isinstance(value, dict):
                return FailSafe(strategy=value.get("strategy", default.strategy), threshold=value.get("threshold", default.threshold))
            return FailSafe(strategy=FailSafeStrategy.AUTO, threshold=value)

        tmp.failsafe = _normalize_failsafe(failsafe, qcfg_clone.failsafe)
        tmp.expected_nsamples = getattr(self, "total_calibration_tokens", None)

        if self.qcfg.mse > 0.0:
            mse = True
            norm = self.qcfg.mse
        else:
            mse = False
            norm = 100
        tmp.quantizer.configure(
            self.qcfg.bits,
            perchannel=True,
            sym=self.qcfg.sym,
            mse=mse,
            norm=norm,
            groupsize=self.qcfg.group_size,
        )

        self.tasks[module.name] = tmp

    def is_skipped(self, module: NamedModule) -> bool:
        # gptq has no dynamic method of full override (removal)
        t = self.tasks.get(module.name, False)
        if t == False:
            return True
        else:
            return False

    def pre_process_fwd_hook(self, name: str) -> Callable[[Module, Tuple[torch.Tensor, ...], torch.Tensor], None]:
        def tmp(_, inp: Tuple[torch.Tensor, ...], out: torch.Tensor):
            # gptq is mutable.
            q = self.tasks[name]  # noqa: F821
            q.add_batch(inp[0].data, out.data)  # noqa: F821
        return tmp

    def process(
        self,
        module: NamedModule,
        device: torch.device = None,
        subset: Optional[Dict[str, NamedModule]] = None,
        previous_subset: Optional[Dict[str, NamedModule]] = None,
        subset_index: Optional[int] = None,
        subset_total: Optional[int] = None,
    ):
        self.pb.title(f"Quantizing {module.name} in layer ").draw()
        qqq = self.tasks

        # logger.info(f"Quantizing module START: {name}, {gptq[name].shape()}")
        ## Need to return the quantized_weight for offloading
        q = qqq[module.name]
        wq, q_scales, q_zeros, q_g_idx, duration, avg_loss, damp_percent, q_scales_extra, nsamples = q.quantize()

        q_scales = q_scales.to(CPU)
        q_zeros = q_zeros.to(CPU)
        q_g_idx = q_g_idx.to(CPU)

        ## Assign the quantized weight to the weight
        #gptq[name].layer.weight.data = q_full_weight.to(device=gptq[name].device)

        ## Offload the quantized weight to CPU for EoRA
        #quantized_weights['model.layers.%d.%s' % (module_index, name)] = q_full_weights.cpu()

        # if task is not None:
        #     task.get_logger().report_scalar(
        #         title='Quantization Loss',
        #         series=f'layer_{module_index}_loss',
        #         value=avg_loss,
        #         iteration=name_index,
        #     )
        #
        #     task.get_logger().report_scalar(
        #         title='Quantization Time',
        #         series=f'layer_{module_index}_time',
        #         value=duration,
        #         iteration=name_index,
        #     )
        if isinstance(avg_loss, str):
            loss_display = avg_loss
        else:
            loss_display = f"{avg_loss:.10f}" if isinstance(avg_loss, (int, float)) else "unknown"

        stat = {
            PROCESS_LOG_NAME:  self.name(),
            PROCESS_LOG_LAYER: module.layer_index,
            PROCESS_LOG_MODULE: module.name,
            MODULE_FEATURE_COLUMN: self.module_feature_summary(module),
            DTYPE_SIZE_COLUMN: self.module_dtype_size_summary(module),
            QUANT_LOG_LOSS: loss_display,
            QUANT_LOG_NSAMPLES: f"{nsamples}",
            QUANT_LOG_DAMP: f"{damp_percent:.5f}",
            PROCESS_LOG_TIME: f"{duration:.3f}",
            PROCESS_LOG_FWD_TIME: self.formatted_fwd_time(),
        }

        if self.qcfg.dynamic is not None:
            stat["dynamic"] = self.qcfg.dynamic_get(layer_name=module.full_name)

        with self.lock:
            self.durations.append(duration)
            if isinstance(avg_loss, (int, float)):
                self.avg_losses.append(avg_loss)
            self.module_names.append(f"layer-{module.layer_index}-{module.name}")
            self.log.append(stat)

        self.log_new_row(stat)

        with self.lock:
            module.state.update({"q_scales": q_scales})
            module.state.update({"q_zeros": q_zeros})
            module.state.update({"q_g_idx": q_g_idx})
            module.state.update({"q_scales_extra": q_scales_extra})

        if self.calculate_w_wq_diff:
            if module.weight.data.dtype == torch.float16:
                # diff in float16
                w_wq_diff = module.weight.data - wq
            else:
                # diff in float32
                w_wq_diff = module.weight.data.to(dtype=torch.float32) - wq.to(dtype=torch.float32)

            with self.lock:
                module.state.update({
                    "w_wq_diff": w_wq_diff,
                })

        # with torch_streamCtx(DEVICE_0_STREAM):
        #     wq = wq.to(device=DEVICE_0, non_blocking=True) # move to d0 for post quant inference
        # wq = wq.to(device=DEVICE_0, non_blocking=False)

        # prepare for module.forward post generate
        module.weight.data = wq

    # submodule_finalized is called in reverse after all next sequential processes are called
    def submodule_finalize(self, module: NamedModule, model: BaseQModel, **kwargs):
        # generate complete, safe to move to cpu
        module.weight.data = move_to(module.weight.data, device=CPU) # large weights is slow to init on cpu
        module.state.pop("w", None) # no need for original weights now

        # cleanup all memory or states vars persistently added by this processor
        with self.lock:
            module.state.pop("w", None)  #
            module.state.pop("w_wq_diff", None)

            q_zeros = module.state.pop("q_zeros")
            q_scales = module.state.pop("q_scales")
            q_g_idx = module.state.pop("q_g_idx")
            q_scales_extra = module.state.pop("q_scales_extra")

        layers = find_modules(model.model)
        module_label = getattr(module, "full_name", getattr(module, "name", ""))

        # replace module with quantized module
        with log_time_block(
            "create_quant_module",
            logger=log,
            module_name=module_label,
        ):
            create_quant_module(
                name=module.full_name,
                linear_cls=QQQQuantLinear,
                bits=self.qcfg.bits,
                desc_act=self.qcfg.desc_act,
                dynamic=self.qcfg.dynamic,
                group_size=self.qcfg.group_size,
                module=model.model,
                submodule=module,
                sym=self.qcfg.sym,
                device=self.qcfg.device,
                lm_head_name=model.lm_head,
                pack_dtype=self.qcfg.pack_dtype,
                register_buffers=False,
            )

        # pack module
        qModules = {
            name: submodule
            for name, submodule in find_modules(model.model, [QQQQuantLinear]).items()
            if name == module.full_name
        }
        with log_time_block(
            "pack",
            logger=log,
            module_name=module_label,
        ):
            pack_module(
                name=module.full_name,
                qModules=qModules,
                q_scales=q_scales,
                q_zeros=q_zeros,
                q_g_idx=q_g_idx,
                layers=layers,
                quant_linear_cls=QQQQuantLinear,
                lock=self.lock,
                q_scales_extra=q_scales_extra,
                quantize_config=self.qcfg,
            )

        # TODO: store module quant results in module, not global processor result
        with self.lock:
            self.result_pop(module.full_name)

        module.unregister_parameter("weight")

    def finalize(self, model: BaseQModel, **kwargs):
        # set quantized state
        model.quantized = True

        model.quantize_config.quant_method = METHOD.QQQ

        super().finalize(model=model, **kwargs)

    def verify_calibration_dataset(self, processor_index: int) -> bool:
        if self.calibration_dataset is None:
            raise ValueError("GPTQProcessor's calibration_dataset must be provided.")
        else:
            return True

    @classmethod
    def name(cls) -> str:
        return "qqq"
>>>>>>> 0640eeb2
<|MERGE_RESOLUTION|>--- conflicted
+++ resolved
@@ -1,618 +1,317 @@
-<<<<<<< HEAD
-# SPDX-FileCopyrightText: 2024-2025 ModelCloud.ai
-# SPDX-FileCopyrightText: 2024-2025 qubitium@modelcloud.ai
-# SPDX-License-Identifier: Apache-2.0
-# Contact: qubitium@modelcloud.ai, x.com/qubitium
-
-import contextlib
-import copy
-from typing import Callable, Dict, Optional, Tuple
-
-import torch
-from torch.nn import Module
-
-from .. import BACKEND
-from ..looper.loop_processor import DTYPE_SIZE_COLUMN, MODULE_FEATURE_COLUMN, LoopProcessor
-from ..looper.named_module import NamedModule
-from ..models import BaseQModel
-from ..models.writer import (PROCESS_LOG_FWD_TIME, PROCESS_LOG_LAYER, PROCESS_LOG_MODULE, PROCESS_LOG_NAME,
-                             PROCESS_LOG_TIME, QUANT_LOG_DAMP, QUANT_LOG_LOSS, QUANT_LOG_NSAMPLES)
-from ..nn_modules.qlinear.qqq import QQQQuantLinear
-from ..quantization.config import METHOD, QuantizeConfig
-from ..quantization.qqq import QQQ
-from ..utils.logger import setup_logger, log_time_block
-from ..utils.model import create_quant_module, find_modules, move_to, pack_model, pack_module
-from ..utils.torch import CPU, DEVICE_0, tf32_disable_guard, torch_streamCtx, torch_sync
-
-log = setup_logger()
-
-class QQQProcessor(LoopProcessor):
-    def __init__(
-        self,
-        tokenizer,
-        qcfg: QuantizeConfig,
-        calibration,
-        prepare_dataset_func,
-        calibration_concat_size: Optional[int],
-        calibration_sort: Optional[str],
-        batch_size: int,
-        require_fwd: bool = True,
-        calculate_w_wq_diff: bool = False,
-        calibration_concat_separator: Optional[str] = None,
-    ):
-
-        super().__init__(
-            tokenizer=tokenizer,
-            qcfg=qcfg,
-            calibration=calibration,
-            calibration_concat_size=calibration_concat_size,
-            calibration_sort=calibration_sort,
-            calibration_concat_separator=calibration_concat_separator,
-            prepare_dataset_func=prepare_dataset_func,
-            batch_size=batch_size,
-            require_fwd=require_fwd,
-        )
-
-        self.calculate_w_wq_diff = calculate_w_wq_diff
-        self.avg_losses = []
-
-    def set_calibration_dataset(self, calibration_dataset):
-        raise NotImplementedError("QQQProcessor's calibration_dataset cannot be modified")
-
-    def preprocess(self, module: NamedModule):
-        # entire module is skipped
-        if self.qcfg.dynamic_get(layer_name=module.full_name) == False:
-            return
-
-        qcfg_clone = copy.deepcopy(self.qcfg)
-
-        # dynamic overrides
-        if self.qcfg.dynamic is not None:
-            qcfg_clone.bits = self.qcfg.dynamic_get(module.full_name, "bits", qcfg_clone.bits)
-            qcfg_clone.sym = self.qcfg.dynamic_get(module.full_name, "sym", qcfg_clone.sym)
-            qcfg_clone.mse = self.qcfg.dynamic_get(module.full_name, "mse", qcfg_clone.mse)
-
-            qcfg_clone.group_size = self.qcfg.dynamic_get(module.full_name, "group_size", qcfg_clone.group_size)
-            desc_act_override = self.qcfg.dynamic_get(module.full_name, "desc_act", None)
-            if desc_act_override is not None:
-                qcfg_clone.desc_act = desc_act_override
-            act_group_aware_override = self.qcfg.dynamic_get(module.full_name, "act_group_aware", None)
-            if act_group_aware_override is not None:
-                qcfg_clone.act_group_aware = act_group_aware_override
-            qcfg_clone.damp_percent = self.qcfg.dynamic_get(module.full_name, "damp_percent", qcfg_clone.damp_percent)
-            qcfg_clone.static_groups = self.qcfg.dynamic_get(module.full_name, "static_groups", qcfg_clone.static_groups)
-
-            qcfg_clone._resolve_activation_ordering(desc_act_override, act_group_aware_override)
-
-        tmp = QQQ(module=module, qcfg=qcfg_clone)
-
-        if self.qcfg.mse > 0.0:
-            mse = True
-            norm = self.qcfg.mse
-        else:
-            mse = False
-            norm = 100
-        tmp.quantizer.configure(
-            self.qcfg.bits,
-            perchannel=True,
-            sym=self.qcfg.sym,
-            mse=mse,
-            norm=norm,
-            groupsize=self.qcfg.group_size,
-        )
-
-        self.tasks[module.name] = tmp
-
-    def is_skipped(self, module: NamedModule) -> bool:
-        # gptq has no dynamic method of full override (removal)
-        t = self.tasks.get(module.name, False)
-        if t == False:
-            return True
-        else:
-            return False
-
-    def pre_process_fwd_hook(self, name: str) -> Callable[[Module, Tuple[torch.Tensor, ...], torch.Tensor], None]:
-        def tmp(_, inp: Tuple[torch.Tensor, ...], out: torch.Tensor):
-            # gptq is mutable.
-            q = self.tasks[name]  # noqa: F821
-            q.add_batch(inp[0].data, out.data)  # noqa: F821
-        return tmp
-
-    def process(
-        self,
-        module: NamedModule,
-        device: torch.device = None,
-        subset: Optional[Dict[str, NamedModule]] = None,
-        previous_subset: Optional[Dict[str, NamedModule]] = None,
-        subset_index: Optional[int] = None,
-        subset_total: Optional[int] = None,
-    ):
-        base_title = f"Quantizing {module.name} in layer"
-        self._pause_controller.register_and_draw_progress_bar(self.pb, title=base_title, subtitle="")
-        qqq = self.tasks
-
-        # logger.info(f"Quantizing module START: {name}, {gptq[name].shape()}")
-        ## Need to return the quantized_weight for offloading
-        q = qqq[module.name]
-        wq, q_scales, q_zeros, q_g_idx, duration, avg_loss, damp_percent, q_scales_extra, nsamples = q.quantize()
-
-        q_scales = q_scales.to(CPU)
-        q_zeros = q_zeros.to(CPU)
-        q_g_idx = q_g_idx.to(CPU)
-
-        ## Assign the quantized weight to the weight
-        #gptq[name].layer.weight.data = q_full_weight.to(device=gptq[name].device)
-
-        ## Offload the quantized weight to CPU for EoRA
-        #quantized_weights['model.layers.%d.%s' % (module_index, name)] = q_full_weights.cpu()
-
-        # if task is not None:
-        #     task.get_logger().report_scalar(
-        #         title='Quantization Loss',
-        #         series=f'layer_{module_index}_loss',
-        #         value=avg_loss,
-        #         iteration=name_index,
-        #     )
-        #
-        #     task.get_logger().report_scalar(
-        #         title='Quantization Time',
-        #         series=f'layer_{module_index}_time',
-        #         value=duration,
-        #         iteration=name_index,
-        #     )
-        stat = {
-            PROCESS_LOG_NAME:  self.name(),
-            PROCESS_LOG_LAYER: module.layer_index,
-            PROCESS_LOG_MODULE: module.name,
-            MODULE_FEATURE_COLUMN: self.module_feature_summary(module),
-            DTYPE_SIZE_COLUMN: self.module_dtype_size_summary(module),
-            QUANT_LOG_LOSS: f"{avg_loss:.10f}",
-            QUANT_LOG_NSAMPLES: f"{nsamples}",
-            QUANT_LOG_DAMP: f"{damp_percent:.5f}",
-            PROCESS_LOG_TIME: f"{duration:.3f}",
-            PROCESS_LOG_FWD_TIME: self.formatted_fwd_time(),
-        }
-
-        if self.qcfg.dynamic is not None:
-            stat["dynamic"] = self.qcfg.dynamic_get(layer_name=module.full_name)
-
-        with self.lock:
-            self.durations.append(duration)
-            self.avg_losses.append(avg_loss)
-            self.module_names.append(f"layer-{module.layer_index}-{module.name}")
-            self.log.append(stat)
-
-        self.log_new_row(stat)
-
-        with self.lock:
-            module.state.update({"q_scales": q_scales})
-            module.state.update({"q_zeros": q_zeros})
-            module.state.update({"q_g_idx": q_g_idx})
-            module.state.update({"q_scales_extra": q_scales_extra})
-
-        if self.calculate_w_wq_diff:
-            if module.weight.data.dtype == torch.float16:
-                # diff in float16
-                w_wq_diff = module.weight.data - wq
-            else:
-                # diff in float32
-                w_wq_diff = module.weight.data.to(dtype=torch.float32) - wq.to(dtype=torch.float32)
-
-            with self.lock:
-                module.state.update({
-                    "w_wq_diff": w_wq_diff,
-                })
-
-        # with torch_streamCtx(DEVICE_0_STREAM):
-        #     wq = wq.to(device=DEVICE_0, non_blocking=True) # move to d0 for post quant inference
-        # wq = wq.to(device=DEVICE_0, non_blocking=False)
-
-        # prepare for module.forward post generate
-        module.weight.data = wq
-
-    # submodule_finalized is called in reverse after all next sequential processes are called
-    def submodule_finalize(self, module: NamedModule, model: BaseQModel, **kwargs):
-        # generate complete, safe to move to cpu
-        module.weight.data = move_to(module.weight.data, device=CPU) # large weights is slow to init on cpu
-        module.state.pop("w", None) # no need for original weights now
-
-        # cleanup all memory or states vars persistently added by this processor
-        with self.lock:
-            module.state.pop("w", None)  #
-            module.state.pop("w_wq_diff", None)
-
-            q_zeros = module.state.pop("q_zeros")
-            q_scales = module.state.pop("q_scales")
-            q_g_idx = module.state.pop("q_g_idx")
-            q_scales_extra = module.state.pop("q_scales_extra")
-
-        layers = find_modules(model.model)
-        module_label = getattr(module, "full_name", getattr(module, "name", ""))
-
-        # replace module with quantized module
-        with log_time_block(
-            "create_quant_module",
-            logger=log,
-            module_name=module_label,
-        ):
-            create_quant_module(
-                name=module.full_name,
-                linear_cls=QQQQuantLinear,
-                bits=self.qcfg.bits,
-                desc_act=self.qcfg.desc_act,
-                dynamic=self.qcfg.dynamic,
-                group_size=self.qcfg.group_size,
-                module=model.model,
-                submodule=module,
-                sym=self.qcfg.sym,
-                device=self.qcfg.device,
-                lm_head_name=model.lm_head,
-                pack_dtype=self.qcfg.pack_dtype,
-                register_buffers=False,
-            )
-
-        # pack module
-        qModules = {
-            name: submodule
-            for name, submodule in find_modules(model.model, [QQQQuantLinear]).items()
-            if name == module.full_name
-        }
-        with log_time_block(
-            "pack",
-            logger=log,
-            module_name=module_label,
-        ):
-            pack_module(
-                name=module.full_name,
-                qModules=qModules,
-                q_scales=q_scales,
-                q_zeros=q_zeros,
-                q_g_idx=q_g_idx,
-                layers=layers,
-                quant_linear_cls=QQQQuantLinear,
-                lock=self.lock,
-                q_scales_extra=q_scales_extra,
-                quantize_config=self.qcfg,
-            )
-
-        # TODO: store module quant results in module, not global processor result
-        with self.lock:
-            self.result_pop(module.full_name)
-
-        module.unregister_parameter("weight")
-
-    def finalize(self, model: BaseQModel, **kwargs):
-        # set quantized state
-        model.quantized = True
-
-        model.quantize_config.quant_method = METHOD.QQQ
-
-        super().finalize(model=model, **kwargs)
-
-    def verify_calibration_dataset(self, processor_index: int) -> bool:
-        if self.calibration_dataset is None:
-            raise ValueError("GPTQProcessor's calibration_dataset must be provided.")
-        else:
-            return True
-
-    @classmethod
-    def name(cls) -> str:
-        return "qqq"
-=======
-# SPDX-FileCopyrightText: 2024-2025 ModelCloud.ai
-# SPDX-FileCopyrightText: 2024-2025 qubitium@modelcloud.ai
-# SPDX-License-Identifier: Apache-2.0
-# Contact: qubitium@modelcloud.ai, x.com/qubitium
-
-import contextlib
-import copy
-from typing import Callable, Dict, Optional, Tuple
-
-import torch
-from torch.nn import Module
-
-from .. import BACKEND
-from ..looper.loop_processor import DTYPE_SIZE_COLUMN, MODULE_FEATURE_COLUMN, LoopProcessor
-from ..looper.named_module import NamedModule
-from ..models import BaseQModel
-from ..models.writer import (PROCESS_LOG_FWD_TIME, PROCESS_LOG_LAYER, PROCESS_LOG_MODULE, PROCESS_LOG_NAME,
-                             PROCESS_LOG_TIME, QUANT_LOG_DAMP, QUANT_LOG_LOSS, QUANT_LOG_NSAMPLES)
-from ..nn_modules.qlinear.qqq import QQQQuantLinear
-from ..quantization.config import FailSafe, FailSafeStrategy, METHOD, QuantizeConfig
-from ..quantization.qqq import QQQ
-from ..utils.logger import setup_logger, log_time_block
-from ..utils.model import create_quant_module, find_modules, move_to, pack_model, pack_module
-from ..utils.torch import CPU, DEVICE_0, tf32_disable_guard, torch_streamCtx, torch_sync
-
-log = setup_logger()
-
-class QQQProcessor(LoopProcessor):
-    def __init__(
-        self,
-        tokenizer,
-        qcfg: QuantizeConfig,
-        calibration,
-        prepare_dataset_func,
-        calibration_concat_size: Optional[int],
-        calibration_sort: Optional[str],
-        batch_size: int,
-        require_fwd: bool = True,
-        calculate_w_wq_diff: bool = False,
-        calibration_concat_separator: Optional[str] = None,
-    ):
-
-        super().__init__(
-            tokenizer=tokenizer,
-            qcfg=qcfg,
-            calibration=calibration,
-            calibration_concat_size=calibration_concat_size,
-            calibration_sort=calibration_sort,
-            calibration_concat_separator=calibration_concat_separator,
-            prepare_dataset_func=prepare_dataset_func,
-            batch_size=batch_size,
-            require_fwd=require_fwd,
-        )
-
-        self.calculate_w_wq_diff = calculate_w_wq_diff
-        self.avg_losses = []
-
-    def set_calibration_dataset(self, calibration_dataset):
-        raise NotImplementedError("QQQProcessor's calibration_dataset cannot be modified")
-
-    def preprocess(self, module: NamedModule, failsafe=None, **kwargs):
-        # entire module is skipped
-        if self.qcfg.dynamic_get(layer_name=module.full_name) == False:
-            return
-
-        qcfg_clone = copy.deepcopy(self.qcfg)
-
-        # dynamic overrides
-        if self.qcfg.dynamic is not None:
-            qcfg_clone.bits = self.qcfg.dynamic_get(module.full_name, "bits", qcfg_clone.bits)
-            qcfg_clone.sym = self.qcfg.dynamic_get(module.full_name, "sym", qcfg_clone.sym)
-            qcfg_clone.mse = self.qcfg.dynamic_get(module.full_name, "mse", qcfg_clone.mse)
-
-            qcfg_clone.group_size = self.qcfg.dynamic_get(module.full_name, "group_size", qcfg_clone.group_size)
-            desc_act_override = self.qcfg.dynamic_get(module.full_name, "desc_act", None)
-            if desc_act_override is not None:
-                qcfg_clone.desc_act = desc_act_override
-            act_group_aware_override = self.qcfg.dynamic_get(module.full_name, "act_group_aware", None)
-            if act_group_aware_override is not None:
-                qcfg_clone.act_group_aware = act_group_aware_override
-            qcfg_clone.damp_percent = self.qcfg.dynamic_get(module.full_name, "damp_percent", qcfg_clone.damp_percent)
-            qcfg_clone.static_groups = self.qcfg.dynamic_get(module.full_name, "static_groups", qcfg_clone.static_groups)
-
-            qcfg_clone._resolve_activation_ordering(desc_act_override, act_group_aware_override)
-
-        tmp = QQQ(module=module, qcfg=qcfg_clone)
-
-        def _normalize_failsafe(value, default: FailSafe) -> FailSafe:
-            if value is None:
-                return default
-            if isinstance(value, FailSafe):
-                return value
-            if isinstance(value, dict):
-                return FailSafe(strategy=value.get("strategy", default.strategy), threshold=value.get("threshold", default.threshold))
-            return FailSafe(strategy=FailSafeStrategy.AUTO, threshold=value)
-
-        tmp.failsafe = _normalize_failsafe(failsafe, qcfg_clone.failsafe)
-        tmp.expected_nsamples = getattr(self, "total_calibration_tokens", None)
-
-        if self.qcfg.mse > 0.0:
-            mse = True
-            norm = self.qcfg.mse
-        else:
-            mse = False
-            norm = 100
-        tmp.quantizer.configure(
-            self.qcfg.bits,
-            perchannel=True,
-            sym=self.qcfg.sym,
-            mse=mse,
-            norm=norm,
-            groupsize=self.qcfg.group_size,
-        )
-
-        self.tasks[module.name] = tmp
-
-    def is_skipped(self, module: NamedModule) -> bool:
-        # gptq has no dynamic method of full override (removal)
-        t = self.tasks.get(module.name, False)
-        if t == False:
-            return True
-        else:
-            return False
-
-    def pre_process_fwd_hook(self, name: str) -> Callable[[Module, Tuple[torch.Tensor, ...], torch.Tensor], None]:
-        def tmp(_, inp: Tuple[torch.Tensor, ...], out: torch.Tensor):
-            # gptq is mutable.
-            q = self.tasks[name]  # noqa: F821
-            q.add_batch(inp[0].data, out.data)  # noqa: F821
-        return tmp
-
-    def process(
-        self,
-        module: NamedModule,
-        device: torch.device = None,
-        subset: Optional[Dict[str, NamedModule]] = None,
-        previous_subset: Optional[Dict[str, NamedModule]] = None,
-        subset_index: Optional[int] = None,
-        subset_total: Optional[int] = None,
-    ):
-        self.pb.title(f"Quantizing {module.name} in layer ").draw()
-        qqq = self.tasks
-
-        # logger.info(f"Quantizing module START: {name}, {gptq[name].shape()}")
-        ## Need to return the quantized_weight for offloading
-        q = qqq[module.name]
-        wq, q_scales, q_zeros, q_g_idx, duration, avg_loss, damp_percent, q_scales_extra, nsamples = q.quantize()
-
-        q_scales = q_scales.to(CPU)
-        q_zeros = q_zeros.to(CPU)
-        q_g_idx = q_g_idx.to(CPU)
-
-        ## Assign the quantized weight to the weight
-        #gptq[name].layer.weight.data = q_full_weight.to(device=gptq[name].device)
-
-        ## Offload the quantized weight to CPU for EoRA
-        #quantized_weights['model.layers.%d.%s' % (module_index, name)] = q_full_weights.cpu()
-
-        # if task is not None:
-        #     task.get_logger().report_scalar(
-        #         title='Quantization Loss',
-        #         series=f'layer_{module_index}_loss',
-        #         value=avg_loss,
-        #         iteration=name_index,
-        #     )
-        #
-        #     task.get_logger().report_scalar(
-        #         title='Quantization Time',
-        #         series=f'layer_{module_index}_time',
-        #         value=duration,
-        #         iteration=name_index,
-        #     )
-        if isinstance(avg_loss, str):
-            loss_display = avg_loss
-        else:
-            loss_display = f"{avg_loss:.10f}" if isinstance(avg_loss, (int, float)) else "unknown"
-
-        stat = {
-            PROCESS_LOG_NAME:  self.name(),
-            PROCESS_LOG_LAYER: module.layer_index,
-            PROCESS_LOG_MODULE: module.name,
-            MODULE_FEATURE_COLUMN: self.module_feature_summary(module),
-            DTYPE_SIZE_COLUMN: self.module_dtype_size_summary(module),
-            QUANT_LOG_LOSS: loss_display,
-            QUANT_LOG_NSAMPLES: f"{nsamples}",
-            QUANT_LOG_DAMP: f"{damp_percent:.5f}",
-            PROCESS_LOG_TIME: f"{duration:.3f}",
-            PROCESS_LOG_FWD_TIME: self.formatted_fwd_time(),
-        }
-
-        if self.qcfg.dynamic is not None:
-            stat["dynamic"] = self.qcfg.dynamic_get(layer_name=module.full_name)
-
-        with self.lock:
-            self.durations.append(duration)
-            if isinstance(avg_loss, (int, float)):
-                self.avg_losses.append(avg_loss)
-            self.module_names.append(f"layer-{module.layer_index}-{module.name}")
-            self.log.append(stat)
-
-        self.log_new_row(stat)
-
-        with self.lock:
-            module.state.update({"q_scales": q_scales})
-            module.state.update({"q_zeros": q_zeros})
-            module.state.update({"q_g_idx": q_g_idx})
-            module.state.update({"q_scales_extra": q_scales_extra})
-
-        if self.calculate_w_wq_diff:
-            if module.weight.data.dtype == torch.float16:
-                # diff in float16
-                w_wq_diff = module.weight.data - wq
-            else:
-                # diff in float32
-                w_wq_diff = module.weight.data.to(dtype=torch.float32) - wq.to(dtype=torch.float32)
-
-            with self.lock:
-                module.state.update({
-                    "w_wq_diff": w_wq_diff,
-                })
-
-        # with torch_streamCtx(DEVICE_0_STREAM):
-        #     wq = wq.to(device=DEVICE_0, non_blocking=True) # move to d0 for post quant inference
-        # wq = wq.to(device=DEVICE_0, non_blocking=False)
-
-        # prepare for module.forward post generate
-        module.weight.data = wq
-
-    # submodule_finalized is called in reverse after all next sequential processes are called
-    def submodule_finalize(self, module: NamedModule, model: BaseQModel, **kwargs):
-        # generate complete, safe to move to cpu
-        module.weight.data = move_to(module.weight.data, device=CPU) # large weights is slow to init on cpu
-        module.state.pop("w", None) # no need for original weights now
-
-        # cleanup all memory or states vars persistently added by this processor
-        with self.lock:
-            module.state.pop("w", None)  #
-            module.state.pop("w_wq_diff", None)
-
-            q_zeros = module.state.pop("q_zeros")
-            q_scales = module.state.pop("q_scales")
-            q_g_idx = module.state.pop("q_g_idx")
-            q_scales_extra = module.state.pop("q_scales_extra")
-
-        layers = find_modules(model.model)
-        module_label = getattr(module, "full_name", getattr(module, "name", ""))
-
-        # replace module with quantized module
-        with log_time_block(
-            "create_quant_module",
-            logger=log,
-            module_name=module_label,
-        ):
-            create_quant_module(
-                name=module.full_name,
-                linear_cls=QQQQuantLinear,
-                bits=self.qcfg.bits,
-                desc_act=self.qcfg.desc_act,
-                dynamic=self.qcfg.dynamic,
-                group_size=self.qcfg.group_size,
-                module=model.model,
-                submodule=module,
-                sym=self.qcfg.sym,
-                device=self.qcfg.device,
-                lm_head_name=model.lm_head,
-                pack_dtype=self.qcfg.pack_dtype,
-                register_buffers=False,
-            )
-
-        # pack module
-        qModules = {
-            name: submodule
-            for name, submodule in find_modules(model.model, [QQQQuantLinear]).items()
-            if name == module.full_name
-        }
-        with log_time_block(
-            "pack",
-            logger=log,
-            module_name=module_label,
-        ):
-            pack_module(
-                name=module.full_name,
-                qModules=qModules,
-                q_scales=q_scales,
-                q_zeros=q_zeros,
-                q_g_idx=q_g_idx,
-                layers=layers,
-                quant_linear_cls=QQQQuantLinear,
-                lock=self.lock,
-                q_scales_extra=q_scales_extra,
-                quantize_config=self.qcfg,
-            )
-
-        # TODO: store module quant results in module, not global processor result
-        with self.lock:
-            self.result_pop(module.full_name)
-
-        module.unregister_parameter("weight")
-
-    def finalize(self, model: BaseQModel, **kwargs):
-        # set quantized state
-        model.quantized = True
-
-        model.quantize_config.quant_method = METHOD.QQQ
-
-        super().finalize(model=model, **kwargs)
-
-    def verify_calibration_dataset(self, processor_index: int) -> bool:
-        if self.calibration_dataset is None:
-            raise ValueError("GPTQProcessor's calibration_dataset must be provided.")
-        else:
-            return True
-
-    @classmethod
-    def name(cls) -> str:
-        return "qqq"
->>>>>>> 0640eeb2
+# SPDX-FileCopyrightText: 2024-2025 ModelCloud.ai
+# SPDX-FileCopyrightText: 2024-2025 qubitium@modelcloud.ai
+# SPDX-License-Identifier: Apache-2.0
+# Contact: qubitium@modelcloud.ai, x.com/qubitium
+
+import contextlib
+import copy
+from typing import Callable, Dict, Optional, Tuple
+
+import torch
+from torch.nn import Module
+
+from .. import BACKEND
+from ..looper.loop_processor import DTYPE_SIZE_COLUMN, MODULE_FEATURE_COLUMN, LoopProcessor
+from ..looper.named_module import NamedModule
+from ..models import BaseQModel
+from ..models.writer import (PROCESS_LOG_FWD_TIME, PROCESS_LOG_LAYER, PROCESS_LOG_MODULE, PROCESS_LOG_NAME,
+                             PROCESS_LOG_TIME, QUANT_LOG_DAMP, QUANT_LOG_LOSS, QUANT_LOG_NSAMPLES)
+from ..nn_modules.qlinear.qqq import QQQQuantLinear
+from ..quantization.config import FailSafe, FailSafeStrategy, METHOD, QuantizeConfig
+from ..quantization.qqq import QQQ
+from ..utils.logger import setup_logger, log_time_block
+from ..utils.model import create_quant_module, find_modules, move_to, pack_model, pack_module
+from ..utils.torch import CPU, DEVICE_0, tf32_disable_guard, torch_streamCtx, torch_sync
+
+log = setup_logger()
+
+class QQQProcessor(LoopProcessor):
+    def __init__(
+        self,
+        tokenizer,
+        qcfg: QuantizeConfig,
+        calibration,
+        prepare_dataset_func,
+        calibration_concat_size: Optional[int],
+        calibration_sort: Optional[str],
+        batch_size: int,
+        require_fwd: bool = True,
+        calculate_w_wq_diff: bool = False,
+        calibration_concat_separator: Optional[str] = None,
+    ):
+
+        super().__init__(
+            tokenizer=tokenizer,
+            qcfg=qcfg,
+            calibration=calibration,
+            calibration_concat_size=calibration_concat_size,
+            calibration_sort=calibration_sort,
+            calibration_concat_separator=calibration_concat_separator,
+            prepare_dataset_func=prepare_dataset_func,
+            batch_size=batch_size,
+            require_fwd=require_fwd,
+        )
+
+        self.calculate_w_wq_diff = calculate_w_wq_diff
+        self.avg_losses = []
+
+    def set_calibration_dataset(self, calibration_dataset):
+        raise NotImplementedError("QQQProcessor's calibration_dataset cannot be modified")
+
+    def preprocess(self, module: NamedModule, failsafe=None, **kwargs):
+        # entire module is skipped
+        if self.qcfg.dynamic_get(layer_name=module.full_name) == False:
+            return
+
+        qcfg_clone = copy.deepcopy(self.qcfg)
+
+        # dynamic overrides
+        if self.qcfg.dynamic is not None:
+            qcfg_clone.bits = self.qcfg.dynamic_get(module.full_name, "bits", qcfg_clone.bits)
+            qcfg_clone.sym = self.qcfg.dynamic_get(module.full_name, "sym", qcfg_clone.sym)
+            qcfg_clone.mse = self.qcfg.dynamic_get(module.full_name, "mse", qcfg_clone.mse)
+
+            qcfg_clone.group_size = self.qcfg.dynamic_get(module.full_name, "group_size", qcfg_clone.group_size)
+            desc_act_override = self.qcfg.dynamic_get(module.full_name, "desc_act", None)
+            if desc_act_override is not None:
+                qcfg_clone.desc_act = desc_act_override
+            act_group_aware_override = self.qcfg.dynamic_get(module.full_name, "act_group_aware", None)
+            if act_group_aware_override is not None:
+                qcfg_clone.act_group_aware = act_group_aware_override
+            qcfg_clone.damp_percent = self.qcfg.dynamic_get(module.full_name, "damp_percent", qcfg_clone.damp_percent)
+            qcfg_clone.static_groups = self.qcfg.dynamic_get(module.full_name, "static_groups", qcfg_clone.static_groups)
+
+            qcfg_clone._resolve_activation_ordering(desc_act_override, act_group_aware_override)
+
+        tmp = QQQ(module=module, qcfg=qcfg_clone)
+
+        def _normalize_failsafe(value, default: FailSafe) -> FailSafe:
+            if value is None:
+                return default
+            if isinstance(value, FailSafe):
+                return value
+            if isinstance(value, dict):
+                return FailSafe(strategy=value.get("strategy", default.strategy), threshold=value.get("threshold", default.threshold))
+            return FailSafe(strategy=FailSafeStrategy.AUTO, threshold=value)
+
+        tmp.failsafe = _normalize_failsafe(failsafe, qcfg_clone.failsafe)
+        tmp.expected_nsamples = getattr(self, "total_calibration_tokens", None)
+
+        if self.qcfg.mse > 0.0:
+            mse = True
+            norm = self.qcfg.mse
+        else:
+            mse = False
+            norm = 100
+        tmp.quantizer.configure(
+            self.qcfg.bits,
+            perchannel=True,
+            sym=self.qcfg.sym,
+            mse=mse,
+            norm=norm,
+            groupsize=self.qcfg.group_size,
+        )
+
+        self.tasks[module.name] = tmp
+
+    def is_skipped(self, module: NamedModule) -> bool:
+        # gptq has no dynamic method of full override (removal)
+        t = self.tasks.get(module.name, False)
+        if t == False:
+            return True
+        else:
+            return False
+
+    def pre_process_fwd_hook(self, name: str) -> Callable[[Module, Tuple[torch.Tensor, ...], torch.Tensor], None]:
+        def tmp(_, inp: Tuple[torch.Tensor, ...], out: torch.Tensor):
+            # gptq is mutable.
+            q = self.tasks[name]  # noqa: F821
+            q.add_batch(inp[0].data, out.data)  # noqa: F821
+        return tmp
+
+    def process(
+        self,
+        module: NamedModule,
+        device: torch.device = None,
+        subset: Optional[Dict[str, NamedModule]] = None,
+        previous_subset: Optional[Dict[str, NamedModule]] = None,
+        subset_index: Optional[int] = None,
+        subset_total: Optional[int] = None,
+    ):
+        base_title = f"Quantizing {module.name} in layer"
+        self._pause_controller.register_and_draw_progress_bar(self.pb, title=base_title, subtitle="")
+        qqq = self.tasks
+
+        # logger.info(f"Quantizing module START: {name}, {gptq[name].shape()}")
+        ## Need to return the quantized_weight for offloading
+        q = qqq[module.name]
+        wq, q_scales, q_zeros, q_g_idx, duration, avg_loss, damp_percent, q_scales_extra, nsamples = q.quantize()
+
+        q_scales = q_scales.to(CPU)
+        q_zeros = q_zeros.to(CPU)
+        q_g_idx = q_g_idx.to(CPU)
+
+        ## Assign the quantized weight to the weight
+        #gptq[name].layer.weight.data = q_full_weight.to(device=gptq[name].device)
+
+        ## Offload the quantized weight to CPU for EoRA
+        #quantized_weights['model.layers.%d.%s' % (module_index, name)] = q_full_weights.cpu()
+
+        # if task is not None:
+        #     task.get_logger().report_scalar(
+        #         title='Quantization Loss',
+        #         series=f'layer_{module_index}_loss',
+        #         value=avg_loss,
+        #         iteration=name_index,
+        #     )
+        #
+        #     task.get_logger().report_scalar(
+        #         title='Quantization Time',
+        #         series=f'layer_{module_index}_time',
+        #         value=duration,
+        #         iteration=name_index,
+        #     )
+        if isinstance(avg_loss, str):
+            loss_display = avg_loss
+        else:
+            loss_display = f"{avg_loss:.10f}" if isinstance(avg_loss, (int, float)) else "unknown"
+
+        stat = {
+            PROCESS_LOG_NAME:  self.name(),
+            PROCESS_LOG_LAYER: module.layer_index,
+            PROCESS_LOG_MODULE: module.name,
+            MODULE_FEATURE_COLUMN: self.module_feature_summary(module),
+            DTYPE_SIZE_COLUMN: self.module_dtype_size_summary(module),
+            QUANT_LOG_LOSS: loss_display,
+            QUANT_LOG_NSAMPLES: f"{nsamples}",
+            QUANT_LOG_DAMP: f"{damp_percent:.5f}",
+            PROCESS_LOG_TIME: f"{duration:.3f}",
+            PROCESS_LOG_FWD_TIME: self.formatted_fwd_time(),
+        }
+
+        if self.qcfg.dynamic is not None:
+            stat["dynamic"] = self.qcfg.dynamic_get(layer_name=module.full_name)
+
+        with self.lock:
+            self.durations.append(duration)
+            if isinstance(avg_loss, (int, float)):
+                self.avg_losses.append(avg_loss)
+            self.module_names.append(f"layer-{module.layer_index}-{module.name}")
+            self.log.append(stat)
+
+        self.log_new_row(stat)
+
+        with self.lock:
+            module.state.update({"q_scales": q_scales})
+            module.state.update({"q_zeros": q_zeros})
+            module.state.update({"q_g_idx": q_g_idx})
+            module.state.update({"q_scales_extra": q_scales_extra})
+
+        if self.calculate_w_wq_diff:
+            if module.weight.data.dtype == torch.float16:
+                # diff in float16
+                w_wq_diff = module.weight.data - wq
+            else:
+                # diff in float32
+                w_wq_diff = module.weight.data.to(dtype=torch.float32) - wq.to(dtype=torch.float32)
+
+            with self.lock:
+                module.state.update({
+                    "w_wq_diff": w_wq_diff,
+                })
+
+        # with torch_streamCtx(DEVICE_0_STREAM):
+        #     wq = wq.to(device=DEVICE_0, non_blocking=True) # move to d0 for post quant inference
+        # wq = wq.to(device=DEVICE_0, non_blocking=False)
+
+        # prepare for module.forward post generate
+        module.weight.data = wq
+
+    # submodule_finalized is called in reverse after all next sequential processes are called
+    def submodule_finalize(self, module: NamedModule, model: BaseQModel, **kwargs):
+        # generate complete, safe to move to cpu
+        module.weight.data = move_to(module.weight.data, device=CPU) # large weights is slow to init on cpu
+        module.state.pop("w", None) # no need for original weights now
+
+        # cleanup all memory or states vars persistently added by this processor
+        with self.lock:
+            module.state.pop("w", None)  #
+            module.state.pop("w_wq_diff", None)
+
+            q_zeros = module.state.pop("q_zeros")
+            q_scales = module.state.pop("q_scales")
+            q_g_idx = module.state.pop("q_g_idx")
+            q_scales_extra = module.state.pop("q_scales_extra")
+
+        layers = find_modules(model.model)
+        module_label = getattr(module, "full_name", getattr(module, "name", ""))
+
+        # replace module with quantized module
+        with log_time_block(
+            "create_quant_module",
+            logger=log,
+            module_name=module_label,
+        ):
+            create_quant_module(
+                name=module.full_name,
+                linear_cls=QQQQuantLinear,
+                bits=self.qcfg.bits,
+                desc_act=self.qcfg.desc_act,
+                dynamic=self.qcfg.dynamic,
+                group_size=self.qcfg.group_size,
+                module=model.model,
+                submodule=module,
+                sym=self.qcfg.sym,
+                device=self.qcfg.device,
+                lm_head_name=model.lm_head,
+                pack_dtype=self.qcfg.pack_dtype,
+                register_buffers=False,
+            )
+
+        # pack module
+        qModules = {
+            name: submodule
+            for name, submodule in find_modules(model.model, [QQQQuantLinear]).items()
+            if name == module.full_name
+        }
+        with log_time_block(
+            "pack",
+            logger=log,
+            module_name=module_label,
+        ):
+            pack_module(
+                name=module.full_name,
+                qModules=qModules,
+                q_scales=q_scales,
+                q_zeros=q_zeros,
+                q_g_idx=q_g_idx,
+                layers=layers,
+                quant_linear_cls=QQQQuantLinear,
+                lock=self.lock,
+                q_scales_extra=q_scales_extra,
+                quantize_config=self.qcfg,
+            )
+
+        # TODO: store module quant results in module, not global processor result
+        with self.lock:
+            self.result_pop(module.full_name)
+
+        module.unregister_parameter("weight")
+
+    def finalize(self, model: BaseQModel, **kwargs):
+        # set quantized state
+        model.quantized = True
+
+        model.quantize_config.quant_method = METHOD.QQQ
+
+        super().finalize(model=model, **kwargs)
+
+    def verify_calibration_dataset(self, processor_index: int) -> bool:
+        if self.calibration_dataset is None:
+            raise ValueError("GPTQProcessor's calibration_dataset must be provided.")
+        else:
+            return True
+
+    @classmethod
+    def name(cls) -> str:
+        return "qqq"