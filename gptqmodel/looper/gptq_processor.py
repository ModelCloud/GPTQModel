--- conflicted
+++ resolved
@@ -27,15 +27,6 @@
 from ..looper.named_module import NamedModule
 from ..models import BaseGPTQModel
 from ..models.writer import (PROCESS_LOG_FWD_TIME, PROCESS_LOG_LAYER, PROCESS_LOG_MODULE, PROCESS_LOG_NAME,
-<<<<<<< HEAD
-                             PROCESS_LOG_TIME, QUANT_LOG_DAMP, QUANT_LOG_LOSS, QUANT_LOG_NSAMPLES, save_module)
-from ..quantization import GPTQ
-from ..quantization.config import FORMAT, QUANT_METHOD, QuantizeConfig
-from ..quantization.gptq import CPU
-from ..utils.logger import setup_logger
-from ..utils.model import convert_gptq_v2_to_v1_format, move_to, pack_model
-from ..utils.torch import torch_sync
-=======
                              PROCESS_LOG_TIME, PROCESS_MAX_MEMORY, QUANT_LOG_DAMP, QUANT_LOG_LOSS, QUANT_LOG_NSAMPLES)
 from ..quantization import GPTQ
 from ..quantization.config import QUANT_METHOD, QuantizeConfig
@@ -43,7 +34,6 @@
 from ..utils.logger import setup_logger
 from ..utils.model import move_to, pack_model
 from ..utils.torch import torch_empty_cache, torch_sync
->>>>>>> 3b16a6cc
 
 log = setup_logger()
 
@@ -243,6 +233,26 @@
         return True
 
     def finalize(self, model: BaseGPTQModel, **kwargs):
+        # block for streams
+        if self.stream:
+            torch_sync()
+
+        backend = kwargs.pop("backend")
+        model.qlinear_kernel = pack_model(
+            model=model.model,
+            quant_result=self.results(),
+            bits=self.qcfg.bits,
+            group_size=self.qcfg.group_size,
+            backend=backend,
+            desc_act=self.qcfg.desc_act,
+            format=self.qcfg.format,
+            quant_method=self.qcfg.quant_method,
+            lm_head_name=model.lm_head,
+            dynamic=self.qcfg.dynamic,
+            parallel_packing=self.qcfg.parallel_packing,
+            pack_dtype=self.qcfg.pack_dtype,
+        )
+
         # set quantized state
         model.quantized = True
 
