# Copyright 2024-2025 ModelCloud.ai
# Copyright 2024-2025 qubitium@modelcloud.ai
# Contact: qubitium@modelcloud.ai, x.com/qubitium
#
# Licensed under the Apache License, Version 2.0 (the "License");
# you may not use this file except in compliance with the License.
# You may obtain a copy of the License at
#
#     http://www.apache.org/licenses/LICENSE-2.0
#
# Unless required by applicable law or agreed to in writing, software
# distributed under the License is distributed on an "AS IS" BASIS,
# WITHOUT WARRANTIES OR CONDITIONS OF ANY KIND, either express or implied.
# See the License for the specific language governing permissions and
# limitations under the License.

import copy
from typing import Callable, Optional, Tuple

import torch
from torch.nn import Module

from ..looper.loop_processor import LoopProcessor
from ..looper.named_module import NamedModule
from ..models import BaseGPTQModel
from ..models.writer import (PROCESS_LOG_FWD_TIME, PROCESS_LOG_LAYER, PROCESS_LOG_MODULE, PROCESS_LOG_NAME,
                             PROCESS_LOG_TIME, PROCESS_MAX_MEMORY, QUANT_LOG_DAMP, QUANT_LOG_LOSS, QUANT_LOG_NSAMPLES)
from ..quantization import GPTQ, GPTQv2
from ..quantization.config import QUANT_METHOD, QuantizeConfig
from ..utils.logger import setup_logger
from ..utils.model import move_to, pack_model
<<<<<<< HEAD
from ..utils.torch import CPU, DEVICE_0, torch_streamCtx, torch_sync, DEVICE_1
=======
from ..utils.torch import CPU, DEVICE_0, DEVICE_1, torch_streamCtx, torch_sync
>>>>>>> 2f1ac08c

log = setup_logger()

class GPTQProcessor(LoopProcessor):
    def __init__(self, tokenizer, qcfg: QuantizeConfig, calibration_dataset, prepare_dataset_func,
                 calibration_dataset_concat_size: Optional[int], batch_size: int,
                 logger_board: str = "", require_fwd: bool = True, calculate_w_wq_diff: bool = False):

        super().__init__(tokenizer=tokenizer, qcfg=qcfg, calibration_dataset=calibration_dataset,
                         calibration_dataset_concat_size=calibration_dataset_concat_size,
                         prepare_dataset_func=prepare_dataset_func, batch_size=batch_size,
                         logger_board=logger_board, require_fwd=require_fwd)

        self.calculate_w_wq_diff = calculate_w_wq_diff
        self.avg_losses = []

    def log_plotly(self):
        task = self.logger_task
        if task is not None:
            from ..utils.plotly import create_plotly
            x = list(range(self.layer_count))
            gpu_fig = create_plotly(x=x, y=self.gpu_memorys, xaxis_title="layer", yaxis_title="GPU usage (GB)")
            cpu_fig = create_plotly(x=x, y=self.cpu_memorys, xaxis_title="layer", yaxis_title="CPU usage (GB)")
            loss_fig = create_plotly(x=self.module_names, y=self.avg_losses, xaxis_title="layer", yaxis_title="loss")
            time_fig = create_plotly(x=self.module_names, y=self.durations, xaxis_title="layer", yaxis_title="time")
            task.get_logger().report_plotly('GPU Memory', 'GPU Memory', gpu_fig)
            task.get_logger().report_plotly('CPU Memory', 'CPU Memory', cpu_fig)
            task.get_logger().report_plotly('avg_loss', 'avg_loss', loss_fig)
            task.get_logger().report_plotly('quant_time', 'quant_time', time_fig)

    def set_calibration_dataset(self, calibration_dataset):
        raise NotImplementedError("GPTQProcessor's calibration_dataset cannot be modified")

    def preprocess(self, module: NamedModule, buffered_fwd: bool):
        # entire module is skipped
        if self.qcfg.dynamic_get(layer_name=module.full_name) == False:
            return

        qcfg_clone = copy.deepcopy(self.qcfg)

        # dynamic overrides
        if self.qcfg.dynamic is not None:
            qcfg_clone.bits = self.qcfg.dynamic_get(module.full_name, "bits", qcfg_clone.bits)
            qcfg_clone.sym = self.qcfg.dynamic_get(module.full_name, "sym", qcfg_clone.sym)
            qcfg_clone.mse = self.qcfg.dynamic_get(module.full_name, "mse", qcfg_clone.mse)

            qcfg_clone.group_size = self.qcfg.dynamic_get(module.full_name, "group_size", qcfg_clone.group_size)
            qcfg_clone.desc_act = self.qcfg.dynamic_get(module.full_name, "desc_act", qcfg_clone.desc_act)
            qcfg_clone.damp_percent = self.qcfg.dynamic_get(module.full_name, "damp_percent", qcfg_clone.damp_percent)
            qcfg_clone.static_groups = self.qcfg.dynamic_get(module.full_name, "static_groups", qcfg_clone.static_groups)
            qcfg_clone.v2 = self.qcfg.dynamic_get(module.full_name, "v2", qcfg_clone.v2)
            qcfg_clone.v2_alpha = self.qcfg.dynamic_get(module.full_name, "v2_alpha", qcfg_clone.v2_alpha)

        # store last used qcfg_dynamic
        self.qcfg_dynamic = qcfg_clone

        if qcfg_clone.v2 is True:
            tmp = GPTQv2(module=module, qcfg=qcfg_clone)
        else:
            tmp = GPTQ(module=module, qcfg=qcfg_clone)

        # models like DeepSeek v3/r1 has > 256 $ of sub-modules per layer
        # use buffered mode go vram don't explode: gptq needs to store fwd inputs per each layer fwd
        # all sub-modules within a single layer needs to store all the inputs.
        # deepseek has massive # of sub-modules per layer, causing vram pressure
        # buffered mode is slower due to gpu<->cpu movement
        if buffered_fwd:
            log.info.once(f"Quantize: Enabling fwd buffered mode for: `{module.name}`")
            tmp.fwd_inputs_buffered = True

        tmp.quantizer.configure(
            perchannel=True,
        )
        self.tasks[module.name] = tmp

    def is_skipped(self, module: NamedModule) -> bool:
        # gptq has no dynamic method of full override (removal)
        t = self.tasks.get(module.name, False)
        if t == False:
            return True
        else:
            return False

    def pre_process_fwd_hook(self, name: str) -> Callable[[Module, Tuple[torch.Tensor, ...], torch.Tensor], None]:
        def tmp(module, inp: Tuple[torch.Tensor, ...], out: torch.Tensor):
            # gptq is mutable.
            g = self.tasks[name]  # noqa: F821
            g.add_batch(inp[0].data, out.data)  # noqa: F821
            del inp, out
        return tmp

    def pre_process_streaming(self, module: NamedModule):
        g = self.tasks[module.name]
        with torch_streamCtx(module.target_device_stream):
            if g.H is not None:
                g.H = g.H.to(device=module.target_device, non_blocking=True)
            module.weight.data = module.weight.data.to(device=module.target_device, non_blocking=True)

    def process(self, module: NamedModule, auto_gc: bool = True):
        # Reset peak memory stats
        #torch.cuda.reset_peak_memory_stats()
        self.pb.title(f"Quantizing {module.name} in layer ").draw()

        # logger.info(f"Quantizing module START: {name}, {gptq[name].shape()}")
        ## Need to return the quantized_weight for offloading
        with self.lock:
            g = self.tasks[module.name]

        # TODO FIX ME, quantize does NOT need to pass any args! Check HF compat!
        wq, scale, zero, g_idx, duration, avg_loss, damp_percent, nsamples = g.quantize()
        ## Assign the quantized weight to the weight
        #gptq[name].layer.weight.data = q_full_weight.to(device=gptq[name].device)

        ## Offload the quantized weight to CPU for EoRA
        #quantized_weights['model.layers.%d.%s' % (module_index, name)] = q_full_weights.cpu()

        # if task is not None:
        #     task.get_logger().report_scalar(
        #         title='Quantization Loss',
        #         series=f'layer_{module_index}_loss',
        #         value=avg_loss,
        #         iteration=name_index,
        #     )
        #
        #     task.get_logger().report_scalar(
        #         title='Quantization Time',
        #         series=f'layer_{module_index}_time',
        #         value=duration,
        #         iteration=name_index,
        #     )
        self.durations.append(duration)
        self.avg_losses.append(avg_loss)
        self.module_names.append(f"layer-{module.layer_index}-{module.name}")

        stats_0 = torch.cuda.memory_stats(DEVICE_0)
        active_0 = stats_0.get("active_bytes.all.current", 0) / 1024 ** 2
        peak_active_0 = stats_0.get("active_bytes.all.peak", 0) / 1024 ** 2

        if torch.cuda.device_count() > 1:
            stats_1 = torch.cuda.memory_stats(DEVICE_1)
            active_1 = stats_1.get("active_bytes.all.current", 0) / 1024 ** 2
            peak_active_1 = stats_1.get("active_bytes.all.peak", 0) / 1024 ** 2

            max_memory = f"{active_0:.2f}MB, {active_1:.2f}MB"
        else:
            max_memory = f"{active_0:.2f}MB"

        stat = {
            PROCESS_LOG_NAME:  self.name(),
            PROCESS_LOG_LAYER: module.layer_index,
            PROCESS_LOG_MODULE: module.name,
            QUANT_LOG_LOSS: f"{avg_loss:.10f}",
            QUANT_LOG_NSAMPLES: f"{nsamples}",
            QUANT_LOG_DAMP: f"{damp_percent:.5f}",
            PROCESS_LOG_TIME: f"{duration:.3f}",
            PROCESS_LOG_FWD_TIME: f"{self.fwd_time:.3f}",
            PROCESS_MAX_MEMORY: max_memory,
        }

        if self.qcfg.dynamic is not None:
            stat["dynamic"] = self.qcfg.dynamic_get(layer_name=module.full_name)

        with self.lock:
            self.log.append(stat)

        # Log the new row
        self.log_new_row(stat)

        #log.info(stat)

        # self.result_save(module.full_name, {
        #     "scale": move_to(scale, device=CPU, stream=self.stream),
        #     "zero": move_to(zero, device=CPU, stream=self.stream),
        #     "g_idx": move_to(g_idx, device=CPU, stream=self.stream),
        # })

        with self.lock:
            self.result_save(module.full_name, {
                "scale": scale,
                "zero": zero,
                "g_idx": g_idx,
            })

        if self.calculate_w_wq_diff:
            if module.weight.data.dtype == torch.float16:
                # diff in float16
                w_wq_diff = module.weight.data - wq
            else:
                # diff in float32
                w_wq_diff = module.weight.data.to(dtype=torch.float32) - wq.to(dtype=torch.float32)

            with self.lock:
                module.state.update({
                    "w_wq_diff": w_wq_diff,
                })

        with self.lock:
            self.tasks[module.name].free()

        # prepare for module.forward post generate
        # module.weight.data = torch.empty(1,1) # hack to remove weight.data
        # if auto_gc:
        #     torch_empty_cache()
        with torch_streamCtx(module.target_device_stream):
            wq = wq.to(device=DEVICE_0, non_blocking=True) # move to d0 for post quant inference

        # logger.info(f"Quantizing module END: {name}, {gptq[name].shape()}")
        with self.lock:
            module.state.update({
                "wq": wq,  # fp16, quantized weight but not int4 (packed qweight)
            })

        module.weight.data = wq

        # if auto_gc:
        #     torch_empty_cache()

    # submodule_finalized is called in reverse after all next sequential processes are called
    def submodule_finalize(self, module: NamedModule):
        # generate complete, safe to move to cpu
        module.weight.data = move_to(module.state.pop("wq"), device=CPU, stream=self.stream) # large weights is slow to init on cpu
        module.state.pop("w", None) # no need for original weights now

    def finalize(self, model: BaseGPTQModel, **kwargs):
        # block for streams
        if self.stream:
            torch_sync()

        backend = kwargs.pop("backend")
        model.qlinear_kernel = pack_model(
            model=model.model,
            quant_result=self.results(),
            bits=self.qcfg.bits,
            group_size=self.qcfg.group_size,
            backend=backend,
            desc_act=self.qcfg.desc_act,
            format=self.qcfg.format,
            quant_method=self.qcfg.quant_method,
            lm_head_name=model.lm_head,
            dynamic=self.qcfg.dynamic,
            parallel_packing=self.qcfg.parallel_packing,
            pack_dtype=self.qcfg.pack_dtype,
        )

        # set quantized state
        model.quantized = True

        model.quantize_config.quant_method = QUANT_METHOD.GPTQ

        super().finalize(model=model, **kwargs)

    def verify_calibration_dataset(self, processor_index: int) -> bool:
        if self.calibration_dataset is None:
            raise ValueError("GPTQProcessor's calibration_dataset must be provided.")
        else:
            return True

    def name(self) -> str:
        # TODO fix me..this hacks inherited base class logic, why not override name in gptqv2?
        qcfg = self.qcfg_dynamic if self.qcfg_dynamic is not None else self.qcfg
        return "gptq v2" if qcfg.v2 else "gptq"<|MERGE_RESOLUTION|>--- conflicted
+++ resolved
@@ -29,11 +29,7 @@
 from ..quantization.config import QUANT_METHOD, QuantizeConfig
 from ..utils.logger import setup_logger
 from ..utils.model import move_to, pack_model
-<<<<<<< HEAD
-from ..utils.torch import CPU, DEVICE_0, torch_streamCtx, torch_sync, DEVICE_1
-=======
 from ..utils.torch import CPU, DEVICE_0, DEVICE_1, torch_streamCtx, torch_sync
->>>>>>> 2f1ac08c
 
 log = setup_logger()
 
