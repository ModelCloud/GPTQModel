<<<<<<< HEAD
# SPDX-FileCopyrightText: 2024-2025 ModelCloud.ai
# SPDX-FileCopyrightText: 2024-2025 qubitium@modelcloud.ai
# SPDX-License-Identifier: Apache-2.0
# Contact: qubitium@modelcloud.ai, x.com/qubitium

import contextlib
import copy
import threading
import time
from typing import Callable, Dict, Optional, Tuple

import torch
from torch.nn import Module

from ..looper.loop_processor import DTYPE_SIZE_COLUMN, MODULE_FEATURE_COLUMN, LoopProcessor
from ..looper.named_module import NamedModule
from ..models import BaseQModel
from ..models._const import CPU
from ..models.writer import (PROCESS_LOG_FWD_TIME, PROCESS_LOG_LAYER, PROCESS_LOG_MODULE, PROCESS_LOG_NAME,
                             PROCESS_LOG_TIME, PROCESS_USED_MEMORY, QUANT_LOG_DAMP, QUANT_LOG_LOSS, QUANT_LOG_NSAMPLES)
from ..quantization import GPTQ, GPTQv2
from ..quantization.config import METHOD, QuantizeConfig
from ..utils.importer import select_quant_linear
from ..utils.logger import setup_logger, log_time_block
from ..utils.device import get_device
from ..utils.model import create_quant_module, find_modules, move_to, pack_model, pack_module
from ..utils.module_locks import parent_module_lock
from ..utils.torch import tf32_disable_guard

log = setup_logger()
lock = threading.Lock()

class GPTQProcessor(LoopProcessor):
    def __init__(
        self,
        tokenizer,
        qcfg: QuantizeConfig,
        calibration,
        prepare_dataset_func,
        calibration_concat_size: Optional[int],
        calibration_sort: Optional[str],
        batch_size: int,
        require_fwd: bool = True,
        calculate_w_wq_diff: bool = False,
        calibration_concat_separator: Optional[str] = None,
    ):

        super().__init__(
            tokenizer=tokenizer,
            qcfg=qcfg,
            calibration=calibration,
            calibration_concat_size=calibration_concat_size,
            calibration_sort=calibration_sort,
            calibration_concat_separator=calibration_concat_separator,
            prepare_dataset_func=prepare_dataset_func,
            batch_size=batch_size,
            require_fwd=require_fwd,
            fwd_after_process=True,
            subset_forward_early_stop=True,
        )

        self.calculate_w_wq_diff = calculate_w_wq_diff
        self.avg_losses = []

    def set_calibration_dataset(self, calibration_dataset):
        raise NotImplementedError("GPTQProcessor's calibration_dataset cannot be modified")

    def preprocess(self, module: NamedModule, fail_safe: bool):
        # entire module is skipped
        if self.qcfg.dynamic_get(layer_name=module.full_name) == False:
            return

        qcfg_clone = copy.deepcopy(self.qcfg)

        # dynamic overrides
        if self.qcfg.dynamic is not None:
            qcfg_clone.bits = self.qcfg.dynamic_get(module.full_name, "bits", qcfg_clone.bits)
            qcfg_clone.sym = self.qcfg.dynamic_get(module.full_name, "sym", qcfg_clone.sym)
            qcfg_clone.mse = self.qcfg.dynamic_get(module.full_name, "mse", qcfg_clone.mse)

            qcfg_clone.group_size = self.qcfg.dynamic_get(module.full_name, "group_size", qcfg_clone.group_size)
            desc_act_override = self.qcfg.dynamic_get(module.full_name, "desc_act", None)
            if desc_act_override is not None:
                qcfg_clone.desc_act = desc_act_override
            act_group_aware_override = self.qcfg.dynamic_get(module.full_name, "act_group_aware", None)
            if act_group_aware_override is not None:
                qcfg_clone.act_group_aware = act_group_aware_override
            qcfg_clone.damp_percent = self.qcfg.dynamic_get(module.full_name, "damp_percent", qcfg_clone.damp_percent)
            qcfg_clone.static_groups = self.qcfg.dynamic_get(module.full_name, "static_groups", qcfg_clone.static_groups)
            qcfg_clone.gptaq = self.qcfg.dynamic_get(module.full_name, "gptaq", qcfg_clone.gptaq)
            qcfg_clone.gptaq_alpha = self.qcfg.dynamic_get(module.full_name, "gptaq_alpha", qcfg_clone.gptaq_alpha)

            qcfg_clone._resolve_activation_ordering(desc_act_override, act_group_aware_override)

        # store last used qcfg_dynamic
        self.qcfg_dynamic = qcfg_clone

        if qcfg_clone.gptaq is True:
            tmp = GPTQv2(module=module, qcfg=qcfg_clone)
        else:
            tmp = GPTQ(module=module, qcfg=qcfg_clone)
            tmp.fail_safe = fail_safe

        tmp.quantizer.configure(
            perchannel=True,
        )
        self.tasks[module.name] = tmp

    def is_skipped(self, module: NamedModule) -> bool:
        # gptq has no dynamic method of full override (removal)
        t = self.tasks.get(module.name, False)
        if t == False:
            return True
        else:
            return False

    def pre_process_fwd_hook(self, name: str) -> Callable[[Module, Tuple[torch.Tensor, ...], torch.Tensor], None]:
        def tmp(module, inp: Tuple[torch.Tensor, ...], out: torch.Tensor):
            g = self.tasks[name]  # noqa: F821
            batch_idx = self.current_batch_index()
            g.add_batch(inp[0].data, out.data, batch_index=batch_idx)  # noqa: F821
            del inp, out
        return tmp

    def process(
        self,
        module: NamedModule,
        device: torch.device = None,
        subset: Optional[Dict[str, NamedModule]] = None,
        previous_subset: Optional[Dict[str, NamedModule]] = None,
        subset_index: Optional[int] = None,
        subset_total: Optional[int] = None,
    ):
        # Reset peak memory stats
        #torch.cuda.reset_peak_memory_stats()
        base_title = f"Quantizing {module.name} in layer"
        self._pause_controller.register_and_draw_progress_bar(self.pb, title=base_title, subtitle="")

        # logger.info(f"Quantizing module START: {name}, {gptq[name].shape()}")
        ## Need to return the quantized_weight for offloading
        with self.lock:
            g = self.tasks[module.name]

        expected_device = getattr(module, "target_device", None)
        if expected_device is None:
            expected_device = getattr(module.module, "target_device", None)
        if expected_device is None:
            expected_device = get_device(module.module)

        if expected_device is not None:
            expected_device = torch.device(expected_device)

            module_weight = getattr(module.module, "weight", None)
            if module_weight is not None:
                assert module_weight.device == expected_device, (
                    f"Module '{module.full_name}' weight device {module_weight.device} does not match "
                    f"assigned target device {expected_device}."
                )
                assert module_weight.data.device == expected_device, (
                    f"Module '{module.full_name}' weight.data device {module_weight.data.device} does not match "
                    f"assigned target device {expected_device}."
                )

            g_module = getattr(g, "module", None)
            g_weight = getattr(g_module, "weight", None) if g_module is not None else None
            if g_weight is not None:
                assert g_weight.device == expected_device, (
                    f"GPTQ task for module '{module.full_name}' expected device {expected_device}, "
                    f"but found weight on {g_weight.device}."
                )
                assert g_weight.data.device == expected_device, (
                    f"GPTQ task for module '{module.full_name}' weight.data on {g_weight.data.device} "
                    f"does not match target device {expected_device}."
                )

            g_h = getattr(g, "H", None)
            if g_h is not None:
                assert torch.device(g_h.device) == expected_device, (
                    f"GPTQ Hessian tensor for '{module.full_name}' lives on {g_h.device}, expected {expected_device}."
                )

            if expected_device.type == "cuda" and torch.cuda.is_available():
                current_cuda_device = torch.device("cuda", torch.cuda.current_device())
                assert current_cuda_device == expected_device, (
                    f"CUDA thread context {current_cuda_device} does not match expected device {expected_device} "
                    f"while processing '{module.full_name}'."
                )

        wq, q_scales, q_zeros, q_g_idx, duration, avg_loss, damp_percent, nsamples = g.quantize()

        workspace_summary = getattr(g, "_borrow_workspace_last_summary", None)
        workspace_totals = getattr(g, "_borrow_workspace_totals", None)

        module.stream_state_payload_to_cpu(
            {
                "q_scales": q_scales,
                "q_zeros": q_zeros,
                "q_g_idx": q_g_idx,
            },
        )
        del q_scales, q_zeros, q_g_idx

        with self.lock:
            self.durations.append(duration)
            self.avg_losses.append(avg_loss)
            self.module_names.append(f"layer-{module.layer_index}-{module.name}")
        ## Assign the quantized weight to the weight
        #gptq[name].layer.weight.data = q_full_weight.to(device=gptq[name].device)

        ## Offload the quantized weight to CPU for EoRA
        #quantized_weights['model.layers.%d.%s' % (module_index, name)] = q_full_weights.cpu()

        # if task is not None:
        #     task.get_logger().report_scalar(
        #         title='Quantization Loss',
        #         series=f'layer_{module_index}_loss',
        #         value=avg_loss,
        #         iteration=name_index,
        #     )
        #
        #     task.get_logger().report_scalar(
        #         title='Quantization Time',
        #         series=f'layer_{module_index}_time',
        #         value=duration,
        #         iteration=name_index,
        #     )



        stat = {
            PROCESS_LOG_NAME:  self.name(),
            PROCESS_LOG_LAYER: module.layer_index,
            PROCESS_LOG_MODULE: module.name,
            MODULE_FEATURE_COLUMN: self.module_feature_summary(module),
            DTYPE_SIZE_COLUMN: self.module_dtype_size_summary(module),
            QUANT_LOG_LOSS: f"{avg_loss:.10f}",
            QUANT_LOG_NSAMPLES: f"{nsamples}",
            QUANT_LOG_DAMP: f"{damp_percent:.5f}",
            PROCESS_LOG_TIME: f"{duration:.3f}",
            PROCESS_LOG_FWD_TIME: self.formatted_fwd_time(),
            PROCESS_USED_MEMORY: self.device_memory_report(),
        }

        if workspace_summary:
            requests = int(workspace_summary.get("requests", 0) or 0)
            if requests:
                hit_rate = float(workspace_summary.get("hit_rate", 0.0) or 0.0)
                chunk_rows = workspace_summary.get("chunk_rows")
                stat["workspace_cache_requests"] = str(requests)
                stat["workspace_cache_hit_rate"] = f"{hit_rate:.1%}"
                stat["workspace_stage_dtype"] = workspace_summary.get("staging_dtype", "")
                if chunk_rows is not None:
                    stat["workspace_chunk_rows"] = str(chunk_rows)
        if workspace_totals:
            total_requests = int(workspace_totals.get("requests", 0) or 0)
            if total_requests:
                cumulative_hit_rate = (
                    float(workspace_totals.get("materialized_hits", 0) or 0.0) / total_requests
                )
                stat["workspace_total_requests"] = str(total_requests)
                stat["workspace_total_hit_rate"] = f"{cumulative_hit_rate:.1%}"

        if self.qcfg.dynamic is not None:
            stat["dynamic"] = self.qcfg.dynamic_get(layer_name=module.full_name)

        with self.lock:
            self.log.append(stat)

        # Log the new row
        self.log_new_row(stat)

        g.log_workspace_stats(context="gptq_process")

        if self.calculate_w_wq_diff:
            # diff in float32
            w_wq_diff = module.weight.data.to(dtype=torch.float32) - wq.to(dtype=torch.float32)
            # assert module.weight.data.dtype in (torch.float16, torch.bfloat16)

            with self.lock:
                module.state.update({
                    "w_wq_diff": w_wq_diff,
                })

        with self.lock:
            self.tasks[module.name].free()

            # logger.info(f"Quantizing module END: {name}, {gptq[name].shape()}")
            if self.calculate_w_wq_diff:
                module.state.update({
                    "wq": wq,  # fp16, quantized weight but not int4 (packed qweight)
                })

        # single largest deallocation of vram happens here
        module.weight.data = wq

    # submodule_finalized is called in reverse after all next sequential processes are called
    def submodule_finalize(self, module: NamedModule, model: BaseQModel, **kwargs):
        # generate complete, safe to move to cpu
        # module.weight.data = move_to(module.state.pop("wq"), device=CPU) # large weights is slow to init on cpu

        # cleanup all memory or states vars persistently added by this processor
        module.stream_sync()
        with (self.lock):
            # if calculate_w_wq_diff is enabled (eora), we need to revert our original wq
            if self.calculate_w_wq_diff:
                module.weight.data = module.state.pop("wq").to(CPU)

            module.state.pop("w", None) #
            module.state.pop("w_wq_diff", None)

            # need to clone to due to steamed pinned memory and access on diff thread
            q_zeros = module.state.pop("q_zeros").clone()
            q_scales = module.state.pop("q_scales").clone()
            q_g_idx = module.state.pop("q_g_idx").clone()

        assert q_zeros.device == CPU
        assert q_scales.device == CPU
        assert q_g_idx.device == CPU

        layers = find_modules(model.model)
        module_label = getattr(module, "full_name", getattr(module, "name", ""))
        parent_key = getattr(module, "full_name", getattr(module, "name", None))

        # replace module with quantized module
        timer = getattr(model, "quant_region_timer", None)

        create_start = time.perf_counter() if timer is not None else None
        with log_time_block(
            "create_quant_module",
            logger=log,
            module_name=module_label,
        ):
            with parent_module_lock(parent_key):
                create_quant_module(
                    name=module.full_name,
                    linear_cls=model.qlinear_kernel,
                    bits=self.qcfg.bits,
                    desc_act=self.qcfg.desc_act,
                    dynamic=self.qcfg.dynamic,
                    group_size=self.qcfg.group_size,
                    module=model.model,
                    submodule=module,
                    sym=self.qcfg.sym,
                    device=self.qcfg.device,
                    lm_head_name=model.lm_head,
                    pack_dtype=self.qcfg.pack_dtype,
                    register_buffers=False,
                )
        if timer is not None and create_start is not None:
            timer.record(
                "submodule_finalize_create",
                time.perf_counter() - create_start,
                source=module_label,
            )

        # pack module
        qModules = {
            name: submodule
            for name, submodule in find_modules(model.model, [model.qlinear_kernel]).items()
            if name == module.full_name
        }
        pack_start = time.perf_counter() if timer is not None else None
        with log_time_block(
            "pack",
            logger=log,
            module_name=module_label,
        ):
            with parent_module_lock(parent_key):
                packer_label = pack_module(
                    name=module.full_name,
                    qModules=qModules,
                    q_scales=q_scales,
                    q_zeros=q_zeros,
                    q_g_idx=q_g_idx,
                    layers=layers,
                    quant_linear_cls=model.qlinear_kernel,
                    lock=self.lock,
                    quantize_config=self.qcfg,
                )
        if timer is not None and pack_start is not None:
            timer.record(
                "submodule_finalize_pack",
                time.perf_counter() - pack_start,
                source=f"{module_label} [{packer_label or 'module.pack_original'}]",
            )

        # TODO: store module quant results in module, not global processor result
        with self.lock:
            self.result_pop(module.full_name)

        del q_scales, q_zeros, q_g_idx
        module.unregister_parameter("weight")

    def finalize(self, model: BaseQModel, **kwargs):
        # print("finalize")
        # print_module_tree(model.model)

        # set quantized state
        model.quantized = True
        model.quantize_config.quant_method = METHOD.GPTQ

        super().finalize(model=model, **kwargs)

    def verify_calibration_dataset(self, processor_index: int) -> bool:
        if self.calibration_dataset is None:
            raise ValueError("GPTQProcessor's calibration_dataset must be provided.")
        else:
            return True

    def name(self) -> str:
        # TODO fix me..this hacks inherited base class logic, why not override name in gptqv2?
        qcfg = self.qcfg_dynamic if self.qcfg_dynamic is not None else self.qcfg
        return "gptaq" if qcfg.gptaq else "gptq"
=======
# SPDX-FileCopyrightText: 2024-2025 ModelCloud.ai
# SPDX-FileCopyrightText: 2024-2025 qubitium@modelcloud.ai
# SPDX-License-Identifier: Apache-2.0
# Contact: qubitium@modelcloud.ai, x.com/qubitium

import contextlib
import copy
import threading
import time
from typing import Callable, Dict, Optional, Tuple

import torch
from torch.nn import Module

from ..looper.loop_processor import DTYPE_SIZE_COLUMN, MODULE_FEATURE_COLUMN, LoopProcessor
from ..looper.named_module import NamedModule
from ..models import BaseQModel
from ..models._const import CPU
from ..models.writer import (PROCESS_LOG_FWD_TIME, PROCESS_LOG_LAYER, PROCESS_LOG_MODULE, PROCESS_LOG_NAME,
                             PROCESS_LOG_TIME, PROCESS_USED_MEMORY, QUANT_LOG_DAMP, QUANT_LOG_LOSS, QUANT_LOG_NSAMPLES)
from ..quantization import GPTQ, GPTQv2
from ..quantization.config import FailSafe, FailSafeStrategy, METHOD, QuantizeConfig
from ..utils.importer import select_quant_linear
from ..utils.logger import setup_logger, log_time_block
from ..utils.device import get_device
from ..utils.model import create_quant_module, find_modules, move_to, pack_model, pack_module
from ..utils.module_locks import parent_module_lock
from ..utils.torch import tf32_disable_guard

log = setup_logger()
lock = threading.Lock()

class GPTQProcessor(LoopProcessor):
    def __init__(
        self,
        tokenizer,
        qcfg: QuantizeConfig,
        calibration,
        prepare_dataset_func,
        calibration_concat_size: Optional[int],
        calibration_sort: Optional[str],
        batch_size: int,
        require_fwd: bool = True,
        calculate_w_wq_diff: bool = False,
        calibration_concat_separator: Optional[str] = None,
    ):

        super().__init__(
            tokenizer=tokenizer,
            qcfg=qcfg,
            calibration=calibration,
            calibration_concat_size=calibration_concat_size,
            calibration_sort=calibration_sort,
            calibration_concat_separator=calibration_concat_separator,
            prepare_dataset_func=prepare_dataset_func,
            batch_size=batch_size,
            require_fwd=require_fwd,
            fwd_after_process=True,
            subset_forward_early_stop=True,
        )

        self.calculate_w_wq_diff = calculate_w_wq_diff
        self.avg_losses = []

    def set_calibration_dataset(self, calibration_dataset):
        raise NotImplementedError("GPTQProcessor's calibration_dataset cannot be modified")

    def preprocess(self, module: NamedModule, failsafe=None, **kwargs):
        # entire module is skipped
        if self.qcfg.dynamic_get(layer_name=module.full_name) == False:
            return

        qcfg_clone = copy.deepcopy(self.qcfg)

        # dynamic overrides
        if self.qcfg.dynamic is not None:
            qcfg_clone.bits = self.qcfg.dynamic_get(module.full_name, "bits", qcfg_clone.bits)
            qcfg_clone.sym = self.qcfg.dynamic_get(module.full_name, "sym", qcfg_clone.sym)
            qcfg_clone.mse = self.qcfg.dynamic_get(module.full_name, "mse", qcfg_clone.mse)

            qcfg_clone.group_size = self.qcfg.dynamic_get(module.full_name, "group_size", qcfg_clone.group_size)
            desc_act_override = self.qcfg.dynamic_get(module.full_name, "desc_act", None)
            if desc_act_override is not None:
                qcfg_clone.desc_act = desc_act_override
            act_group_aware_override = self.qcfg.dynamic_get(module.full_name, "act_group_aware", None)
            if act_group_aware_override is not None:
                qcfg_clone.act_group_aware = act_group_aware_override
            qcfg_clone.damp_percent = self.qcfg.dynamic_get(module.full_name, "damp_percent", qcfg_clone.damp_percent)
            qcfg_clone.static_groups = self.qcfg.dynamic_get(module.full_name, "static_groups", qcfg_clone.static_groups)
            qcfg_clone.gptaq = self.qcfg.dynamic_get(module.full_name, "gptaq", qcfg_clone.gptaq)
            qcfg_clone.gptaq_alpha = self.qcfg.dynamic_get(module.full_name, "gptaq_alpha", qcfg_clone.gptaq_alpha)

            qcfg_clone._resolve_activation_ordering(desc_act_override, act_group_aware_override)

        # store last used qcfg_dynamic
        self.qcfg_dynamic = qcfg_clone

        if qcfg_clone.gptaq is True:
            tmp = GPTQv2(module=module, qcfg=qcfg_clone)
        else:
            tmp = GPTQ(module=module, qcfg=qcfg_clone)
            def _normalize_failsafe(value, default: FailSafe) -> FailSafe:
                if value is None:
                    return default
                if isinstance(value, FailSafe):
                    return value
                if isinstance(value, dict):
                    return FailSafe(strategy=value.get("strategy", default.strategy), threshold=value.get("threshold", default.threshold))
                return FailSafe(strategy=FailSafeStrategy.AUTO, threshold=value)

            tmp.failsafe = _normalize_failsafe(failsafe, qcfg_clone.failsafe)
            tmp.expected_nsamples = getattr(self, "total_calibration_tokens", None)

        tmp.quantizer.configure(
            perchannel=True,
        )
        self.tasks[module.name] = tmp

    def is_skipped(self, module: NamedModule) -> bool:
        # gptq has no dynamic method of full override (removal)
        t = self.tasks.get(module.name, False)
        if t == False:
            return True
        else:
            return False

    def pre_process_fwd_hook(self, name: str) -> Callable[[Module, Tuple[torch.Tensor, ...], torch.Tensor], None]:
        def tmp(module, inp: Tuple[torch.Tensor, ...], out: torch.Tensor):
            g = self.tasks[name]  # noqa: F821
            batch_idx = self.current_batch_index()
            g.add_batch(inp[0].data, out.data, batch_index=batch_idx)  # noqa: F821
            del inp, out
        return tmp

    def process(
        self,
        module: NamedModule,
        device: torch.device = None,
        subset: Optional[Dict[str, NamedModule]] = None,
        previous_subset: Optional[Dict[str, NamedModule]] = None,
        subset_index: Optional[int] = None,
        subset_total: Optional[int] = None,
    ):
        # Reset peak memory stats
        #torch.cuda.reset_peak_memory_stats()
        self.pb.title(f"Quantizing {module.name} in layer ").draw()

        # logger.info(f"Quantizing module START: {name}, {gptq[name].shape()}")
        ## Need to return the quantized_weight for offloading
        with self.lock:
            g = self.tasks[module.name]

        expected_device = getattr(module, "target_device", None)
        if expected_device is None:
            expected_device = getattr(module.module, "target_device", None)
        if expected_device is None:
            expected_device = get_device(module.module)

        if expected_device is not None:
            expected_device = torch.device(expected_device)

            module_weight = getattr(module.module, "weight", None)
            if module_weight is not None:
                assert module_weight.device == expected_device, (
                    f"Module '{module.full_name}' weight device {module_weight.device} does not match "
                    f"assigned target device {expected_device}."
                )
                assert module_weight.data.device == expected_device, (
                    f"Module '{module.full_name}' weight.data device {module_weight.data.device} does not match "
                    f"assigned target device {expected_device}."
                )

            g_module = getattr(g, "module", None)
            g_weight = getattr(g_module, "weight", None) if g_module is not None else None
            if g_weight is not None:
                assert g_weight.device == expected_device, (
                    f"GPTQ task for module '{module.full_name}' expected device {expected_device}, "
                    f"but found weight on {g_weight.device}."
                )
                assert g_weight.data.device == expected_device, (
                    f"GPTQ task for module '{module.full_name}' weight.data on {g_weight.data.device} "
                    f"does not match target device {expected_device}."
                )

            g_h = getattr(g, "H", None)
            if g_h is not None:
                assert torch.device(g_h.device) == expected_device, (
                    f"GPTQ Hessian tensor for '{module.full_name}' lives on {g_h.device}, expected {expected_device}."
                )

            if expected_device.type == "cuda" and torch.cuda.is_available():
                current_cuda_device = torch.device("cuda", torch.cuda.current_device())
                assert current_cuda_device == expected_device, (
                    f"CUDA thread context {current_cuda_device} does not match expected device {expected_device} "
                    f"while processing '{module.full_name}'."
                )

        wq, q_scales, q_zeros, q_g_idx, duration, avg_loss, damp_percent, nsamples = g.quantize()

        workspace_summary = getattr(g, "_borrow_workspace_last_summary", None)
        workspace_totals = getattr(g, "_borrow_workspace_totals", None)

        module.stream_state_payload_to_cpu(
            {
                "q_scales": q_scales,
                "q_zeros": q_zeros,
                "q_g_idx": q_g_idx,
            },
        )
        del q_scales, q_zeros, q_g_idx

        with self.lock:
            self.durations.append(duration)
            if isinstance(avg_loss, (int, float)):
                self.avg_losses.append(avg_loss)
            self.module_names.append(f"layer-{module.layer_index}-{module.name}")
        ## Assign the quantized weight to the weight
        #gptq[name].layer.weight.data = q_full_weight.to(device=gptq[name].device)

        ## Offload the quantized weight to CPU for EoRA
        #quantized_weights['model.layers.%d.%s' % (module_index, name)] = q_full_weights.cpu()

        # if task is not None:
        #     task.get_logger().report_scalar(
        #         title='Quantization Loss',
        #         series=f'layer_{module_index}_loss',
        #         value=avg_loss,
        #         iteration=name_index,
        #     )
        #
        #     task.get_logger().report_scalar(
        #         title='Quantization Time',
        #         series=f'layer_{module_index}_time',
        #         value=duration,
        #         iteration=name_index,
        #     )



        if isinstance(avg_loss, str):
            loss_display = avg_loss
        else:
            loss_display = f"{avg_loss:.10f}" if isinstance(avg_loss, (int, float)) else "unknown"

        stat = {
            PROCESS_LOG_NAME:  self.name(),
            PROCESS_LOG_LAYER: module.layer_index,
            PROCESS_LOG_MODULE: module.name,
            MODULE_FEATURE_COLUMN: self.module_feature_summary(module),
            DTYPE_SIZE_COLUMN: self.module_dtype_size_summary(module),
            QUANT_LOG_LOSS: loss_display,
            QUANT_LOG_NSAMPLES: f"{nsamples}",
            QUANT_LOG_DAMP: f"{damp_percent:.5f}",
            PROCESS_LOG_TIME: f"{duration:.3f}",
            PROCESS_LOG_FWD_TIME: self.formatted_fwd_time(),
            PROCESS_USED_MEMORY: self.device_memory_report(),
        }

        if workspace_summary:
            requests = int(workspace_summary.get("requests", 0) or 0)
            if requests:
                hit_rate = float(workspace_summary.get("hit_rate", 0.0) or 0.0)
                chunk_rows = workspace_summary.get("chunk_rows")
                stat["workspace_cache_requests"] = str(requests)
                stat["workspace_cache_hit_rate"] = f"{hit_rate:.1%}"
                stat["workspace_stage_dtype"] = workspace_summary.get("staging_dtype", "")
                if chunk_rows is not None:
                    stat["workspace_chunk_rows"] = str(chunk_rows)
        if workspace_totals:
            total_requests = int(workspace_totals.get("requests", 0) or 0)
            if total_requests:
                cumulative_hit_rate = (
                    float(workspace_totals.get("materialized_hits", 0) or 0.0) / total_requests
                )
                stat["workspace_total_requests"] = str(total_requests)
                stat["workspace_total_hit_rate"] = f"{cumulative_hit_rate:.1%}"

        if self.qcfg.dynamic is not None:
            stat["dynamic"] = self.qcfg.dynamic_get(layer_name=module.full_name)

        with self.lock:
            self.log.append(stat)

        # Log the new row
        self.log_new_row(stat)

        g.log_workspace_stats(context="gptq_process")

        if self.calculate_w_wq_diff:
            # diff in float32
            w_wq_diff = module.weight.data.to(dtype=torch.float32) - wq.to(dtype=torch.float32)
            # assert module.weight.data.dtype in (torch.float16, torch.bfloat16)

            with self.lock:
                module.state.update({
                    "w_wq_diff": w_wq_diff,
                })

        with self.lock:
            self.tasks[module.name].free()

            # logger.info(f"Quantizing module END: {name}, {gptq[name].shape()}")
            if self.calculate_w_wq_diff:
                module.state.update({
                    "wq": wq,  # fp16, quantized weight but not int4 (packed qweight)
                })

        # single largest deallocation of vram happens here
        module.weight.data = wq

    # submodule_finalized is called in reverse after all next sequential processes are called
    def submodule_finalize(self, module: NamedModule, model: BaseQModel, **kwargs):
        # generate complete, safe to move to cpu
        # module.weight.data = move_to(module.state.pop("wq"), device=CPU) # large weights is slow to init on cpu

        # cleanup all memory or states vars persistently added by this processor
        module.stream_sync()
        with (self.lock):
            # if calculate_w_wq_diff is enabled (eora), we need to revert our original wq
            if self.calculate_w_wq_diff:
                module.weight.data = module.state.pop("wq").to(CPU)

            module.state.pop("w", None) #
            module.state.pop("w_wq_diff", None)

            # need to clone to due to steamed pinned memory and access on diff thread
            q_zeros = module.state.pop("q_zeros").clone()
            q_scales = module.state.pop("q_scales").clone()
            q_g_idx = module.state.pop("q_g_idx").clone()

        assert q_zeros.device == CPU
        assert q_scales.device == CPU
        assert q_g_idx.device == CPU

        layers = find_modules(model.model)
        module_label = getattr(module, "full_name", getattr(module, "name", ""))
        parent_key = getattr(module, "full_name", getattr(module, "name", None))

        # replace module with quantized module
        timer = getattr(model, "quant_region_timer", None)

        create_start = time.perf_counter() if timer is not None else None
        with log_time_block(
            "create_quant_module",
            logger=log,
            module_name=module_label,
        ):
            with parent_module_lock(parent_key):
                create_quant_module(
                    name=module.full_name,
                    linear_cls=model.qlinear_kernel,
                    bits=self.qcfg.bits,
                    desc_act=self.qcfg.desc_act,
                    dynamic=self.qcfg.dynamic,
                    group_size=self.qcfg.group_size,
                    module=model.model,
                    submodule=module,
                    sym=self.qcfg.sym,
                    device=self.qcfg.device,
                    lm_head_name=model.lm_head,
                    pack_dtype=self.qcfg.pack_dtype,
                    register_buffers=False,
                )
        if timer is not None and create_start is not None:
            timer.record(
                "submodule_finalize_create",
                time.perf_counter() - create_start,
                source=module_label,
            )

        # pack module
        qModules = {
            name: submodule
            for name, submodule in find_modules(model.model, [model.qlinear_kernel]).items()
            if name == module.full_name
        }
        pack_start = time.perf_counter() if timer is not None else None
        with log_time_block(
            "pack",
            logger=log,
            module_name=module_label,
        ):
            with parent_module_lock(parent_key):
                packer_label = pack_module(
                    name=module.full_name,
                    qModules=qModules,
                    q_scales=q_scales,
                    q_zeros=q_zeros,
                    q_g_idx=q_g_idx,
                    layers=layers,
                    quant_linear_cls=model.qlinear_kernel,
                    lock=self.lock,
                    quantize_config=self.qcfg,
                )
        if timer is not None and pack_start is not None:
            timer.record(
                "submodule_finalize_pack",
                time.perf_counter() - pack_start,
                source=f"{module_label} [{packer_label or 'module.pack_original'}]",
            )

        # TODO: store module quant results in module, not global processor result
        with self.lock:
            self.result_pop(module.full_name)

        del q_scales, q_zeros, q_g_idx
        module.unregister_parameter("weight")

    def finalize(self, model: BaseQModel, **kwargs):
        # print("finalize")
        # print_module_tree(model.model)

        # set quantized state
        model.quantized = True
        model.quantize_config.quant_method = METHOD.GPTQ

        super().finalize(model=model, **kwargs)

    def verify_calibration_dataset(self, processor_index: int) -> bool:
        if self.calibration_dataset is None:
            raise ValueError("GPTQProcessor's calibration_dataset must be provided.")
        else:
            return True

    def name(self) -> str:
        # TODO fix me..this hacks inherited base class logic, why not override name in gptqv2?
        qcfg = self.qcfg_dynamic if self.qcfg_dynamic is not None else self.qcfg
        return "gptaq" if qcfg.gptaq else "gptq"
>>>>>>> 0640eeb2
<|MERGE_RESOLUTION|>--- conflicted
+++ resolved
@@ -1,844 +1,429 @@
-<<<<<<< HEAD
-# SPDX-FileCopyrightText: 2024-2025 ModelCloud.ai
-# SPDX-FileCopyrightText: 2024-2025 qubitium@modelcloud.ai
-# SPDX-License-Identifier: Apache-2.0
-# Contact: qubitium@modelcloud.ai, x.com/qubitium
-
-import contextlib
-import copy
-import threading
-import time
-from typing import Callable, Dict, Optional, Tuple
-
-import torch
-from torch.nn import Module
-
-from ..looper.loop_processor import DTYPE_SIZE_COLUMN, MODULE_FEATURE_COLUMN, LoopProcessor
-from ..looper.named_module import NamedModule
-from ..models import BaseQModel
-from ..models._const import CPU
-from ..models.writer import (PROCESS_LOG_FWD_TIME, PROCESS_LOG_LAYER, PROCESS_LOG_MODULE, PROCESS_LOG_NAME,
-                             PROCESS_LOG_TIME, PROCESS_USED_MEMORY, QUANT_LOG_DAMP, QUANT_LOG_LOSS, QUANT_LOG_NSAMPLES)
-from ..quantization import GPTQ, GPTQv2
-from ..quantization.config import METHOD, QuantizeConfig
-from ..utils.importer import select_quant_linear
-from ..utils.logger import setup_logger, log_time_block
-from ..utils.device import get_device
-from ..utils.model import create_quant_module, find_modules, move_to, pack_model, pack_module
-from ..utils.module_locks import parent_module_lock
-from ..utils.torch import tf32_disable_guard
-
-log = setup_logger()
-lock = threading.Lock()
-
-class GPTQProcessor(LoopProcessor):
-    def __init__(
-        self,
-        tokenizer,
-        qcfg: QuantizeConfig,
-        calibration,
-        prepare_dataset_func,
-        calibration_concat_size: Optional[int],
-        calibration_sort: Optional[str],
-        batch_size: int,
-        require_fwd: bool = True,
-        calculate_w_wq_diff: bool = False,
-        calibration_concat_separator: Optional[str] = None,
-    ):
-
-        super().__init__(
-            tokenizer=tokenizer,
-            qcfg=qcfg,
-            calibration=calibration,
-            calibration_concat_size=calibration_concat_size,
-            calibration_sort=calibration_sort,
-            calibration_concat_separator=calibration_concat_separator,
-            prepare_dataset_func=prepare_dataset_func,
-            batch_size=batch_size,
-            require_fwd=require_fwd,
-            fwd_after_process=True,
-            subset_forward_early_stop=True,
-        )
-
-        self.calculate_w_wq_diff = calculate_w_wq_diff
-        self.avg_losses = []
-
-    def set_calibration_dataset(self, calibration_dataset):
-        raise NotImplementedError("GPTQProcessor's calibration_dataset cannot be modified")
-
-    def preprocess(self, module: NamedModule, fail_safe: bool):
-        # entire module is skipped
-        if self.qcfg.dynamic_get(layer_name=module.full_name) == False:
-            return
-
-        qcfg_clone = copy.deepcopy(self.qcfg)
-
-        # dynamic overrides
-        if self.qcfg.dynamic is not None:
-            qcfg_clone.bits = self.qcfg.dynamic_get(module.full_name, "bits", qcfg_clone.bits)
-            qcfg_clone.sym = self.qcfg.dynamic_get(module.full_name, "sym", qcfg_clone.sym)
-            qcfg_clone.mse = self.qcfg.dynamic_get(module.full_name, "mse", qcfg_clone.mse)
-
-            qcfg_clone.group_size = self.qcfg.dynamic_get(module.full_name, "group_size", qcfg_clone.group_size)
-            desc_act_override = self.qcfg.dynamic_get(module.full_name, "desc_act", None)
-            if desc_act_override is not None:
-                qcfg_clone.desc_act = desc_act_override
-            act_group_aware_override = self.qcfg.dynamic_get(module.full_name, "act_group_aware", None)
-            if act_group_aware_override is not None:
-                qcfg_clone.act_group_aware = act_group_aware_override
-            qcfg_clone.damp_percent = self.qcfg.dynamic_get(module.full_name, "damp_percent", qcfg_clone.damp_percent)
-            qcfg_clone.static_groups = self.qcfg.dynamic_get(module.full_name, "static_groups", qcfg_clone.static_groups)
-            qcfg_clone.gptaq = self.qcfg.dynamic_get(module.full_name, "gptaq", qcfg_clone.gptaq)
-            qcfg_clone.gptaq_alpha = self.qcfg.dynamic_get(module.full_name, "gptaq_alpha", qcfg_clone.gptaq_alpha)
-
-            qcfg_clone._resolve_activation_ordering(desc_act_override, act_group_aware_override)
-
-        # store last used qcfg_dynamic
-        self.qcfg_dynamic = qcfg_clone
-
-        if qcfg_clone.gptaq is True:
-            tmp = GPTQv2(module=module, qcfg=qcfg_clone)
-        else:
-            tmp = GPTQ(module=module, qcfg=qcfg_clone)
-            tmp.fail_safe = fail_safe
-
-        tmp.quantizer.configure(
-            perchannel=True,
-        )
-        self.tasks[module.name] = tmp
-
-    def is_skipped(self, module: NamedModule) -> bool:
-        # gptq has no dynamic method of full override (removal)
-        t = self.tasks.get(module.name, False)
-        if t == False:
-            return True
-        else:
-            return False
-
-    def pre_process_fwd_hook(self, name: str) -> Callable[[Module, Tuple[torch.Tensor, ...], torch.Tensor], None]:
-        def tmp(module, inp: Tuple[torch.Tensor, ...], out: torch.Tensor):
-            g = self.tasks[name]  # noqa: F821
-            batch_idx = self.current_batch_index()
-            g.add_batch(inp[0].data, out.data, batch_index=batch_idx)  # noqa: F821
-            del inp, out
-        return tmp
-
-    def process(
-        self,
-        module: NamedModule,
-        device: torch.device = None,
-        subset: Optional[Dict[str, NamedModule]] = None,
-        previous_subset: Optional[Dict[str, NamedModule]] = None,
-        subset_index: Optional[int] = None,
-        subset_total: Optional[int] = None,
-    ):
-        # Reset peak memory stats
-        #torch.cuda.reset_peak_memory_stats()
-        base_title = f"Quantizing {module.name} in layer"
-        self._pause_controller.register_and_draw_progress_bar(self.pb, title=base_title, subtitle="")
-
-        # logger.info(f"Quantizing module START: {name}, {gptq[name].shape()}")
-        ## Need to return the quantized_weight for offloading
-        with self.lock:
-            g = self.tasks[module.name]
-
-        expected_device = getattr(module, "target_device", None)
-        if expected_device is None:
-            expected_device = getattr(module.module, "target_device", None)
-        if expected_device is None:
-            expected_device = get_device(module.module)
-
-        if expected_device is not None:
-            expected_device = torch.device(expected_device)
-
-            module_weight = getattr(module.module, "weight", None)
-            if module_weight is not None:
-                assert module_weight.device == expected_device, (
-                    f"Module '{module.full_name}' weight device {module_weight.device} does not match "
-                    f"assigned target device {expected_device}."
-                )
-                assert module_weight.data.device == expected_device, (
-                    f"Module '{module.full_name}' weight.data device {module_weight.data.device} does not match "
-                    f"assigned target device {expected_device}."
-                )
-
-            g_module = getattr(g, "module", None)
-            g_weight = getattr(g_module, "weight", None) if g_module is not None else None
-            if g_weight is not None:
-                assert g_weight.device == expected_device, (
-                    f"GPTQ task for module '{module.full_name}' expected device {expected_device}, "
-                    f"but found weight on {g_weight.device}."
-                )
-                assert g_weight.data.device == expected_device, (
-                    f"GPTQ task for module '{module.full_name}' weight.data on {g_weight.data.device} "
-                    f"does not match target device {expected_device}."
-                )
-
-            g_h = getattr(g, "H", None)
-            if g_h is not None:
-                assert torch.device(g_h.device) == expected_device, (
-                    f"GPTQ Hessian tensor for '{module.full_name}' lives on {g_h.device}, expected {expected_device}."
-                )
-
-            if expected_device.type == "cuda" and torch.cuda.is_available():
-                current_cuda_device = torch.device("cuda", torch.cuda.current_device())
-                assert current_cuda_device == expected_device, (
-                    f"CUDA thread context {current_cuda_device} does not match expected device {expected_device} "
-                    f"while processing '{module.full_name}'."
-                )
-
-        wq, q_scales, q_zeros, q_g_idx, duration, avg_loss, damp_percent, nsamples = g.quantize()
-
-        workspace_summary = getattr(g, "_borrow_workspace_last_summary", None)
-        workspace_totals = getattr(g, "_borrow_workspace_totals", None)
-
-        module.stream_state_payload_to_cpu(
-            {
-                "q_scales": q_scales,
-                "q_zeros": q_zeros,
-                "q_g_idx": q_g_idx,
-            },
-        )
-        del q_scales, q_zeros, q_g_idx
-
-        with self.lock:
-            self.durations.append(duration)
-            self.avg_losses.append(avg_loss)
-            self.module_names.append(f"layer-{module.layer_index}-{module.name}")
-        ## Assign the quantized weight to the weight
-        #gptq[name].layer.weight.data = q_full_weight.to(device=gptq[name].device)
-
-        ## Offload the quantized weight to CPU for EoRA
-        #quantized_weights['model.layers.%d.%s' % (module_index, name)] = q_full_weights.cpu()
-
-        # if task is not None:
-        #     task.get_logger().report_scalar(
-        #         title='Quantization Loss',
-        #         series=f'layer_{module_index}_loss',
-        #         value=avg_loss,
-        #         iteration=name_index,
-        #     )
-        #
-        #     task.get_logger().report_scalar(
-        #         title='Quantization Time',
-        #         series=f'layer_{module_index}_time',
-        #         value=duration,
-        #         iteration=name_index,
-        #     )
-
-
-
-        stat = {
-            PROCESS_LOG_NAME:  self.name(),
-            PROCESS_LOG_LAYER: module.layer_index,
-            PROCESS_LOG_MODULE: module.name,
-            MODULE_FEATURE_COLUMN: self.module_feature_summary(module),
-            DTYPE_SIZE_COLUMN: self.module_dtype_size_summary(module),
-            QUANT_LOG_LOSS: f"{avg_loss:.10f}",
-            QUANT_LOG_NSAMPLES: f"{nsamples}",
-            QUANT_LOG_DAMP: f"{damp_percent:.5f}",
-            PROCESS_LOG_TIME: f"{duration:.3f}",
-            PROCESS_LOG_FWD_TIME: self.formatted_fwd_time(),
-            PROCESS_USED_MEMORY: self.device_memory_report(),
-        }
-
-        if workspace_summary:
-            requests = int(workspace_summary.get("requests", 0) or 0)
-            if requests:
-                hit_rate = float(workspace_summary.get("hit_rate", 0.0) or 0.0)
-                chunk_rows = workspace_summary.get("chunk_rows")
-                stat["workspace_cache_requests"] = str(requests)
-                stat["workspace_cache_hit_rate"] = f"{hit_rate:.1%}"
-                stat["workspace_stage_dtype"] = workspace_summary.get("staging_dtype", "")
-                if chunk_rows is not None:
-                    stat["workspace_chunk_rows"] = str(chunk_rows)
-        if workspace_totals:
-            total_requests = int(workspace_totals.get("requests", 0) or 0)
-            if total_requests:
-                cumulative_hit_rate = (
-                    float(workspace_totals.get("materialized_hits", 0) or 0.0) / total_requests
-                )
-                stat["workspace_total_requests"] = str(total_requests)
-                stat["workspace_total_hit_rate"] = f"{cumulative_hit_rate:.1%}"
-
-        if self.qcfg.dynamic is not None:
-            stat["dynamic"] = self.qcfg.dynamic_get(layer_name=module.full_name)
-
-        with self.lock:
-            self.log.append(stat)
-
-        # Log the new row
-        self.log_new_row(stat)
-
-        g.log_workspace_stats(context="gptq_process")
-
-        if self.calculate_w_wq_diff:
-            # diff in float32
-            w_wq_diff = module.weight.data.to(dtype=torch.float32) - wq.to(dtype=torch.float32)
-            # assert module.weight.data.dtype in (torch.float16, torch.bfloat16)
-
-            with self.lock:
-                module.state.update({
-                    "w_wq_diff": w_wq_diff,
-                })
-
-        with self.lock:
-            self.tasks[module.name].free()
-
-            # logger.info(f"Quantizing module END: {name}, {gptq[name].shape()}")
-            if self.calculate_w_wq_diff:
-                module.state.update({
-                    "wq": wq,  # fp16, quantized weight but not int4 (packed qweight)
-                })
-
-        # single largest deallocation of vram happens here
-        module.weight.data = wq
-
-    # submodule_finalized is called in reverse after all next sequential processes are called
-    def submodule_finalize(self, module: NamedModule, model: BaseQModel, **kwargs):
-        # generate complete, safe to move to cpu
-        # module.weight.data = move_to(module.state.pop("wq"), device=CPU) # large weights is slow to init on cpu
-
-        # cleanup all memory or states vars persistently added by this processor
-        module.stream_sync()
-        with (self.lock):
-            # if calculate_w_wq_diff is enabled (eora), we need to revert our original wq
-            if self.calculate_w_wq_diff:
-                module.weight.data = module.state.pop("wq").to(CPU)
-
-            module.state.pop("w", None) #
-            module.state.pop("w_wq_diff", None)
-
-            # need to clone to due to steamed pinned memory and access on diff thread
-            q_zeros = module.state.pop("q_zeros").clone()
-            q_scales = module.state.pop("q_scales").clone()
-            q_g_idx = module.state.pop("q_g_idx").clone()
-
-        assert q_zeros.device == CPU
-        assert q_scales.device == CPU
-        assert q_g_idx.device == CPU
-
-        layers = find_modules(model.model)
-        module_label = getattr(module, "full_name", getattr(module, "name", ""))
-        parent_key = getattr(module, "full_name", getattr(module, "name", None))
-
-        # replace module with quantized module
-        timer = getattr(model, "quant_region_timer", None)
-
-        create_start = time.perf_counter() if timer is not None else None
-        with log_time_block(
-            "create_quant_module",
-            logger=log,
-            module_name=module_label,
-        ):
-            with parent_module_lock(parent_key):
-                create_quant_module(
-                    name=module.full_name,
-                    linear_cls=model.qlinear_kernel,
-                    bits=self.qcfg.bits,
-                    desc_act=self.qcfg.desc_act,
-                    dynamic=self.qcfg.dynamic,
-                    group_size=self.qcfg.group_size,
-                    module=model.model,
-                    submodule=module,
-                    sym=self.qcfg.sym,
-                    device=self.qcfg.device,
-                    lm_head_name=model.lm_head,
-                    pack_dtype=self.qcfg.pack_dtype,
-                    register_buffers=False,
-                )
-        if timer is not None and create_start is not None:
-            timer.record(
-                "submodule_finalize_create",
-                time.perf_counter() - create_start,
-                source=module_label,
-            )
-
-        # pack module
-        qModules = {
-            name: submodule
-            for name, submodule in find_modules(model.model, [model.qlinear_kernel]).items()
-            if name == module.full_name
-        }
-        pack_start = time.perf_counter() if timer is not None else None
-        with log_time_block(
-            "pack",
-            logger=log,
-            module_name=module_label,
-        ):
-            with parent_module_lock(parent_key):
-                packer_label = pack_module(
-                    name=module.full_name,
-                    qModules=qModules,
-                    q_scales=q_scales,
-                    q_zeros=q_zeros,
-                    q_g_idx=q_g_idx,
-                    layers=layers,
-                    quant_linear_cls=model.qlinear_kernel,
-                    lock=self.lock,
-                    quantize_config=self.qcfg,
-                )
-        if timer is not None and pack_start is not None:
-            timer.record(
-                "submodule_finalize_pack",
-                time.perf_counter() - pack_start,
-                source=f"{module_label} [{packer_label or 'module.pack_original'}]",
-            )
-
-        # TODO: store module quant results in module, not global processor result
-        with self.lock:
-            self.result_pop(module.full_name)
-
-        del q_scales, q_zeros, q_g_idx
-        module.unregister_parameter("weight")
-
-    def finalize(self, model: BaseQModel, **kwargs):
-        # print("finalize")
-        # print_module_tree(model.model)
-
-        # set quantized state
-        model.quantized = True
-        model.quantize_config.quant_method = METHOD.GPTQ
-
-        super().finalize(model=model, **kwargs)
-
-    def verify_calibration_dataset(self, processor_index: int) -> bool:
-        if self.calibration_dataset is None:
-            raise ValueError("GPTQProcessor's calibration_dataset must be provided.")
-        else:
-            return True
-
-    def name(self) -> str:
-        # TODO fix me..this hacks inherited base class logic, why not override name in gptqv2?
-        qcfg = self.qcfg_dynamic if self.qcfg_dynamic is not None else self.qcfg
-        return "gptaq" if qcfg.gptaq else "gptq"
-=======
-# SPDX-FileCopyrightText: 2024-2025 ModelCloud.ai
-# SPDX-FileCopyrightText: 2024-2025 qubitium@modelcloud.ai
-# SPDX-License-Identifier: Apache-2.0
-# Contact: qubitium@modelcloud.ai, x.com/qubitium
-
-import contextlib
-import copy
-import threading
-import time
-from typing import Callable, Dict, Optional, Tuple
-
-import torch
-from torch.nn import Module
-
-from ..looper.loop_processor import DTYPE_SIZE_COLUMN, MODULE_FEATURE_COLUMN, LoopProcessor
-from ..looper.named_module import NamedModule
-from ..models import BaseQModel
-from ..models._const import CPU
-from ..models.writer import (PROCESS_LOG_FWD_TIME, PROCESS_LOG_LAYER, PROCESS_LOG_MODULE, PROCESS_LOG_NAME,
-                             PROCESS_LOG_TIME, PROCESS_USED_MEMORY, QUANT_LOG_DAMP, QUANT_LOG_LOSS, QUANT_LOG_NSAMPLES)
-from ..quantization import GPTQ, GPTQv2
-from ..quantization.config import FailSafe, FailSafeStrategy, METHOD, QuantizeConfig
-from ..utils.importer import select_quant_linear
-from ..utils.logger import setup_logger, log_time_block
-from ..utils.device import get_device
-from ..utils.model import create_quant_module, find_modules, move_to, pack_model, pack_module
-from ..utils.module_locks import parent_module_lock
-from ..utils.torch import tf32_disable_guard
-
-log = setup_logger()
-lock = threading.Lock()
-
-class GPTQProcessor(LoopProcessor):
-    def __init__(
-        self,
-        tokenizer,
-        qcfg: QuantizeConfig,
-        calibration,
-        prepare_dataset_func,
-        calibration_concat_size: Optional[int],
-        calibration_sort: Optional[str],
-        batch_size: int,
-        require_fwd: bool = True,
-        calculate_w_wq_diff: bool = False,
-        calibration_concat_separator: Optional[str] = None,
-    ):
-
-        super().__init__(
-            tokenizer=tokenizer,
-            qcfg=qcfg,
-            calibration=calibration,
-            calibration_concat_size=calibration_concat_size,
-            calibration_sort=calibration_sort,
-            calibration_concat_separator=calibration_concat_separator,
-            prepare_dataset_func=prepare_dataset_func,
-            batch_size=batch_size,
-            require_fwd=require_fwd,
-            fwd_after_process=True,
-            subset_forward_early_stop=True,
-        )
-
-        self.calculate_w_wq_diff = calculate_w_wq_diff
-        self.avg_losses = []
-
-    def set_calibration_dataset(self, calibration_dataset):
-        raise NotImplementedError("GPTQProcessor's calibration_dataset cannot be modified")
-
-    def preprocess(self, module: NamedModule, failsafe=None, **kwargs):
-        # entire module is skipped
-        if self.qcfg.dynamic_get(layer_name=module.full_name) == False:
-            return
-
-        qcfg_clone = copy.deepcopy(self.qcfg)
-
-        # dynamic overrides
-        if self.qcfg.dynamic is not None:
-            qcfg_clone.bits = self.qcfg.dynamic_get(module.full_name, "bits", qcfg_clone.bits)
-            qcfg_clone.sym = self.qcfg.dynamic_get(module.full_name, "sym", qcfg_clone.sym)
-            qcfg_clone.mse = self.qcfg.dynamic_get(module.full_name, "mse", qcfg_clone.mse)
-
-            qcfg_clone.group_size = self.qcfg.dynamic_get(module.full_name, "group_size", qcfg_clone.group_size)
-            desc_act_override = self.qcfg.dynamic_get(module.full_name, "desc_act", None)
-            if desc_act_override is not None:
-                qcfg_clone.desc_act = desc_act_override
-            act_group_aware_override = self.qcfg.dynamic_get(module.full_name, "act_group_aware", None)
-            if act_group_aware_override is not None:
-                qcfg_clone.act_group_aware = act_group_aware_override
-            qcfg_clone.damp_percent = self.qcfg.dynamic_get(module.full_name, "damp_percent", qcfg_clone.damp_percent)
-            qcfg_clone.static_groups = self.qcfg.dynamic_get(module.full_name, "static_groups", qcfg_clone.static_groups)
-            qcfg_clone.gptaq = self.qcfg.dynamic_get(module.full_name, "gptaq", qcfg_clone.gptaq)
-            qcfg_clone.gptaq_alpha = self.qcfg.dynamic_get(module.full_name, "gptaq_alpha", qcfg_clone.gptaq_alpha)
-
-            qcfg_clone._resolve_activation_ordering(desc_act_override, act_group_aware_override)
-
-        # store last used qcfg_dynamic
-        self.qcfg_dynamic = qcfg_clone
-
-        if qcfg_clone.gptaq is True:
-            tmp = GPTQv2(module=module, qcfg=qcfg_clone)
-        else:
-            tmp = GPTQ(module=module, qcfg=qcfg_clone)
-            def _normalize_failsafe(value, default: FailSafe) -> FailSafe:
-                if value is None:
-                    return default
-                if isinstance(value, FailSafe):
-                    return value
-                if isinstance(value, dict):
-                    return FailSafe(strategy=value.get("strategy", default.strategy), threshold=value.get("threshold", default.threshold))
-                return FailSafe(strategy=FailSafeStrategy.AUTO, threshold=value)
-
-            tmp.failsafe = _normalize_failsafe(failsafe, qcfg_clone.failsafe)
-            tmp.expected_nsamples = getattr(self, "total_calibration_tokens", None)
-
-        tmp.quantizer.configure(
-            perchannel=True,
-        )
-        self.tasks[module.name] = tmp
-
-    def is_skipped(self, module: NamedModule) -> bool:
-        # gptq has no dynamic method of full override (removal)
-        t = self.tasks.get(module.name, False)
-        if t == False:
-            return True
-        else:
-            return False
-
-    def pre_process_fwd_hook(self, name: str) -> Callable[[Module, Tuple[torch.Tensor, ...], torch.Tensor], None]:
-        def tmp(module, inp: Tuple[torch.Tensor, ...], out: torch.Tensor):
-            g = self.tasks[name]  # noqa: F821
-            batch_idx = self.current_batch_index()
-            g.add_batch(inp[0].data, out.data, batch_index=batch_idx)  # noqa: F821
-            del inp, out
-        return tmp
-
-    def process(
-        self,
-        module: NamedModule,
-        device: torch.device = None,
-        subset: Optional[Dict[str, NamedModule]] = None,
-        previous_subset: Optional[Dict[str, NamedModule]] = None,
-        subset_index: Optional[int] = None,
-        subset_total: Optional[int] = None,
-    ):
-        # Reset peak memory stats
-        #torch.cuda.reset_peak_memory_stats()
-        self.pb.title(f"Quantizing {module.name} in layer ").draw()
-
-        # logger.info(f"Quantizing module START: {name}, {gptq[name].shape()}")
-        ## Need to return the quantized_weight for offloading
-        with self.lock:
-            g = self.tasks[module.name]
-
-        expected_device = getattr(module, "target_device", None)
-        if expected_device is None:
-            expected_device = getattr(module.module, "target_device", None)
-        if expected_device is None:
-            expected_device = get_device(module.module)
-
-        if expected_device is not None:
-            expected_device = torch.device(expected_device)
-
-            module_weight = getattr(module.module, "weight", None)
-            if module_weight is not None:
-                assert module_weight.device == expected_device, (
-                    f"Module '{module.full_name}' weight device {module_weight.device} does not match "
-                    f"assigned target device {expected_device}."
-                )
-                assert module_weight.data.device == expected_device, (
-                    f"Module '{module.full_name}' weight.data device {module_weight.data.device} does not match "
-                    f"assigned target device {expected_device}."
-                )
-
-            g_module = getattr(g, "module", None)
-            g_weight = getattr(g_module, "weight", None) if g_module is not None else None
-            if g_weight is not None:
-                assert g_weight.device == expected_device, (
-                    f"GPTQ task for module '{module.full_name}' expected device {expected_device}, "
-                    f"but found weight on {g_weight.device}."
-                )
-                assert g_weight.data.device == expected_device, (
-                    f"GPTQ task for module '{module.full_name}' weight.data on {g_weight.data.device} "
-                    f"does not match target device {expected_device}."
-                )
-
-            g_h = getattr(g, "H", None)
-            if g_h is not None:
-                assert torch.device(g_h.device) == expected_device, (
-                    f"GPTQ Hessian tensor for '{module.full_name}' lives on {g_h.device}, expected {expected_device}."
-                )
-
-            if expected_device.type == "cuda" and torch.cuda.is_available():
-                current_cuda_device = torch.device("cuda", torch.cuda.current_device())
-                assert current_cuda_device == expected_device, (
-                    f"CUDA thread context {current_cuda_device} does not match expected device {expected_device} "
-                    f"while processing '{module.full_name}'."
-                )
-
-        wq, q_scales, q_zeros, q_g_idx, duration, avg_loss, damp_percent, nsamples = g.quantize()
-
-        workspace_summary = getattr(g, "_borrow_workspace_last_summary", None)
-        workspace_totals = getattr(g, "_borrow_workspace_totals", None)
-
-        module.stream_state_payload_to_cpu(
-            {
-                "q_scales": q_scales,
-                "q_zeros": q_zeros,
-                "q_g_idx": q_g_idx,
-            },
-        )
-        del q_scales, q_zeros, q_g_idx
-
-        with self.lock:
-            self.durations.append(duration)
-            if isinstance(avg_loss, (int, float)):
-                self.avg_losses.append(avg_loss)
-            self.module_names.append(f"layer-{module.layer_index}-{module.name}")
-        ## Assign the quantized weight to the weight
-        #gptq[name].layer.weight.data = q_full_weight.to(device=gptq[name].device)
-
-        ## Offload the quantized weight to CPU for EoRA
-        #quantized_weights['model.layers.%d.%s' % (module_index, name)] = q_full_weights.cpu()
-
-        # if task is not None:
-        #     task.get_logger().report_scalar(
-        #         title='Quantization Loss',
-        #         series=f'layer_{module_index}_loss',
-        #         value=avg_loss,
-        #         iteration=name_index,
-        #     )
-        #
-        #     task.get_logger().report_scalar(
-        #         title='Quantization Time',
-        #         series=f'layer_{module_index}_time',
-        #         value=duration,
-        #         iteration=name_index,
-        #     )
-
-
-
-        if isinstance(avg_loss, str):
-            loss_display = avg_loss
-        else:
-            loss_display = f"{avg_loss:.10f}" if isinstance(avg_loss, (int, float)) else "unknown"
-
-        stat = {
-            PROCESS_LOG_NAME:  self.name(),
-            PROCESS_LOG_LAYER: module.layer_index,
-            PROCESS_LOG_MODULE: module.name,
-            MODULE_FEATURE_COLUMN: self.module_feature_summary(module),
-            DTYPE_SIZE_COLUMN: self.module_dtype_size_summary(module),
-            QUANT_LOG_LOSS: loss_display,
-            QUANT_LOG_NSAMPLES: f"{nsamples}",
-            QUANT_LOG_DAMP: f"{damp_percent:.5f}",
-            PROCESS_LOG_TIME: f"{duration:.3f}",
-            PROCESS_LOG_FWD_TIME: self.formatted_fwd_time(),
-            PROCESS_USED_MEMORY: self.device_memory_report(),
-        }
-
-        if workspace_summary:
-            requests = int(workspace_summary.get("requests", 0) or 0)
-            if requests:
-                hit_rate = float(workspace_summary.get("hit_rate", 0.0) or 0.0)
-                chunk_rows = workspace_summary.get("chunk_rows")
-                stat["workspace_cache_requests"] = str(requests)
-                stat["workspace_cache_hit_rate"] = f"{hit_rate:.1%}"
-                stat["workspace_stage_dtype"] = workspace_summary.get("staging_dtype", "")
-                if chunk_rows is not None:
-                    stat["workspace_chunk_rows"] = str(chunk_rows)
-        if workspace_totals:
-            total_requests = int(workspace_totals.get("requests", 0) or 0)
-            if total_requests:
-                cumulative_hit_rate = (
-                    float(workspace_totals.get("materialized_hits", 0) or 0.0) / total_requests
-                )
-                stat["workspace_total_requests"] = str(total_requests)
-                stat["workspace_total_hit_rate"] = f"{cumulative_hit_rate:.1%}"
-
-        if self.qcfg.dynamic is not None:
-            stat["dynamic"] = self.qcfg.dynamic_get(layer_name=module.full_name)
-
-        with self.lock:
-            self.log.append(stat)
-
-        # Log the new row
-        self.log_new_row(stat)
-
-        g.log_workspace_stats(context="gptq_process")
-
-        if self.calculate_w_wq_diff:
-            # diff in float32
-            w_wq_diff = module.weight.data.to(dtype=torch.float32) - wq.to(dtype=torch.float32)
-            # assert module.weight.data.dtype in (torch.float16, torch.bfloat16)
-
-            with self.lock:
-                module.state.update({
-                    "w_wq_diff": w_wq_diff,
-                })
-
-        with self.lock:
-            self.tasks[module.name].free()
-
-            # logger.info(f"Quantizing module END: {name}, {gptq[name].shape()}")
-            if self.calculate_w_wq_diff:
-                module.state.update({
-                    "wq": wq,  # fp16, quantized weight but not int4 (packed qweight)
-                })
-
-        # single largest deallocation of vram happens here
-        module.weight.data = wq
-
-    # submodule_finalized is called in reverse after all next sequential processes are called
-    def submodule_finalize(self, module: NamedModule, model: BaseQModel, **kwargs):
-        # generate complete, safe to move to cpu
-        # module.weight.data = move_to(module.state.pop("wq"), device=CPU) # large weights is slow to init on cpu
-
-        # cleanup all memory or states vars persistently added by this processor
-        module.stream_sync()
-        with (self.lock):
-            # if calculate_w_wq_diff is enabled (eora), we need to revert our original wq
-            if self.calculate_w_wq_diff:
-                module.weight.data = module.state.pop("wq").to(CPU)
-
-            module.state.pop("w", None) #
-            module.state.pop("w_wq_diff", None)
-
-            # need to clone to due to steamed pinned memory and access on diff thread
-            q_zeros = module.state.pop("q_zeros").clone()
-            q_scales = module.state.pop("q_scales").clone()
-            q_g_idx = module.state.pop("q_g_idx").clone()
-
-        assert q_zeros.device == CPU
-        assert q_scales.device == CPU
-        assert q_g_idx.device == CPU
-
-        layers = find_modules(model.model)
-        module_label = getattr(module, "full_name", getattr(module, "name", ""))
-        parent_key = getattr(module, "full_name", getattr(module, "name", None))
-
-        # replace module with quantized module
-        timer = getattr(model, "quant_region_timer", None)
-
-        create_start = time.perf_counter() if timer is not None else None
-        with log_time_block(
-            "create_quant_module",
-            logger=log,
-            module_name=module_label,
-        ):
-            with parent_module_lock(parent_key):
-                create_quant_module(
-                    name=module.full_name,
-                    linear_cls=model.qlinear_kernel,
-                    bits=self.qcfg.bits,
-                    desc_act=self.qcfg.desc_act,
-                    dynamic=self.qcfg.dynamic,
-                    group_size=self.qcfg.group_size,
-                    module=model.model,
-                    submodule=module,
-                    sym=self.qcfg.sym,
-                    device=self.qcfg.device,
-                    lm_head_name=model.lm_head,
-                    pack_dtype=self.qcfg.pack_dtype,
-                    register_buffers=False,
-                )
-        if timer is not None and create_start is not None:
-            timer.record(
-                "submodule_finalize_create",
-                time.perf_counter() - create_start,
-                source=module_label,
-            )
-
-        # pack module
-        qModules = {
-            name: submodule
-            for name, submodule in find_modules(model.model, [model.qlinear_kernel]).items()
-            if name == module.full_name
-        }
-        pack_start = time.perf_counter() if timer is not None else None
-        with log_time_block(
-            "pack",
-            logger=log,
-            module_name=module_label,
-        ):
-            with parent_module_lock(parent_key):
-                packer_label = pack_module(
-                    name=module.full_name,
-                    qModules=qModules,
-                    q_scales=q_scales,
-                    q_zeros=q_zeros,
-                    q_g_idx=q_g_idx,
-                    layers=layers,
-                    quant_linear_cls=model.qlinear_kernel,
-                    lock=self.lock,
-                    quantize_config=self.qcfg,
-                )
-        if timer is not None and pack_start is not None:
-            timer.record(
-                "submodule_finalize_pack",
-                time.perf_counter() - pack_start,
-                source=f"{module_label} [{packer_label or 'module.pack_original'}]",
-            )
-
-        # TODO: store module quant results in module, not global processor result
-        with self.lock:
-            self.result_pop(module.full_name)
-
-        del q_scales, q_zeros, q_g_idx
-        module.unregister_parameter("weight")
-
-    def finalize(self, model: BaseQModel, **kwargs):
-        # print("finalize")
-        # print_module_tree(model.model)
-
-        # set quantized state
-        model.quantized = True
-        model.quantize_config.quant_method = METHOD.GPTQ
-
-        super().finalize(model=model, **kwargs)
-
-    def verify_calibration_dataset(self, processor_index: int) -> bool:
-        if self.calibration_dataset is None:
-            raise ValueError("GPTQProcessor's calibration_dataset must be provided.")
-        else:
-            return True
-
-    def name(self) -> str:
-        # TODO fix me..this hacks inherited base class logic, why not override name in gptqv2?
-        qcfg = self.qcfg_dynamic if self.qcfg_dynamic is not None else self.qcfg
-        return "gptaq" if qcfg.gptaq else "gptq"
->>>>>>> 0640eeb2
+# SPDX-FileCopyrightText: 2024-2025 ModelCloud.ai
+# SPDX-FileCopyrightText: 2024-2025 qubitium@modelcloud.ai
+# SPDX-License-Identifier: Apache-2.0
+# Contact: qubitium@modelcloud.ai, x.com/qubitium
+
+import contextlib
+import copy
+import threading
+import time
+from typing import Callable, Dict, Optional, Tuple
+
+import torch
+from torch.nn import Module
+
+from ..looper.loop_processor import DTYPE_SIZE_COLUMN, MODULE_FEATURE_COLUMN, LoopProcessor
+from ..looper.named_module import NamedModule
+from ..models import BaseQModel
+from ..models._const import CPU
+from ..models.writer import (PROCESS_LOG_FWD_TIME, PROCESS_LOG_LAYER, PROCESS_LOG_MODULE, PROCESS_LOG_NAME,
+                             PROCESS_LOG_TIME, PROCESS_USED_MEMORY, QUANT_LOG_DAMP, QUANT_LOG_LOSS, QUANT_LOG_NSAMPLES)
+from ..quantization import GPTQ, GPTQv2
+from ..quantization.config import FailSafe, FailSafeStrategy, METHOD, QuantizeConfig
+from ..utils.importer import select_quant_linear
+from ..utils.logger import setup_logger, log_time_block
+from ..utils.device import get_device
+from ..utils.model import create_quant_module, find_modules, move_to, pack_model, pack_module
+from ..utils.module_locks import parent_module_lock
+from ..utils.torch import tf32_disable_guard
+
+log = setup_logger()
+lock = threading.Lock()
+
+class GPTQProcessor(LoopProcessor):
+    def __init__(
+        self,
+        tokenizer,
+        qcfg: QuantizeConfig,
+        calibration,
+        prepare_dataset_func,
+        calibration_concat_size: Optional[int],
+        calibration_sort: Optional[str],
+        batch_size: int,
+        require_fwd: bool = True,
+        calculate_w_wq_diff: bool = False,
+        calibration_concat_separator: Optional[str] = None,
+    ):
+
+        super().__init__(
+            tokenizer=tokenizer,
+            qcfg=qcfg,
+            calibration=calibration,
+            calibration_concat_size=calibration_concat_size,
+            calibration_sort=calibration_sort,
+            calibration_concat_separator=calibration_concat_separator,
+            prepare_dataset_func=prepare_dataset_func,
+            batch_size=batch_size,
+            require_fwd=require_fwd,
+            fwd_after_process=True,
+            subset_forward_early_stop=True,
+        )
+
+        self.calculate_w_wq_diff = calculate_w_wq_diff
+        self.avg_losses = []
+
+    def set_calibration_dataset(self, calibration_dataset):
+        raise NotImplementedError("GPTQProcessor's calibration_dataset cannot be modified")
+
+    def preprocess(self, module: NamedModule, failsafe=None, **kwargs):
+        # entire module is skipped
+        if self.qcfg.dynamic_get(layer_name=module.full_name) == False:
+            return
+
+        qcfg_clone = copy.deepcopy(self.qcfg)
+
+        # dynamic overrides
+        if self.qcfg.dynamic is not None:
+            qcfg_clone.bits = self.qcfg.dynamic_get(module.full_name, "bits", qcfg_clone.bits)
+            qcfg_clone.sym = self.qcfg.dynamic_get(module.full_name, "sym", qcfg_clone.sym)
+            qcfg_clone.mse = self.qcfg.dynamic_get(module.full_name, "mse", qcfg_clone.mse)
+
+            qcfg_clone.group_size = self.qcfg.dynamic_get(module.full_name, "group_size", qcfg_clone.group_size)
+            desc_act_override = self.qcfg.dynamic_get(module.full_name, "desc_act", None)
+            if desc_act_override is not None:
+                qcfg_clone.desc_act = desc_act_override
+            act_group_aware_override = self.qcfg.dynamic_get(module.full_name, "act_group_aware", None)
+            if act_group_aware_override is not None:
+                qcfg_clone.act_group_aware = act_group_aware_override
+            qcfg_clone.damp_percent = self.qcfg.dynamic_get(module.full_name, "damp_percent", qcfg_clone.damp_percent)
+            qcfg_clone.static_groups = self.qcfg.dynamic_get(module.full_name, "static_groups", qcfg_clone.static_groups)
+            qcfg_clone.gptaq = self.qcfg.dynamic_get(module.full_name, "gptaq", qcfg_clone.gptaq)
+            qcfg_clone.gptaq_alpha = self.qcfg.dynamic_get(module.full_name, "gptaq_alpha", qcfg_clone.gptaq_alpha)
+
+            qcfg_clone._resolve_activation_ordering(desc_act_override, act_group_aware_override)
+
+        # store last used qcfg_dynamic
+        self.qcfg_dynamic = qcfg_clone
+
+        if qcfg_clone.gptaq is True:
+            tmp = GPTQv2(module=module, qcfg=qcfg_clone)
+        else:
+            tmp = GPTQ(module=module, qcfg=qcfg_clone)
+            def _normalize_failsafe(value, default: FailSafe) -> FailSafe:
+                if value is None:
+                    return default
+                if isinstance(value, FailSafe):
+                    return value
+                if isinstance(value, dict):
+                    return FailSafe(strategy=value.get("strategy", default.strategy), threshold=value.get("threshold", default.threshold))
+                return FailSafe(strategy=FailSafeStrategy.AUTO, threshold=value)
+
+            tmp.failsafe = _normalize_failsafe(failsafe, qcfg_clone.failsafe)
+            tmp.expected_nsamples = getattr(self, "total_calibration_tokens", None)
+
+        tmp.quantizer.configure(
+            perchannel=True,
+        )
+        self.tasks[module.name] = tmp
+
+    def is_skipped(self, module: NamedModule) -> bool:
+        # gptq has no dynamic method of full override (removal)
+        t = self.tasks.get(module.name, False)
+        if t == False:
+            return True
+        else:
+            return False
+
+    def pre_process_fwd_hook(self, name: str) -> Callable[[Module, Tuple[torch.Tensor, ...], torch.Tensor], None]:
+        def tmp(module, inp: Tuple[torch.Tensor, ...], out: torch.Tensor):
+            g = self.tasks[name]  # noqa: F821
+            batch_idx = self.current_batch_index()
+            g.add_batch(inp[0].data, out.data, batch_index=batch_idx)  # noqa: F821
+            del inp, out
+        return tmp
+
+    def process(
+        self,
+        module: NamedModule,
+        device: torch.device = None,
+        subset: Optional[Dict[str, NamedModule]] = None,
+        previous_subset: Optional[Dict[str, NamedModule]] = None,
+        subset_index: Optional[int] = None,
+        subset_total: Optional[int] = None,
+    ):
+        # Reset peak memory stats
+        #torch.cuda.reset_peak_memory_stats()
+        base_title = f"Quantizing {module.name} in layer"
+        self._pause_controller.register_and_draw_progress_bar(self.pb, title=base_title, subtitle="")
+
+        # logger.info(f"Quantizing module START: {name}, {gptq[name].shape()}")
+        ## Need to return the quantized_weight for offloading
+        with self.lock:
+            g = self.tasks[module.name]
+
+        expected_device = getattr(module, "target_device", None)
+        if expected_device is None:
+            expected_device = getattr(module.module, "target_device", None)
+        if expected_device is None:
+            expected_device = get_device(module.module)
+
+        if expected_device is not None:
+            expected_device = torch.device(expected_device)
+
+            module_weight = getattr(module.module, "weight", None)
+            if module_weight is not None:
+                assert module_weight.device == expected_device, (
+                    f"Module '{module.full_name}' weight device {module_weight.device} does not match "
+                    f"assigned target device {expected_device}."
+                )
+                assert module_weight.data.device == expected_device, (
+                    f"Module '{module.full_name}' weight.data device {module_weight.data.device} does not match "
+                    f"assigned target device {expected_device}."
+                )
+
+            g_module = getattr(g, "module", None)
+            g_weight = getattr(g_module, "weight", None) if g_module is not None else None
+            if g_weight is not None:
+                assert g_weight.device == expected_device, (
+                    f"GPTQ task for module '{module.full_name}' expected device {expected_device}, "
+                    f"but found weight on {g_weight.device}."
+                )
+                assert g_weight.data.device == expected_device, (
+                    f"GPTQ task for module '{module.full_name}' weight.data on {g_weight.data.device} "
+                    f"does not match target device {expected_device}."
+                )
+
+            g_h = getattr(g, "H", None)
+            if g_h is not None:
+                assert torch.device(g_h.device) == expected_device, (
+                    f"GPTQ Hessian tensor for '{module.full_name}' lives on {g_h.device}, expected {expected_device}."
+                )
+
+            if expected_device.type == "cuda" and torch.cuda.is_available():
+                current_cuda_device = torch.device("cuda", torch.cuda.current_device())
+                assert current_cuda_device == expected_device, (
+                    f"CUDA thread context {current_cuda_device} does not match expected device {expected_device} "
+                    f"while processing '{module.full_name}'."
+                )
+
+        wq, q_scales, q_zeros, q_g_idx, duration, avg_loss, damp_percent, nsamples = g.quantize()
+
+        workspace_summary = getattr(g, "_borrow_workspace_last_summary", None)
+        workspace_totals = getattr(g, "_borrow_workspace_totals", None)
+
+        module.stream_state_payload_to_cpu(
+            {
+                "q_scales": q_scales,
+                "q_zeros": q_zeros,
+                "q_g_idx": q_g_idx,
+            },
+        )
+        del q_scales, q_zeros, q_g_idx
+
+        with self.lock:
+            self.durations.append(duration)
+            if isinstance(avg_loss, (int, float)):
+                self.avg_losses.append(avg_loss)
+            self.module_names.append(f"layer-{module.layer_index}-{module.name}")
+        ## Assign the quantized weight to the weight
+        #gptq[name].layer.weight.data = q_full_weight.to(device=gptq[name].device)
+
+        ## Offload the quantized weight to CPU for EoRA
+        #quantized_weights['model.layers.%d.%s' % (module_index, name)] = q_full_weights.cpu()
+
+        # if task is not None:
+        #     task.get_logger().report_scalar(
+        #         title='Quantization Loss',
+        #         series=f'layer_{module_index}_loss',
+        #         value=avg_loss,
+        #         iteration=name_index,
+        #     )
+        #
+        #     task.get_logger().report_scalar(
+        #         title='Quantization Time',
+        #         series=f'layer_{module_index}_time',
+        #         value=duration,
+        #         iteration=name_index,
+        #     )
+
+
+
+        if isinstance(avg_loss, str):
+            loss_display = avg_loss
+        else:
+            loss_display = f"{avg_loss:.10f}" if isinstance(avg_loss, (int, float)) else "unknown"
+
+        stat = {
+            PROCESS_LOG_NAME:  self.name(),
+            PROCESS_LOG_LAYER: module.layer_index,
+            PROCESS_LOG_MODULE: module.name,
+            MODULE_FEATURE_COLUMN: self.module_feature_summary(module),
+            DTYPE_SIZE_COLUMN: self.module_dtype_size_summary(module),
+            QUANT_LOG_LOSS: loss_display,
+            QUANT_LOG_NSAMPLES: f"{nsamples}",
+            QUANT_LOG_DAMP: f"{damp_percent:.5f}",
+            PROCESS_LOG_TIME: f"{duration:.3f}",
+            PROCESS_LOG_FWD_TIME: self.formatted_fwd_time(),
+            PROCESS_USED_MEMORY: self.device_memory_report(),
+        }
+
+        if workspace_summary:
+            requests = int(workspace_summary.get("requests", 0) or 0)
+            if requests:
+                hit_rate = float(workspace_summary.get("hit_rate", 0.0) or 0.0)
+                chunk_rows = workspace_summary.get("chunk_rows")
+                stat["workspace_cache_requests"] = str(requests)
+                stat["workspace_cache_hit_rate"] = f"{hit_rate:.1%}"
+                stat["workspace_stage_dtype"] = workspace_summary.get("staging_dtype", "")
+                if chunk_rows is not None:
+                    stat["workspace_chunk_rows"] = str(chunk_rows)
+        if workspace_totals:
+            total_requests = int(workspace_totals.get("requests", 0) or 0)
+            if total_requests:
+                cumulative_hit_rate = (
+                    float(workspace_totals.get("materialized_hits", 0) or 0.0) / total_requests
+                )
+                stat["workspace_total_requests"] = str(total_requests)
+                stat["workspace_total_hit_rate"] = f"{cumulative_hit_rate:.1%}"
+
+        if self.qcfg.dynamic is not None:
+            stat["dynamic"] = self.qcfg.dynamic_get(layer_name=module.full_name)
+
+        with self.lock:
+            self.log.append(stat)
+
+        # Log the new row
+        self.log_new_row(stat)
+
+        g.log_workspace_stats(context="gptq_process")
+
+        if self.calculate_w_wq_diff:
+            # diff in float32
+            w_wq_diff = module.weight.data.to(dtype=torch.float32) - wq.to(dtype=torch.float32)
+            # assert module.weight.data.dtype in (torch.float16, torch.bfloat16)
+
+            with self.lock:
+                module.state.update({
+                    "w_wq_diff": w_wq_diff,
+                })
+
+        with self.lock:
+            self.tasks[module.name].free()
+
+            # logger.info(f"Quantizing module END: {name}, {gptq[name].shape()}")
+            if self.calculate_w_wq_diff:
+                module.state.update({
+                    "wq": wq,  # fp16, quantized weight but not int4 (packed qweight)
+                })
+
+        # single largest deallocation of vram happens here
+        module.weight.data = wq
+
+    # submodule_finalized is called in reverse after all next sequential processes are called
+    def submodule_finalize(self, module: NamedModule, model: BaseQModel, **kwargs):
+        # generate complete, safe to move to cpu
+        # module.weight.data = move_to(module.state.pop("wq"), device=CPU) # large weights is slow to init on cpu
+
+        # cleanup all memory or states vars persistently added by this processor
+        module.stream_sync()
+        with (self.lock):
+            # if calculate_w_wq_diff is enabled (eora), we need to revert our original wq
+            if self.calculate_w_wq_diff:
+                module.weight.data = module.state.pop("wq").to(CPU)
+
+            module.state.pop("w", None) #
+            module.state.pop("w_wq_diff", None)
+
+            # need to clone to due to steamed pinned memory and access on diff thread
+            q_zeros = module.state.pop("q_zeros").clone()
+            q_scales = module.state.pop("q_scales").clone()
+            q_g_idx = module.state.pop("q_g_idx").clone()
+
+        assert q_zeros.device == CPU
+        assert q_scales.device == CPU
+        assert q_g_idx.device == CPU
+
+        layers = find_modules(model.model)
+        module_label = getattr(module, "full_name", getattr(module, "name", ""))
+        parent_key = getattr(module, "full_name", getattr(module, "name", None))
+
+        # replace module with quantized module
+        timer = getattr(model, "quant_region_timer", None)
+
+        create_start = time.perf_counter() if timer is not None else None
+        with log_time_block(
+            "create_quant_module",
+            logger=log,
+            module_name=module_label,
+        ):
+            with parent_module_lock(parent_key):
+                create_quant_module(
+                    name=module.full_name,
+                    linear_cls=model.qlinear_kernel,
+                    bits=self.qcfg.bits,
+                    desc_act=self.qcfg.desc_act,
+                    dynamic=self.qcfg.dynamic,
+                    group_size=self.qcfg.group_size,
+                    module=model.model,
+                    submodule=module,
+                    sym=self.qcfg.sym,
+                    device=self.qcfg.device,
+                    lm_head_name=model.lm_head,
+                    pack_dtype=self.qcfg.pack_dtype,
+                    register_buffers=False,
+                )
+        if timer is not None and create_start is not None:
+            timer.record(
+                "submodule_finalize_create",
+                time.perf_counter() - create_start,
+                source=module_label,
+            )
+
+        # pack module
+        qModules = {
+            name: submodule
+            for name, submodule in find_modules(model.model, [model.qlinear_kernel]).items()
+            if name == module.full_name
+        }
+        pack_start = time.perf_counter() if timer is not None else None
+        with log_time_block(
+            "pack",
+            logger=log,
+            module_name=module_label,
+        ):
+            with parent_module_lock(parent_key):
+                packer_label = pack_module(
+                    name=module.full_name,
+                    qModules=qModules,
+                    q_scales=q_scales,
+                    q_zeros=q_zeros,
+                    q_g_idx=q_g_idx,
+                    layers=layers,
+                    quant_linear_cls=model.qlinear_kernel,
+                    lock=self.lock,
+                    quantize_config=self.qcfg,
+                )
+        if timer is not None and pack_start is not None:
+            timer.record(
+                "submodule_finalize_pack",
+                time.perf_counter() - pack_start,
+                source=f"{module_label} [{packer_label or 'module.pack_original'}]",
+            )
+
+        # TODO: store module quant results in module, not global processor result
+        with self.lock:
+            self.result_pop(module.full_name)
+
+        del q_scales, q_zeros, q_g_idx
+        module.unregister_parameter("weight")
+
+    def finalize(self, model: BaseQModel, **kwargs):
+        # print("finalize")
+        # print_module_tree(model.model)
+
+        # set quantized state
+        model.quantized = True
+        model.quantize_config.quant_method = METHOD.GPTQ
+
+        super().finalize(model=model, **kwargs)
+
+    def verify_calibration_dataset(self, processor_index: int) -> bool:
+        if self.calibration_dataset is None:
+            raise ValueError("GPTQProcessor's calibration_dataset must be provided.")
+        else:
+            return True
+
+    def name(self) -> str:
+        # TODO fix me..this hacks inherited base class logic, why not override name in gptqv2?
+        qcfg = self.qcfg_dynamic if self.qcfg_dynamic is not None else self.qcfg
+        return "gptaq" if qcfg.gptaq else "gptq"