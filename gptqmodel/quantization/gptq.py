# Copyright 2024-2025 ModelCloud.ai
# Copyright 2024-2025 qubitium@modelcloud.ai
# Contact: qubitium@modelcloud.ai, x.com/qubitium
#
# Licensed under the Apache License, Version 2.0 (the "License");
# you may not use this file except in compliance with the License.
# You may obtain a copy of the License at
#
#     http://www.apache.org/licenses/LICENSE-2.0
#
# Unless required by applicable law or agreed to in writing, software
# distributed under the License is distributed on an "AS IS" BASIS,
# WITHOUT WARRANTIES OR CONDITIONS OF ANY KIND, either express or implied.
# See the License for the specific language governing permissions and
# limitations under the License.

# adapted from @qwopqwop200 's [GPTQ-for-LLaMa](https://github.com/qwopqwop200/GPTQ-for-LLaMa/tree/cuda), which itself is based on [gptq](https://github.com/IST-DASLab/gptq)

import math
import os
import sys
import time

import torch
import torch.nn as nn
import transformers

from ..utils.logger import setup_logger
from ..utils.torch import torch_sync
from .quantizer import Quantizer

logger = setup_logger()

torch.backends.cuda.matmul.allow_tf32 = False
torch.backends.cudnn.allow_tf32 = False

CPU = torch.device("cpu")

class GPTQ:
<<<<<<< HEAD
    def __init__(self, layer):
        self.layer = layer
        self.device = self.layer.weight.device
        self.layer_copy = self._clone_layer()
=======
    def __init__(self, module: torch.nn.Module):
        self.module = module
        self.device = self.module.weight.device
        self.module_copy = self._clone_module()
>>>>>>> c6dc35da

        self.rows, self.columns = self.layer_copy.shape[0], self.layer_copy.shape[1]
        # self.H = torch.zeros((self.columns, self.columns), device=self.device)
        self.nsamples = 0
        self.quantizer = Quantizer()

    def shape(self):
        if hasattr(self, "layer"):
            return self.layer.weight.shape
        else:
            return (0, 0)

    def _clone_layer(self):
        clone = self.layer.weight.data.clone()

        if isinstance(self.layer, nn.Conv2d):
            clone = clone.flatten(1)

        if isinstance(self.layer, transformers.pytorch_utils.Conv1D):
            clone = clone.t()

        return clone.float()

    def add_batch(self, inp, out):
        # if os.environ.get("DEBUG"):
        #     self.inp1 = inp
        #     self.out1 = out

        if len(inp.shape) == 2:
            inp = inp.unsqueeze(0)
        tmp = inp.shape[0]

        if isinstance(self.layer, nn.Linear) or isinstance(self.layer, transformers.Conv1D):
            if len(inp.shape) == 3:
                inp = inp.reshape((-1, inp.shape[-1]))
            inp = inp.t()

        if isinstance(self.layer, nn.Conv2d):
            unfold = nn.Unfold(
                self.layer.kernel_size,
                dilation=self.layer.dilation,
                padding=self.layer.padding,
                stride=self.layer.stride,
            )
            inp = unfold(inp)
            inp = inp.permute([1, 0, 2])
            inp = inp.flatten(1)

        if not hasattr(self, "H"):
            self.H = torch.zeros((self.columns, self.columns), device=self.device)
        else:
            self.H *= self.nsamples / (self.nsamples + tmp)

        self.nsamples += tmp
        # inp = inp.float()
        inp = math.sqrt(2 / self.nsamples) * inp.float()
        # self.H += 2 / self.nsamples * inp.matmul(inp.t())
        self.H += inp.matmul(inp.t())

    # wrapper for backward compat with optimum
    # TODO: mark for deprecation
    def fasterquant(
        self,
        blocksize=128,
        percdamp=0.01,
        damp_auto_increment=0.0015,
        group_size=-1,
        actorder=False,
        static_groups=False,
    ):
        return self.hf_quantize(blocksize, percdamp, damp_auto_increment, group_size, actorder, static_groups)

    # public api exposed to hf
    def hf_quantize(
        self,
        blocksize=128,
        percdamp=0.01,
        damp_auto_increment=0.0015,
        group_size=-1,
        actorder=False,
        static_groups=False,
    ):
        return self.quantize(blocksize, percdamp, damp_auto_increment, group_size, actorder, static_groups)

    @torch.inference_mode()
    def quantize(
        self,
        blocksize=128,
        percdamp=0.01,
        damp_auto_increment=0.0015,
        group_size=-1,
        actorder=False,
        static_groups=False,
    ):
        start = time.time()
        if self.device.type not in ["mps", "cpu"]:
            self.layer.weight.data = self.layer.weight.data.cpu()

        # TODO: waiting for pytorch implementation of ops for MPS
        if sys.platform == "darwin" and os.getenv("PYTORCH_ENABLE_MPS_FALLBACK") != "1":
            raise RuntimeError("For MacOS you must set env `PYTORCH_ENABLE_MPS_FALLBACK=1` before running quantization.")

        if self.layer_copy is None:
            W = self._clone_layer()
        else:
            W = self.layer_copy
            self.layer_copy = None

        if not self.quantizer.ready():
            self.quantizer.find_params(W, weight=True)

        H = self.H
        del self.H
        dead = torch.diag(H) == 0
        H[dead, dead] = 1
        W[:, dead] = 0

        # g_idx = []
        scale = []
        zero = []
        now_idx = 1

        if static_groups:
            import copy

            groups = []
            for i in range(0, self.columns, group_size):
                quantizer = copy.deepcopy(self.quantizer)
                quantizer.find_params(W[:, i : (i + group_size)], weight=True)

                scale.append(quantizer.scale)
                zero.append(quantizer.zero)
                groups.append(quantizer)

        if actorder:
            perm = torch.argsort(torch.diag(H), descending=True)
            W = W[:, perm]
            H = H[perm][:, perm]
            invperm = torch.argsort(perm)

        Losses = torch.zeros_like(W)
        Q = torch.zeros_like(W)

        while 1 > percdamp > 0:
            try:
                damp = percdamp * torch.mean(torch.diag(H))
                diag = torch.arange(self.columns, device=self.device)
                H[diag, diag] += damp

                H = torch.linalg.cholesky(H)
                H = torch.cholesky_inverse(H)
                H = torch.linalg.cholesky(H, upper=True)
                Hinv = H
                break
            except torch._C._LinAlgError as e:
                if damp_auto_increment != 0:
                    logger.warning(f"Current damp={percdamp:.5f} is too low, increased by {damp_auto_increment:.5f}")
                    percdamp += damp_auto_increment
                else:
                    logger.warning("Please increase damp or nsamples for calibration data to avoid the following quant error. ")
                    raise e

        if not (0 < percdamp < 1):
            raise ValueError(f"damp_percent must between 0 and 1. current is {percdamp}")

        for i1 in range(0, self.columns, blocksize):
            i2 = min(i1 + blocksize, self.columns)
            count = i2 - i1

            W1 = W[:, i1:i2].clone()
            Q1 = torch.zeros_like(W1)
            Err1 = torch.zeros_like(W1)
            Losses1 = torch.zeros_like(W1)
            Hinv1 = Hinv[i1:i2, i1:i2]

            for i in range(count):
                w = W1[:, i]
                d = Hinv1[i, i]

                if group_size != -1:
                    if not static_groups:
                        if (i1 + i) % group_size == 0:
                            self.quantizer.find_params(W[:, (i1 + i) : (i1 + i + group_size)], weight=True)

                        if ((i1 + i) // group_size) - now_idx == -1:
                            scale.append(self.quantizer.scale)
                            zero.append(self.quantizer.zero)
                            now_idx += 1
                    else:
                        idx = i1 + i
                        if actorder:
                            idx = perm[idx]

                        self.quantizer = groups[idx // group_size]

                q = self.quantizer.quantize(w.unsqueeze(1)).flatten()
                Q1[:, i] = q
                Losses1[:, i] = (w - q) ** 2 / d**2

                err1 = (w - q) / d
                W1[:, i:] -= err1.unsqueeze(1).matmul(Hinv1[i, i:].unsqueeze(0))
                Err1[:, i] = err1

            Q[:, i1:i2] = Q1
            Losses[:, i1:i2] = Losses1 / 2

            W[:, i2:] -= Err1.matmul(Hinv[i1:i2, i2:])

            # if os.environ.get("DEBUG"):
            #     self.layer.weight.data[:, :i2] = Q[:, :i2]
            #     self.layer.weight.data[:, i2:] = W[:, i2:]
            #
            #     logger.debug(torch.sum((self.layer(self.inp1) - self.out1) ** 2))
            #     logger.debug(torch.sum(Losses))

        torch_sync(self.device)

        avg_loss = torch.sum(Losses).item() / self.nsamples

        if math.isnan(avg_loss):
            print("Losses sum item:", torch.sum(Losses).item())
            raise ValueError("Quantization failed due to NaN loss")

        group_size = group_size if group_size != -1 else self.columns

        if static_groups and actorder:
            g_idx = [perm[i] // group_size for i in range(self.columns)]
        else:
            g_idx = [i // group_size for i in range(self.columns)]

        g_idx = torch.tensor(g_idx, dtype=torch.int32, device=Q.device)

        if actorder:
            Q = Q[:, invperm]
            g_idx = g_idx[invperm]

        if isinstance(self.layer, transformers.Conv1D):
            Q = Q.t()

        ##
        # if Q.shape != self.layer.weight.shape:
        #     self.layer.weight.data = Q.reshape(self.layer.weight.shape).type_as(self.layer.weight.data)
        # else:
        #     self.layer.weight.data = Q.type_as(self.layer.weight.data)

        if Q.shape != self.layer.weight.shape:
            Q = Q.reshape(self.layer.weight.shape).type_as(self.layer.weight.data)
        else:
            Q = Q.type_as(self.layer.weight.data)

        # move back to self.dev
        # self.layer.weight.data = self.layer.weight.data.to(device=self.device)

        # if os.environ.get("DEBUG"):
        #     logger.debug(torch.sum((self.layer(self.inp1) - self.out1) ** 2))

        if scale == []:
            scale.append(self.quantizer.scale)
            zero.append(self.quantizer.zero)

        scale = torch.cat(scale, dim=1)
        zero = torch.cat(zero, dim=1)

        duration = time.time() - start
        return scale, zero, g_idx, duration, avg_loss, percdamp, Q

    def free(self):
        # if os.environ.get("DEBUG"):
        #     self.inp1 = None
        #     self.out1 = None
        #     del self.inp1
        #     del self.out1

        if hasattr(self, "H"):
            del self.H
        del self.quantizer
        del self.layer_copy
        del self.layer

        # torch_empty_cache(self.device)


__all__ = ["GPTQ"]<|MERGE_RESOLUTION|>--- conflicted
+++ resolved
@@ -37,17 +37,10 @@
 CPU = torch.device("cpu")
 
 class GPTQ:
-<<<<<<< HEAD
     def __init__(self, layer):
         self.layer = layer
         self.device = self.layer.weight.device
         self.layer_copy = self._clone_layer()
-=======
-    def __init__(self, module: torch.nn.Module):
-        self.module = module
-        self.device = self.module.weight.device
-        self.module_copy = self._clone_module()
->>>>>>> c6dc35da
 
         self.rows, self.columns = self.layer_copy.shape[0], self.layer_copy.shape[1]
         # self.H = torch.zeros((self.columns, self.columns), device=self.device)
