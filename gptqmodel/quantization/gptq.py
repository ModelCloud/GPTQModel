--- conflicted
+++ resolved
@@ -20,7 +20,6 @@
 import os
 import sys
 import time
-from threading import Lock
 from typing import Optional
 
 import torch
@@ -32,7 +31,6 @@
 from ..utils.logger import setup_logger
 from ..utils.torch import torch_empty_cache, torch_sync
 from .quantizer import HF_OPTIMUM, Quantizer
-from threading import Lock
 
 log = setup_logger()
 
@@ -40,8 +38,6 @@
 torch.backends.cudnn.allow_tf32 = False
 
 CPU = torch.device("cpu")
-
-lock = Lock() # guard against => RuntimeError: lazy wrapper should be called at most once
 
 class GPTQ:
     def __init__(self, module: nn.Module, qcfg: Optional[QuantizeConfig]=None):
@@ -184,102 +180,6 @@
         return scale, zero, g_idx, duration, avg_loss, damp_percent
 
     @torch.inference_mode()
-    def block_cholesky_inverse(self, L: torch.Tensor, upper=False, block_size=512):
-        """
-        Optimized Cholesky inverse with O(block_size^2) memory usage.
-
-        Args:
-            L (torch.Tensor): Cholesky factor (lower triangular)
-            upper (bool): If True, L is upper triangular
-            block_size (int): Processing block size (tunes memory/performance)
-
-        Returns:
-            torch.Tensor: The inverse matrix
-        """
-        assert L.dim() == 2 and L.size(0) == L.size(1), "Input must be square"
-        n = L.size(0)
-        device = L.device
-        dtype = L.dtype
-
-        if upper:
-            L = L.t()
-
-        invA = torch.zeros_like(L)
-        num_blocks = math.ceil(n / block_size)
-
-        # Cache for invL blocks to avoid recomputation
-        invL_cache = {}
-
-        for k in reversed(range(num_blocks)):
-            k_start = k * block_size
-            k_end = min((k + 1) * block_size, n)
-            k_size = k_end - k_start
-
-            # Diagonal block inversion
-            L_block = L[k_start:k_end, k_start:k_end]
-            invL_block = torch.linalg.solve_triangular(
-                L_block,
-                torch.eye(k_size, device=device, dtype=dtype),
-                upper=False
-            )
-            invL_cache[k] = invL_block
-
-            # Diagonal block contribution
-            invA[k_start:k_end, k_start:k_end] = invL_block.t() @ invL_block
-
-            # Process off-diagonal blocks in parallel where possible
-            for j in range(k):
-                j_start = j * block_size
-                j_end = min((j + 1) * block_size, n)
-                j_size = j_end - j_start
-
-                # Compute all required invL_ik blocks first
-                invL_ik_blocks = []
-                for i in range(k, num_blocks):
-                    i_start = i * block_size
-                    i_end = min((i + 1) * block_size, n)
-
-                    if i == k:
-                        invL_ik = invL_block
-                    else:
-                        if i in invL_cache:
-                            invL_ii = invL_cache[i]
-                        else:
-                            L_ii = L[i_start:i_end, i_start:i_end]
-                            invL_ii = torch.linalg.solve_triangular(
-                                L_ii,
-                                torch.eye(i_end - i_start, device=device, dtype=dtype),
-                                upper=False
-                            )
-                            invL_cache[i] = invL_ii
-
-                        L_ik = L[i_start:i_end, k_start:k_end]
-                        invL_ik = -invL_ii @ (L_ik @ invL_block)
-                        del invL_ii
-
-                    invL_ik_blocks.append(invL_ik)
-                    del invL_ik
-
-                # Stack blocks for batched operations
-                L_jk = L[j_start:j_end, k_start:k_end]
-
-                # Compute contributions in a more vectorized way
-                temp_col = torch.cat([
-                    (invL_ik.t() @ L_jk.t()) for invL_ik in invL_ik_blocks
-                ], dim=0)
-
-                del invL_ik_blocks
-
-                # Accumulate to output
-                invA[j_start:j_end, k_start:k_end] = temp_col[:j_size].t()
-                invA[k_start:k_end, j_start:j_end] = temp_col[:j_size]
-
-                del temp_col
-
-        del invL_cache
-        return invA
-
-    @torch.inference_mode()
     def quantize(
         self,
         blocksize=128,
@@ -349,10 +249,6 @@
                 H[diag, diag] += damp
 
                 with lock:
-<<<<<<< HEAD
-                    H = torch.linalg.cholesky(H)
-                    H = torch.cholesky_inverse(H)
-=======
                     # print(f"H SHAPE: {H.shape}")
                     H = torch.linalg.cholesky(H)
 
@@ -364,7 +260,6 @@
                         H = self.block_cholesky_inverse(H, block_size=self.columns//2)
                         log.warn("Quantization: OOM bypassed via low memory math at a cost of lower accuracy: `cholesky_inverse`")
 
->>>>>>> a83003a2
                     H = torch.linalg.cholesky(H, upper=True)
                     Hinv = H
                 break
