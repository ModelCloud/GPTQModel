# Copyright 2024-2025 ModelCloud.ai
# Copyright 2024-2025 qubitium@modelcloud.ai
# Contact: qubitium@modelcloud.ai, x.com/qubitium
#
# Licensed under the Apache License, Version 2.0 (the "License");
# you may not use this file except in compliance with the License.
# You may obtain a copy of the License at
#
#     http://www.apache.org/licenses/LICENSE-2.0
#
# Unless required by applicable law or agreed to in writing, software
# distributed under the License is distributed on an "AS IS" BASIS,
# WITHOUT WARRANTIES OR CONDITIONS OF ANY KIND, either express or implied.
# See the License for the specific language governing permissions and
# limitations under the License.

# adapted from @qwopqwop200 's [GPTQ-for-LLaMa](https://github.com/qwopqwop200/GPTQ-for-LLaMa/tree/cuda), which itself is based on [gptq](https://github.com/IST-DASLab/gptq)

import math
import os
import sys
import threading
import time
from typing import Optional

import torch
import torch.nn as nn
import transformers

from ..looper.named_module import NamedModule
from ..quantization import QuantizeConfig
from ..utils.logger import setup_logger
from ..utils.torch import torch_sync
from .quantizer import HF_OPTIMUM, Quantizer

log = setup_logger()

torch.backends.cuda.matmul.allow_tf32 = False
torch.backends.cudnn.allow_tf32 = False

CPU = torch.device("cpu")
CUDA_0 = torch.device("cuda:0")
CUDA_1 = torch.device("cuda:1") if torch.cuda.device_count() > 1 else CUDA_0

lock = threading.Lock()

class GPTQ:
    def __init__(self, module: nn.Module, qcfg: Optional[QuantizeConfig]=None):
        if isinstance(module, NamedModule):
            self.module = module.module
            self.name = module.name
        else:
            self.name = HF_OPTIMUM
            self.module = module

        self.qcfg = qcfg if qcfg else QuantizeConfig() # HF compat will not pass qcfg
        self.device = self.module.weight.device

        self.module_copy = None
        if isinstance(self.module, (nn.Conv2d,  transformers.pytorch_utils.Conv1D)):
            self.module_copy = self._clone_module(device=CUDA_1)
            shape = self.module_copy.shape
        else:
            shape = self.module.weight.data.shape

        self.rows, self.columns = shape[0], shape[1]

        # self.H = torch.zeros((self.columns, self.columns), device=self.device)
        self.nsamples = 0

        self.quantizer = self.create_quantizer(name=self.name)

        # fwd input buffer
        self.fwd_inputs_buffered = False
        self.fwd_inputs_buffered_data = []

        # fwd counter
        self.fwd_counter = 0

    def create_quantizer(self, name: str) -> Quantizer:
        return Quantizer(qcfg=self.qcfg, name=name)

    def shape(self):
        if hasattr(self, "module"):
            return self.module.weight.shape
        else:
            return (0, 0)

    def _clone_module(self, copy=True, device: torch.device = None):
        if not device:
            device = self.module.weight.data.device

        clone = self.module.weight.data.to(copy=copy, device=device)

        if isinstance(self.module, nn.Conv2d):
            clone = clone.flatten(1)

        if isinstance(self.module, transformers.pytorch_utils.Conv1D):
            clone = clone.t()

        return clone.float()

    @torch.inference_mode()
    def block_cholesky_inverse(self, L: torch.Tensor, upper=False, block_size=512):
        """
        Optimized Cholesky inverse with O(block_size^2) memory usage.
        Args:
            L (torch.Tensor): Cholesky factor (lower triangular)
            upper (bool): If True, L is upper triangular
            block_size (int): Processing block size (tunes memory/performance)
        Returns:
            torch.Tensor: The inverse matrix
        """
        assert L.dim() == 2 and L.size(0) == L.size(1), "Input must be square"
        n = L.size(0)
        device = L.device
        dtype = L.dtype

        if upper:
            L = L.t()

        invA = torch.zeros_like(L)
        num_blocks = math.ceil(n / block_size)

        # Cache for invL blocks to avoid recomputation
        invL_cache = {}

        for k in reversed(range(num_blocks)):
            k_start = k * block_size
            k_end = min((k + 1) * block_size, n)
            k_size = k_end - k_start

            # Diagonal block inversion
            L_block = L[k_start:k_end, k_start:k_end]
            invL_block = torch.linalg.solve_triangular(
                L_block,
                torch.eye(k_size, device=device, dtype=dtype),
                upper=False
            )
            invL_cache[k] = invL_block

            # Diagonal block contribution
            invA[k_start:k_end, k_start:k_end] = invL_block.t() @ invL_block

            # Process off-diagonal blocks in parallel where possible
            for j in range(k):
                j_start = j * block_size
                j_end = min((j + 1) * block_size, n)
                j_size = j_end - j_start

                # Compute all required invL_ik blocks first
                invL_ik_blocks = []
                for i in range(k, num_blocks):
                    i_start = i * block_size
                    i_end = min((i + 1) * block_size, n)

                    if i == k:
                        invL_ik = invL_block
                    else:
                        if i in invL_cache:
                            invL_ii = invL_cache[i]
                        else:
                            L_ii = L[i_start:i_end, i_start:i_end]
                            invL_ii = torch.linalg.solve_triangular(
                                L_ii,
                                torch.eye(i_end - i_start, device=device, dtype=dtype),
                                upper=False
                            )
                            invL_cache[i] = invL_ii

                        L_ik = L[i_start:i_end, k_start:k_end]
                        invL_ik = -invL_ii @ (L_ik @ invL_block)
                        del invL_ii

                    invL_ik_blocks.append(invL_ik)
                    del invL_ik

                # Stack blocks for batched operations
                L_jk = L[j_start:j_end, k_start:k_end]

                # Compute contributions in a more vectorized way
                temp_col = torch.cat([
                    (invL_ik.t() @ L_jk.t()) for invL_ik in invL_ik_blocks
                ], dim=0)

                del invL_ik_blocks

                # Accumulate to output
                invA[j_start:j_end, k_start:k_end] = temp_col[:j_size].t()
                invA[k_start:k_end, j_start:j_end] = temp_col[:j_size]

                del temp_col

        del invL_cache
        return invA

<<<<<<< HEAD
    def add_batch(self, inp, out):
        self.fwd_counter += 1

        if self.fwd_inputs_buffered:
            self.fwd_inputs_buffered_data.append(inp.to(device=CPU))
=======
    def add_batch(self, inp: torch.Tensor, out: torch.Tensor):
        self.fwd_counter += 1

        if self.fwd_inputs_buffered:
            if CUDA_0.index != CUDA_1.index:
                self.fwd_inputs_buffered_data.append(inp.to(device=CUDA_1, non_blocking=True))
            else:
                self.fwd_inputs_buffered_data.append(inp.to(device=CPU))
>>>>>>> 3b16a6cc
        else:
            self.process_batch(inp)

    def process_batch(self, inp):
<<<<<<< HEAD
        inp = inp.to(device=self.device)
        # if os.environ.get("DEBUG"):
        #     self.inp1 = inp
        #     self.out1 = out
=======
        inp = inp.to(device=CUDA_1, dtype=torch.float32)
>>>>>>> 3b16a6cc

        if len(inp.shape) == 2:
            inp = inp.unsqueeze(0)
        batch_size = inp.shape[0]

        if isinstance(self.module, nn.Linear) or isinstance(self.module, transformers.Conv1D):
            if len(inp.shape) == 3:
                inp = inp.reshape((-1, inp.shape[-1]))
            inp = inp.t()

        if isinstance(self.module, nn.Conv2d):
            unfold = nn.Unfold(
                self.module.kernel_size,
                dilation=self.module.dilation,
                padding=self.module.padding,
                stride=self.module.stride,
            )
            inp = unfold(inp)
            inp = inp.permute([1, 0, 2])
            inp = inp.flatten(1)

        if not hasattr(self, "H"):
<<<<<<< HEAD
            try:
                self.H = torch.zeros((self.columns, self.columns), device=self.device)
            except torch.OutOfMemoryError:
                log.info("Memory: OOM H allocate bypass")
                torch_empty_cache()
                self.H = torch.zeros((self.columns, self.columns), device=self.device)
=======
            self.H = torch.zeros((self.columns, self.columns),
                        dtype=torch.float32,
                        device=CUDA_1)
>>>>>>> 3b16a6cc
        else:
            self.H *= self.nsamples / (self.nsamples + batch_size)

        self.nsamples += batch_size
        # inp = inp.float()

        inp = math.sqrt(2 / self.nsamples) * inp.float()
        # self.H += 2 / self.nsamples * inp.matmul(inp.t())
        #self.H += self.chunked_matmul_t_and_t_transposed(inp, chunk_size=1024)

<<<<<<< HEAD
        try:
            self.H += inp.matmul(inp.t())
        except torch.OutOfMemoryError:
            log.info("Memory: OOM cpu bypass for process batch matmul")
            torch_empty_cache()

            device = self.H.device
            self.H, inp = self.H.to(device=CPU), inp.to(device=CPU)
            self.H += inp.matmul(inp.t())
            self.H = self.H.to(device=device) # move back

=======
        self.H += inp.matmul(inp.t())
>>>>>>> 3b16a6cc

    # FIXME, optimum needs fasterquant, we need to remove it
    def fasterquant(
        self,
        blocksize=128,
        percdamp=0.01,
        damp_auto_increment=0.0015,
        group_size=-1,
        actorder=False,
        static_groups=False,
    ):
        return self.hf_quantize(blocksize, percdamp, damp_auto_increment, group_size, actorder, static_groups)

    # public api exposed to hf
    def hf_quantize(
        self,
        blocksize=128,
        percdamp=0.01,
        damp_auto_increment=0.0015,
        group_size=-1,
        actorder=False,
        static_groups=False,
    ):
        self.qcfg.group_size = group_size
        self.qcfg.damp_percent = percdamp
        self.qcfg.damp_auto_increment = damp_auto_increment
        self.qcfg.desc_act = actorder
        self.qcfg.static_groups = static_groups
        (Q, scale, zero, g_idx, duration, avg_loss, damp_percent, nsamples) = self.quantize(blocksize=blocksize)
        self.module.weight.data = Q
        return scale, zero, g_idx, duration, avg_loss, damp_percent

    @torch.inference_mode()
    def quantize(
        self,
        blocksize=128,
    ):
        #self.H = self.H.to(device=CUDA_0)
        # log.info(f"Quantization `{self.name}` using samples: `{self.nsamples}`")
        start = time.time()

        # process buffered inputs
        for inp in self.fwd_inputs_buffered_data:
            torch.cuda.synchronize()
            self.process_batch(inp)

        # release buffer
        del self.fwd_inputs_buffered_data

        # if self.device.type not in ["mps", "cpu"]:
        #     self.module.weight.data = self.module.weight.data.cpu()

        # TODO: waiting for pytorch implementation of ops for MPS
        if sys.platform == "darwin" and os.getenv("PYTORCH_ENABLE_MPS_FALLBACK") != "1":
            raise RuntimeError("For MacOS you must set env `PYTORCH_ENABLE_MPS_FALLBACK=1` before running quantization.")

        if self.module_copy is None:
            # log.info("copy W to cuda_1")
            W = self._clone_module(device=CUDA_1)
        else:
            W = self.module_copy
            self.module_copy = None

        self.quantizer.find_params(W, weight=True)

        H = self.H
        del self.H
        dead = torch.diag(H) == 0
        H[dead, dead] = 1
        W[:, dead] = 0

        # g_idx = []
        scale = []
        zero = []
        now_idx = 1

        if self.qcfg.static_groups:
            import copy

            groups = []
            for i in range(0, self.columns, self.qcfg.group_size):
                quantizer = copy.deepcopy(self.quantizer)
                quantizer.find_params(W[:, i : (i + self.qcfg.group_size)], weight=True)

                scale.append(quantizer.scale)
                zero.append(quantizer.zero)
                groups.append(quantizer)

        if self.qcfg.desc_act:
            perm = torch.argsort(torch.diag(H), descending=True)
            W = W[:, perm]
            H = H[perm][:, perm]
            invperm = torch.argsort(perm)

        Losses = torch.zeros_like(W)
        Q = torch.zeros_like(W)

        damp_percent = self.qcfg.damp_percent
        while 1 > damp_percent > 0:
            try:
                damp = damp_percent * torch.mean(torch.diag(H))
                diag = torch.arange(self.columns, device=CUDA_1)
                H[diag, diag] += damp

                with lock:
                    # print(f"H SHAPE: {H.shape}")
                    H = torch.linalg.cholesky(H)

                    try:
<<<<<<< HEAD
                        H = self.block_cholesky_inverse(H, block_size=H.shape[0])
                        #H = torch.cholesky_inverse(H)
=======
                        #H = self.block_cholesky_inverse(H, block_size=H.shape[0])
                        H = torch.cholesky_inverse(H)
>>>>>>> 3b16a6cc
                    except torch.OutOfMemoryError:
                        # half the block size will use ~18% less memory but at higher accuracy loss: 1^-2 vs 1^-8
                        # worth the tradeoff since it's either oom or slightly higher accuracy loss
                        H = self.block_cholesky_inverse(H, block_size=self.columns//2)
                        log.warn("Quantization: OOM bypassed via low memory math at a cost of lower accuracy: `cholesky_inverse`")

                    H = torch.linalg.cholesky(H, upper=True)
                    Hinv = H
                break
            except torch._C._LinAlgError as e:
                if  self.qcfg.damp_auto_increment != 0:
                    log.warn(f"Quantization: Current `damp_percent = {damp_percent:.5f}` is too low, auto-incrementing by `{ self.qcfg.damp_auto_increment:.5f}`")
                    damp_percent +=  self.qcfg.damp_auto_increment
                else:
                    log.warn("Quantization: Please increase damp or nsamples for calibration data to avoid the following quant error: current damp_percent=`{damp_percent:.5f}`")
                    raise e

        if not (0 < damp_percent < 1):
            raise ValueError(f"Quantization: `damp_percent` must between 0 and 1. current is {damp_percent}")

        for i1 in range(0, self.columns, blocksize):
            i2 = min(i1 + blocksize, self.columns)
            count = i2 - i1

            W1 = W[:, i1:i2].clone()
            Q1 = torch.zeros_like(W1)
            Err1 = torch.zeros_like(W1)
            Losses1 = torch.zeros_like(W1)
            Hinv1 = Hinv[i1:i2, i1:i2]

            for i in range(count):
                w = W1[:, i]
                d = Hinv1[i, i]

                if self.qcfg.group_size != -1:
                    if not self.qcfg.static_groups:
                        if (i1 + i) % self.qcfg.group_size == 0:
                            self.quantizer.find_params(W[:, (i1 + i) : (i1 + i + self.qcfg.group_size)], weight=True)

                        if ((i1 + i) // self.qcfg.group_size) - now_idx == -1:
                            scale.append(self.quantizer.scale)
                            zero.append(self.quantizer.zero)
                            now_idx += 1
                    else:
                        idx = i1 + i
                        if self.qcfg.desc_act:
                            idx = perm[idx]

                        self.quantizer = groups[idx // self.qcfg.group_size]

                q = self.quantizer.quantize(w.unsqueeze(1)).flatten()
                Q1[:, i] = q
                Losses1[:, i] = (w - q) ** 2 / d**2

                err1 = (w - q) / d
                W1[:, i:] -= err1.unsqueeze(1).matmul(Hinv1[i, i:].unsqueeze(0))
                Err1[:, i] = err1

            Q[:, i1:i2] = Q1
            Losses[:, i1:i2] = Losses1 / 2

            W[:, i2:] -= Err1.matmul(Hinv[i1:i2, i2:])

            # if os.environ.get("DEBUG"):
            #     self.layer.weight.data[:, :i2] = Q[:, :i2]
            #     self.layer.weight.data[:, i2:] = W[:, i2:]
            #
            #     logger.debug(torch.sum((self.layer(self.inp1) - self.out1) ** 2))
            #     logger.debug(torch.sum(Losses))

        torch_sync()

        avg_loss = torch.sum(Losses).item() / self.nsamples

        if math.isnan(avg_loss):
            print("Losses sum item:", torch.sum(Losses).item())
            raise ValueError(f"Quantization: Failed due to `NaN` loss for `{self.name}`")

        group_size = self.qcfg.group_size if self.qcfg.group_size != -1 else self.columns

        if self.qcfg.static_groups and self.qcfg.desc_act:
            g_idx = [perm[i] // group_size for i in range(self.columns)]
        else:
            g_idx = [i // group_size for i in range(self.columns)]

        g_idx = torch.tensor(g_idx, dtype=torch.int32, device=Q.device)

        if self.qcfg.desc_act:
            Q = Q[:, invperm]
            g_idx = g_idx[invperm]

        if isinstance(self.module, transformers.Conv1D):
            Q = Q.t()

        # if Q.shape != self.module.weight.shape:
        #     self.module.weight.data = Q.reshape(self.module.weight.shape).type_as(self.module.weight.data)
        # else:
        #     self.module.weight.data = Q.type_as(self.module.weight.data)
        #
        # # move back to self.dev
        # self.module.weight.data = self.module.weight.data.to(device=self.device)

        if Q.shape != self.module.weight.shape:
            Q = Q.reshape(self.module.weight.shape).type_as(self.module.weight.data)
        else:
            Q = Q.type_as(self.module.weight.data)

        Q = Q.to(device=CUDA_1)

        # if os.environ.get("DEBUG"):
        #     logger.debug(torch.sum((self.layer(self.inp1) - self.out1) ** 2))

        if scale == []:
            scale.append(self.quantizer.scale)
            zero.append(self.quantizer.zero)

        scale = torch.cat(scale, dim=1)
        zero = torch.cat(zero, dim=1)

        duration = time.time() - start

        return Q, scale, zero, g_idx, duration, avg_loss, damp_percent, self.nsamples

    def free(self):
        # if os.environ.get("DEBUG"):
        #     self.inp1 = None
        #     self.out1 = None
        #     del self.inp1
        #     del self.out1

        if hasattr(self, "H"):
            del self.H
        del self.quantizer
        del self.module_copy
        del self.module

        # torch_empty_cache(self.device)


__all__ = ["GPTQ"]<|MERGE_RESOLUTION|>--- conflicted
+++ resolved
@@ -194,13 +194,6 @@
         del invL_cache
         return invA
 
-<<<<<<< HEAD
-    def add_batch(self, inp, out):
-        self.fwd_counter += 1
-
-        if self.fwd_inputs_buffered:
-            self.fwd_inputs_buffered_data.append(inp.to(device=CPU))
-=======
     def add_batch(self, inp: torch.Tensor, out: torch.Tensor):
         self.fwd_counter += 1
 
@@ -209,19 +202,11 @@
                 self.fwd_inputs_buffered_data.append(inp.to(device=CUDA_1, non_blocking=True))
             else:
                 self.fwd_inputs_buffered_data.append(inp.to(device=CPU))
->>>>>>> 3b16a6cc
         else:
             self.process_batch(inp)
 
     def process_batch(self, inp):
-<<<<<<< HEAD
-        inp = inp.to(device=self.device)
-        # if os.environ.get("DEBUG"):
-        #     self.inp1 = inp
-        #     self.out1 = out
-=======
         inp = inp.to(device=CUDA_1, dtype=torch.float32)
->>>>>>> 3b16a6cc
 
         if len(inp.shape) == 2:
             inp = inp.unsqueeze(0)
@@ -244,18 +229,9 @@
             inp = inp.flatten(1)
 
         if not hasattr(self, "H"):
-<<<<<<< HEAD
-            try:
-                self.H = torch.zeros((self.columns, self.columns), device=self.device)
-            except torch.OutOfMemoryError:
-                log.info("Memory: OOM H allocate bypass")
-                torch_empty_cache()
-                self.H = torch.zeros((self.columns, self.columns), device=self.device)
-=======
             self.H = torch.zeros((self.columns, self.columns),
                         dtype=torch.float32,
                         device=CUDA_1)
->>>>>>> 3b16a6cc
         else:
             self.H *= self.nsamples / (self.nsamples + batch_size)
 
@@ -266,21 +242,7 @@
         # self.H += 2 / self.nsamples * inp.matmul(inp.t())
         #self.H += self.chunked_matmul_t_and_t_transposed(inp, chunk_size=1024)
 
-<<<<<<< HEAD
-        try:
-            self.H += inp.matmul(inp.t())
-        except torch.OutOfMemoryError:
-            log.info("Memory: OOM cpu bypass for process batch matmul")
-            torch_empty_cache()
-
-            device = self.H.device
-            self.H, inp = self.H.to(device=CPU), inp.to(device=CPU)
-            self.H += inp.matmul(inp.t())
-            self.H = self.H.to(device=device) # move back
-
-=======
         self.H += inp.matmul(inp.t())
->>>>>>> 3b16a6cc
 
     # FIXME, optimum needs fasterquant, we need to remove it
     def fasterquant(
@@ -318,13 +280,11 @@
         self,
         blocksize=128,
     ):
-        #self.H = self.H.to(device=CUDA_0)
         # log.info(f"Quantization `{self.name}` using samples: `{self.nsamples}`")
         start = time.time()
 
         # process buffered inputs
         for inp in self.fwd_inputs_buffered_data:
-            torch.cuda.synchronize()
             self.process_batch(inp)
 
         # release buffer
@@ -390,13 +350,8 @@
                     H = torch.linalg.cholesky(H)
 
                     try:
-<<<<<<< HEAD
-                        H = self.block_cholesky_inverse(H, block_size=H.shape[0])
-                        #H = torch.cholesky_inverse(H)
-=======
                         #H = self.block_cholesky_inverse(H, block_size=H.shape[0])
                         H = torch.cholesky_inverse(H)
->>>>>>> 3b16a6cc
                     except torch.OutOfMemoryError:
                         # half the block size will use ~18% less memory but at higher accuracy loss: 1^-2 vs 1^-8
                         # worth the tradeoff since it's either oom or slightly higher accuracy loss
