# License: GPTQModel/licenses/LICENSE.apache
# adapted from @qwopqwop200 's [GPTQ-for-LLaMa](https://github.com/qwopqwop200/GPTQ-for-LLaMa/tree/cuda), which itself is based on [gptq](https://github.com/IST-DASLab/gptq)

import math
import os
import time

import torch
import torch.nn as nn
import transformers

from ..utils.logger import setup_logger
from .quantizer import Quantizer

logger = setup_logger()

torch.backends.cuda.matmul.allow_tf32 = False
torch.backends.cudnn.allow_tf32 = False


class GPTQ:
    def __init__(self, layer):
        self.layer = layer
        self.dev = self.layer.weight.device
        W = layer.weight.data.clone()
        if isinstance(self.layer, nn.Conv2d):
            W = W.flatten(1)
        if isinstance(self.layer, transformers.pytorch_utils.Conv1D):
            W = W.t()
        self.rows = W.shape[0]
        self.columns = W.shape[1]
        self.H = torch.zeros((self.columns, self.columns), device=self.dev)
        self.nsamples = 0
        self.quantizer = Quantizer()

    def add_batch(self, inp, out):
        if os.environ.get("DEBUG"):
            self.inp1 = inp
            self.out1 = out
        if len(inp.shape) == 2:
            inp = inp.unsqueeze(0)
        tmp = inp.shape[0]
        if isinstance(self.layer, nn.Linear) or isinstance(self.layer, transformers.Conv1D):
            if len(inp.shape) == 3:
                inp = inp.reshape((-1, inp.shape[-1]))
            inp = inp.t()
        if isinstance(self.layer, nn.Conv2d):
            unfold = nn.Unfold(
                self.layer.kernel_size,
                dilation=self.layer.dilation,
                padding=self.layer.padding,
                stride=self.layer.stride,
            )
            inp = unfold(inp)
            inp = inp.permute([1, 0, 2])
            inp = inp.flatten(1)
        self.H *= self.nsamples / (self.nsamples + tmp)
        self.nsamples += tmp
        # inp = inp.float()
        inp = math.sqrt(2 / self.nsamples) * inp.float()
        # self.H += 2 / self.nsamples * inp.matmul(inp.t())
        self.H += inp.matmul(inp.t())

    @torch.inference_mode()
    def fasterquant(
        self,
        blocksize=128,
        percdamp=0.01,
        damp_auto_increment=0.0015,
        group_size=-1,
        actorder=False,
        static_groups=False,
    ):
        W = self.layer.weight.data.clone()
        if isinstance(self.layer, nn.Conv2d):
            W = W.flatten(1)
        if isinstance(self.layer, transformers.Conv1D):
            W = W.t()
        W = W.float()

        tick = time.time()

        if not self.quantizer.ready():
            self.quantizer.find_params(W, weight=True)

        H = self.H
        del self.H
        dead = torch.diag(H) == 0
        H[dead, dead] = 1
        W[:, dead] = 0

        g_idx = []
        scale = []
        zero = []
        now_idx = 1

        if static_groups:
            import copy

            groups = []
            for i in range(0, self.columns, group_size):
                quantizer = copy.deepcopy(self.quantizer)
                quantizer.find_params(W[:, i : (i + group_size)], weight=True)
                scale.append(quantizer.scale)
                zero.append(quantizer.zero)
                groups.append(quantizer)

        if actorder:
            perm = torch.argsort(torch.diag(H), descending=True)
            W = W[:, perm]
            H = H[perm][:, perm]
            invperm = torch.argsort(perm)

        Losses = torch.zeros_like(W)
        Q = torch.zeros_like(W)

        while 1 > percdamp > 0:
            try:
                damp = percdamp * torch.mean(torch.diag(H))
                diag = torch.arange(self.columns, device=self.dev)
                H[diag, diag] += damp
                H = torch.linalg.cholesky(H)
                H = torch.cholesky_inverse(H)
                H = torch.linalg.cholesky(H, upper=True)
                Hinv = H
                break
            except torch._C._LinAlgError as e:
                if damp_auto_increment != 0:
                    logger.warning(f"Current damp={percdamp:.5f} is too low, increased by {damp_auto_increment:.5f}")
                    percdamp += damp_auto_increment
                else:
                    logger.warning("Please increase damp or nsamples for calibration data to avoid the following quant error. ")
                    raise e

        if not (0 < percdamp < 1):
            raise ValueError(f"damp_percent must between 0 and 1. current is {percdamp}")

        for i1 in range(0, self.columns, blocksize):
            i2 = min(i1 + blocksize, self.columns)
            count = i2 - i1

            W1 = W[:, i1:i2].clone()
            Q1 = torch.zeros_like(W1)
            Err1 = torch.zeros_like(W1)
            Losses1 = torch.zeros_like(W1)
            Hinv1 = Hinv[i1:i2, i1:i2]

            for i in range(count):
                w = W1[:, i]
                d = Hinv1[i, i]

                if group_size != -1:
                    if not static_groups:
                        if (i1 + i) % group_size == 0:
                            self.quantizer.find_params(W[:, (i1 + i) : (i1 + i + group_size)], weight=True)

                        if ((i1 + i) // group_size) - now_idx == -1:
                            scale.append(self.quantizer.scale)
                            zero.append(self.quantizer.zero)
                            now_idx += 1
                    else:
                        idx = i1 + i
                        if actorder:
                            idx = perm[idx]
                        self.quantizer = groups[idx // group_size]

                q = self.quantizer.quantize(w.unsqueeze(1)).flatten()
                Q1[:, i] = q
                Losses1[:, i] = (w - q) ** 2 / d**2

                err1 = (w - q) / d
                W1[:, i:] -= err1.unsqueeze(1).matmul(Hinv1[i, i:].unsqueeze(0))
                Err1[:, i] = err1

            Q[:, i1:i2] = Q1
            Losses[:, i1:i2] = Losses1 / 2

            W[:, i2:] -= Err1.matmul(Hinv[i1:i2, i2:])

            if os.environ.get("DEBUG"):
                self.layer.weight.data[:, :i2] = Q[:, :i2]
                self.layer.weight.data[:, i2:] = W[:, i2:]
                logger.debug(torch.sum((self.layer(self.inp1) - self.out1) ** 2))
                logger.debug(torch.sum(Losses))

        if self.dev.type == "cuda" and torch.cuda.is_available():
            torch.cuda.synchronize()
<<<<<<< HEAD

        if self.dev.type == "xpu" and hasattr(torch, "xpu") and torch.xpu.is_available():
            torch.xpu.synchronize()

=======
        if hasattr(torch, "xpu") and torch.xpu.is_available():
            torch.xpu.synchronize()
>>>>>>> 26961ce5
        duration = time.time() - tick
        avg_loss = torch.sum(Losses).item() / self.nsamples

        if math.isnan(avg_loss):
            print("Losses sum item:", torch.sum(Losses).item())
            raise ValueError("Quantization failed due to NaN loss")

        group_size = group_size if group_size != -1 else self.columns
        if static_groups and actorder:
            g_idx = [perm[i] // group_size for i in range(self.columns)]
        else:
            g_idx = [i // group_size for i in range(self.columns)]
        g_idx = torch.tensor(g_idx, dtype=torch.int32, device=Q.device)
        if actorder:
            Q = Q[:, invperm]
            g_idx = g_idx[invperm]

        if isinstance(self.layer, transformers.Conv1D):
            Q = Q.t()
        self.layer.weight.data = Q.reshape(self.layer.weight.shape).type_as(self.layer.weight.data)
        if os.environ.get("DEBUG"):
            logger.debug(torch.sum((self.layer(self.inp1) - self.out1) ** 2))

        if scale == []:
            scale.append(self.quantizer.scale)
            zero.append(self.quantizer.zero)
        scale = torch.cat(scale, dim=1)
        zero = torch.cat(zero, dim=1)

        return scale, zero, g_idx, duration, avg_loss, percdamp

    def free(self):
        if os.environ.get("DEBUG"):
            self.inp1 = None
            self.out1 = None
        self.H = None
        self.Losses = None
        self.Trace = None
        torch.cuda.empty_cache()
        if hasattr(torch, "xpu") and torch.xpu.is_available():
            torch.xpu.synchronize()


__all__ = ["GPTQ"]<|MERGE_RESOLUTION|>--- conflicted
+++ resolved
@@ -185,15 +185,10 @@
 
         if self.dev.type == "cuda" and torch.cuda.is_available():
             torch.cuda.synchronize()
-<<<<<<< HEAD
 
         if self.dev.type == "xpu" and hasattr(torch, "xpu") and torch.xpu.is_available():
             torch.xpu.synchronize()
 
-=======
-        if hasattr(torch, "xpu") and torch.xpu.is_available():
-            torch.xpu.synchronize()
->>>>>>> 26961ce5
         duration = time.time() - tick
         avg_loss = torch.sum(Losses).item() / self.nsamples
 
