# Copyright 2024-2025 ModelCloud.ai
# Copyright 2024-2025 qubitium@modelcloud.ai
# Contact: qubitium@modelcloud.ai, x.com/qubitium
#
# Licensed under the Apache License, Version 2.0 (the "License");
# you may not use this file except in compliance with the License.
# You may obtain a copy of the License at
#
#     http://www.apache.org/licenses/LICENSE-2.0
#
# Unless required by applicable law or agreed to in writing, software
# distributed under the License is distributed on an "AS IS" BASIS,
# WITHOUT WARRANTIES OR CONDITIONS OF ANY KIND, either express or implied.
# See the License for the specific language governing permissions and
# limitations under the License.

import json
import os.path
import re
from dataclasses import dataclass, field, fields
from enum import Enum
from os.path import join
from typing import Any, Dict, List, Optional, Tuple, Union

import torch
from packaging import version

from ..adapter.adapter import Lora, normalize_adapter
from ..utils.logger import setup_logger

log = setup_logger()

FORMAT_FIELD_CODE = "format"
FORMAT_FIELD_JSON = "checkpoint_format"
FORMAT_FIELD_COMPAT_MARLIN = "is_marlin_format"
QUANT_METHOD_FIELD = "quant_method"
PACK_DTYPE_FIELD = "pack_dtype"
QUANT_CONFIG_FILENAME = "quantize_config.json"
QUANT_CONFIG_FILENAME_COMPAT = [QUANT_CONFIG_FILENAME, "quant_config.json", "config.json"]

MIN_VERSION_WITH_V2 = "0.9.0"

META_FIELD = "meta"
# quantizer is the tool that did the quantization
META_FIELD_QUANTIZER = "quantizer"

META_QUANTIZER_GPTQMODEL = "gptqmodel"

META_FIELD_URI = "uri"
META_VALUE_URI = "https://github.com/modelcloud/gptqmodel"

META_FIELD_DAMP_PERCENT = "damp_percent"
META_FIELD_DAMP_AUTO_INCREMENT = "damp_auto_increment"

META_FIELD_STATIC_GROUPS = "static_groups"
META_FIELD_TRUE_SEQUENTIAL = "true_sequential"

META_FIELD_MSE = "mse"

META_FIELD_V2_ENABLED = "v2"
META_FIELD_V2_ALPHA = "v2_alpha"
META_FIELD_V2_MEMORY_DEVICE = "v2_memory_device"

ADAPTER_FIELD = "adapter"


# pkg names
PKG_AUTO_ROUND = "auto-round"

# saved formats
class FORMAT(str, Enum):
    GPTQ = "gptq"
    # v2 format fixed sym = False quantization
    GPTQ_V2 = "gptq_v2"
    MARLIN = "marlin"
    BITBLAS = "bitblas"
    IPEX = "ipex"
    QQQ = "qqq"
    AWQ = "awq"


# quant methods
class QUANT_METHOD(str, Enum):
    GPTQ = "gptq"
    AUTO_ROUND = "auto_round"
    QQQ = "qqq"
    AWQ = "awq"


QUANT_METHOD_FORMAT_MAPPING = {
    QUANT_METHOD.GPTQ: {
        FORMAT.GPTQ,
        FORMAT.GPTQ_V2,
        FORMAT.MARLIN,
        FORMAT.BITBLAS,
        FORMAT.IPEX,
    },
    QUANT_METHOD.AUTO_ROUND: {
        FORMAT.GPTQ,
        FORMAT.GPTQ_V2,
        FORMAT.MARLIN,
        FORMAT.BITBLAS,
    },
    QUANT_METHOD.QQQ: {
        FORMAT.QQQ,
    },
    QUANT_METHOD.AWQ: {
        FORMAT.AWQ,
    },
}

# inference only methods should go here
QUANTIZE_BLACK_LIST = {}

# compat
QUANT_CONFIG_ARG_SYNONYMS = {
    "w_bit": "bits",
    "q_group_size": "group_size",
    # map format field (checkpoint_format) to class/code (format)
    FORMAT_FIELD_JSON: FORMAT_FIELD_CODE,
}

def dict_scale_dtype_to_str(d: Dict[str, Any]) -> None:
    """
    Checks whether the passed dictionary and its nested dicts have a *scale_dtype* key and if it's not None,
    converts torch.dtype to a string of just the type. For example, `torch.float32` get converted into *"float32"*
    string, which can then be stored in the json format.
    """
    if d.get("scale_dtype", None) is not None and not isinstance(d["scale_dtype"], str):
        d["scale_dtype"] = str(d["scale_dtype"]).split(".")[1]
    for value in d.values():
        if isinstance(value, dict):
            dict_scale_dtype_to_str(value)

def dynamic_get(dynamic: Dict[str, Dict[str, Union[int, bool]]], module_name: str, key: str = None,
                default: Union[int, bool] = None, sub_key: str = None) -> Union[Dict, int, bool]:

    if dynamic is None:
        return default

    for pattern, overrides in dynamic.items():
        if pattern.startswith("-:"):
            if re.match(pattern.removeprefix("-:"), module_name):
                return False
        elif re.match(pattern.removeprefix("+:"), module_name):
            if key is None:
                return overrides
            else:
                # subkey example: Lora override format: `{ "adapter": { "rank": 512 } }`
                if sub_key:
                    sub_value = overrides.get(key, None)
                    if isinstance(sub_value, Dict):
                        return sub_value.get(sub_key, default)
                    else:
                        log.info(f"QuantConfig: Dynamic `sub_key`: `{sub_key}` failed extraction from  `sub_value`: `{sub_value}`")
                else:
                    return overrides.get(key, default)
    return default

@dataclass
class QuantizeConfig():
    bits: int = field(default=4, metadata={"choices": [2, 3, 4, 8]})

    # allow dynamic bitsize per layer, if None or some layer not set, use bits
    dynamic: Optional[Dict[str, Dict[str, Union[int, bool]]]] = field(default=None)

    # 128 offer good balance between inference speed, vram usage (bpw), and quality
    # use 32 for highest quality with slower inference and higher vram usage
    group_size: int = field(default=128)

    # increase damp if NaN is encountered during `.quantize()` and/or increase calib dataset size
    damp_percent: float = field(default=0.05)
    damp_auto_increment: float = field(default=0.01)

    desc_act: bool = field(default=True)
    hyb_act: bool = field(default=False)
    static_groups: bool = field(default=False)
    sym: bool = field(default=True)
    true_sequential: bool = field(default=True)

    lm_head: bool = field(default=False)

    quant_method: QUANT_METHOD = field(default=QUANT_METHOD.GPTQ)

    # default to gptq v1 format for maximum compat with 3rd party inference libs with minimal loss vs v2
    # if you inference with gptqmodel, save to gptq_v2 format for best result
    format: FORMAT = field(default=FORMAT.GPTQ)

    # quantization_order: str = "activate",
    # quantization_scale: str = "mse", # or absmax
    # is_distributed: bool = False,
    # tied_gptq_handle: Optional["GPTQ"] = None

    # mean square error calculation: may reduce error loss for some models
    mse: float = field(default=0.0)

    # parallel packing will make ~40% speedup for many models, but may cause OOM in some large models
    # if OOM, can set to False
    parallel_packing: bool = field(default=True)

    # properties that do not directly contributes to quantization or quant inference should be placed in meta
    # i.e. quantizer tool (producer) + version, timestamp, entity who made the quant, etc
    meta: Optional[Dict] = field(default=None)

    # normalized to DEVICE after passing to load()
    device: Optional[Union[str, torch.device]] = field(default=None)

    # gptq was originally designed to pack quantized weights inside INT32 dtypes
    # allowing using different dtypes used for packing quantized weights
    # affects [`qweights`, `qzeros`]
    pack_dtype: Optional[Union[str, torch.dtype]] = field(default=torch.int32)

    # pending used field
    adapter: Optional[Union[Dict[str, Any], Lora]] = field(default=None)

    rotation: Optional[str] = field(default=None, metadata={"choices": ["hadamard", "random"]})

    is_marlin_format: bool = False

    v2: bool = False
    v2_alpha: float = 0.25
    v2_memory_device: str = "auto" #

<<<<<<< HEAD
    zero_point: bool = field(default=True) # awq config
=======
    # Skip all heavy computations for testing model loading
    mock_quantization: bool = field(default=False, metadata={"help": "Skip heavy computations for fast model loading validation"})
>>>>>>> da426820

    def __post_init__(self):
        fields_info = fields(self)

        # validate/normalizes pack_dtype from string and dtype to valid dtype
        if self.pack_dtype is None:
            self.pack_dtype = torch.int32
        else:
            if isinstance(self.pack_dtype, str):
                self.pack_dtype = self.pack_dtype.lower()
                if self.pack_dtype not in ["int64", "int32", "int16", "int8"]:
                    raise ValueError(f"QuantizeConfig: Unsupported `pack_dtype`: {self.pack_dtype}")
                self.pack_dtype = getattr(torch, self.pack_dtype)
            elif isinstance(self.pack_dtype, torch.dtype):
                if self.pack_dtype not in [torch.int64, torch.int32, torch.int16, torch.int8]:
                    raise ValueError(f"QuantizeConfig: Unsupported `pack_dtype`: {self.pack_dtype}")
            else:
                raise ValueError(f"QuantizeConfig: Unsupported `pack_dtype`: {self.pack_dtype}")

        # validate quant method and format is matched
        valid_formats = QUANT_METHOD_FORMAT_MAPPING.get(self.quant_method, None)
        if valid_formats is None:
            raise ValueError(f"QuantizeConfig: Unsupported `quant_method`: {self.quant_method}")

        # TODO FIXME qqq compat which didn't have checkpoint_format before merging to gptqmodel
        if self.quant_method == QUANT_METHOD.QQQ and self.format != FORMAT.QQQ:
            log.info(f"QuantizeConfig: Auto fix `format` to `{FORMAT.QQQ}`")
            self.format = FORMAT.QQQ

        if self.format not in valid_formats:
            raise ValueError(
                f"QuantizeConfig: checkpoint `format` used is {self.format}, and the quantization method is {self.quant_method}. "
            )

        if self.bits not in fields_info[0].metadata["choices"]:
            raise ValueError(f"QuantizeConfig: `bits` must be in the set of `{fields_info[0].metadata['choices']}`.")

        if self.dynamic is not None:
            self.dynamic = {
                **{k: v for k, v in self.dynamic.items() if k.startswith('-')},  # 先添加以 "-" 开头的键
                **{k: v for k, v in self.dynamic.items() if not k.startswith('-')}  # 然后添加其他键
            }

            for layer, layer_dict in self.dynamic.items():
                for key, value in layer_dict.items():
                    if key == "bits" and value not in fields_info[0].metadata["choices"]:
                        raise ValueError(f"QuantizeConfig: Layer `{layer}` only support quantization of  `{fields_info[0].metadata['choices']}` bits.")
                    elif key == "group_size" and value != -1 and value <= 0:
                        raise ValueError("QuantizeConfig: `group_size` must in the value set of `[-1, 16, 32, 64, 128]`.")

        if self.group_size != -1 and self.group_size <= 0:
            raise ValueError("QuantizeConfig: `group_size` must in the value set of `[-1, 16, 32, 64, 128]`.")

        if not (0 < self.damp_percent < 1):
            raise ValueError("QuantizeConfig: `damp_percent` must between 0 and 1.")

        if self.damp_auto_increment < 0:
            raise ValueError("QuantizeConfig:: `damp_auto_increment` must greater than 0.")

        # validate meta
        if self.meta is not None:
            if not isinstance(self.meta, dict):
                raise ValueError("QuantizeConfig: `meta` must be a dictionary")
            for key, value in self.meta.items():
                if not isinstance(key, str):
                    raise ValueError("QuantizeConfig: `meta` keys must be strings")
        else:
            self.meta = {}

        # adapter normalize
        self.adapter = normalize_adapter(self.adapter)

        #print(f"adapter: {self.adapter}")

    def extension_set(self, key: str, value: Any):
        if self.adapter is None:
            self.adapter = {}

        self.adapter[key.lower()] = value

    def extension_get(self, key: str) -> Any:
            return self.adapter.get(key.lower()) if self.adapter else None

    def meta_set(self, key: str, value: Any):
        self.meta[key] = value

    def meta_get(self, key: str) -> Any:
        return self.meta.get(key)

    def dynamic_get(self, layer_name: str, key: str = None, default: Union[int, bool, float] = None, sub_key: str = None
                    ) -> Union[Dict, int, bool, float]:
        return dynamic_get(self.dynamic, layer_name, key, default, sub_key)

    # versionable is a meta.property that pairs value with version i.e "value:1.0.0"
    def meta_set_versionable(self, key: str, value: List[str]):
        self.meta_set(key, value)

    # versionable is a meta.property that pairs value with version i.e "value:1.0.0"
    def meta_get_versionable(self, key: str) -> List[Tuple[str, str]]:
        values = self.meta_get(key)
        if values is None:
            return []
        if not isinstance(values, list):
            values = [values]
        result = []
        for val in values:
            parts = val.split(":")
            if len(parts) >= 2:
                result.append((parts[0].lower(), parts[1].lower()))
        return result

    # is quantized model quantized or packed by gptqmodel version with v2 format code
    def is_quantized_by_v2(self) -> bool:
        # check meta.quantizer
        result = self.meta_get_versionable(META_FIELD_QUANTIZER)
        if len(result) > 0:
            for producer, _version in result:
                if producer == META_QUANTIZER_GPTQMODEL:
                    return version.parse(_version) >= version.parse(MIN_VERSION_WITH_V2)

        return False

    def extract_adapter_rank_patterns(self) -> Optional[Dict[str, int]]:
        adapter_rank_patterns = {}

        # no rank can be had if there is no dynamic or adapter
        if not self.dynamic or not self.adapter:
            return adapter_rank_patterns

        # override format: `{ "adapter": { "rank": 512 } }`
        for k, v in self.dynamic.items():
            adapter_override = v.get("adapter", None) # TODO use const, not str
            if adapter_override and isinstance(adapter_override, Dict):
                rank = adapter_override.get("rank", None)
                if rank and isinstance(rank, int):
                    # need to strip `+:` positive prefix
                    adapter_rank_patterns[k.lstrip("+:")] = rank  # TODO use const, not str

        return adapter_rank_patterns

    def save_pretrained(self, save_dir: str, **kwargs):
        with open(join(save_dir, QUANT_CONFIG_FILENAME), "w", encoding="utf-8") as f:
            d = self.to_dict()
            json_str = json.dumps(d, indent=2)
            log.info(f"Saved Quantize Config: \n{json_str}")
            f.write(json_str)

    @classmethod
    # normalize quant config for compat and also performs validation
    def from_quant_config(cls, quantize_cfg, format: str = None):
        valid_formats = {FORMAT.GPTQ, FORMAT.GPTQ_V2, FORMAT.MARLIN, FORMAT.BITBLAS, FORMAT.IPEX}
        format_auto_inferred = False
        # compat: format can be passed in via from_quantized() if field missing from json
        if format:
            if format not in valid_formats:
                raise ValueError(f"QuantizeConfig: Unknown quantization checkpoint format: {format}.")
            if quantize_cfg.get(FORMAT_FIELD_JSON):
                raise ValueError("QuantizeConfig: Conflicting quantization format passed in manually and also exists in model config.")
        # compat: warn if checkpoint_format is missing
        elif quantize_cfg.get(FORMAT_FIELD_JSON) is None:
            format_auto_inferred = True

        field_names = [field.name for field in fields(cls)]

        normalized = {
            QUANT_METHOD_FIELD: QUANT_METHOD.GPTQ,
            # compat: default to gptq(v1) when loading models
            FORMAT_FIELD_CODE: format if format else FORMAT.GPTQ,
        }
        for key, val in quantize_cfg.items():
            key = key.lower()

            # remap keys according to compat map
            if key in QUANT_CONFIG_ARG_SYNONYMS and QUANT_CONFIG_ARG_SYNONYMS[key] in field_names:
                key = QUANT_CONFIG_ARG_SYNONYMS[key]

            if key == FORMAT_FIELD_JSON:
                val = val.lower()

                if val in {FORMAT.GPTQ, FORMAT.GPTQ_V2, FORMAT.MARLIN, FORMAT.BITBLAS}:
                    normalized[key] = val
                else:
                    raise ValueError(f"QuantizeConfig: Unknown quantization format: `{val}`.")
            elif key == QUANT_METHOD_FIELD:
                val = val.lower()
                # compat: some hf models use quant_method=marlin or bitblas
                if val == FORMAT.MARLIN:
                    normalized[FORMAT_FIELD_CODE] = FORMAT.MARLIN
                elif val == FORMAT.BITBLAS:
                    normalized[FORMAT_FIELD_CODE] = FORMAT.BITBLAS
                elif val not in {QUANT_METHOD.GPTQ, QUANT_METHOD.AUTO_ROUND, QUANT_METHOD.QQQ}:
                    raise ValueError(f"QuantizeConfig: Unknown quantization method: `{val}`.")
                else:
                    normalized[QUANT_METHOD_FIELD] = val
            elif key in field_names:
                normalized[key] = val
            else:
                log.info(f"QuantizeConfig: Ignoring unknown parameter in the quantization configuration: {key}.")

        if format_auto_inferred:
            log.info(f"QuantizeConfig: `{FORMAT_FIELD_JSON}` is missing from the quantization configuration and is automatically inferred to {normalized[FORMAT_FIELD_CODE]}")

        if normalized[FORMAT_FIELD_CODE] in {FORMAT.BITBLAS}:
            # AWQ and Marlin do not reorder the rows.
            normalized["desc_act"] = False

        if "sym" not in normalized:
            log.warn(
                "QuantizeConfig: config does not contain `sym` (symmetric quantization). This may result in silent errors. Defaulting to `sym=True`."
            )

        return cls(**normalized)

    @classmethod
    def from_pretrained(cls, save_dir: str, **kwargs):
        format = kwargs.pop("format", None)

        transformers_config = False
        resolved_config_file = None
        for quantize_config_filename in QUANT_CONFIG_FILENAME_COMPAT:
            resolved_config_file = join(save_dir, quantize_config_filename)
            if os.path.exists(resolved_config_file):
                if quantize_config_filename == "config.json":
                    transformers_config = True
                break

        if resolved_config_file is None:
            raise ValueError(
                "QuantizeConfig: No quantize_config.json, quant_config.json or config.json file was found in the model repository."
            )

        with open(resolved_config_file, "r", encoding="utf-8") as f:
            args_from_json = json.load(f)

            if transformers_config:
                args_from_json = args_from_json["quantization_config"]

            return cls.from_quant_config(args_from_json, format)

    def to_dict(self):
        out = {
            "bits": self.bits,
            "dynamic": self.dynamic,
            "group_size": self.group_size,
            "desc_act": self.desc_act,
            "hyb_act": self.hyb_act,
            "sym": self.sym,
            "lm_head": self.lm_head,
            QUANT_METHOD_FIELD:self.quant_method,
            FORMAT_FIELD_JSON: self.format,
            # torch.dtype convert to string
            PACK_DTYPE_FIELD: str(self.pack_dtype).split(".")[-1],
            META_FIELD: self.meta,
            # DO NOT EXPORT Adapter to config/json since adapter can be swapped out/in
            # ADAPTER_FIELD: self.adapter.to_dict() if self.adapter else None,
        }

        dynamic = out["dynamic"]
        if dynamic:
            # dynamic adapter config is only used in the quantize phase and is deleted when saving.
            for _, v in dynamic.items():
                v.pop("adapter", None)

        # simplify: clean keys where the value is None or empty [list, dict]
        out = {k: v for k, v in out.items() if v is not None and (v not in [None, {}])}

        dict_scale_dtype_to_str(out)
        return out

     # TODO FIX ME, g_idx int32 per infeature but infeature count is per module
    def calculate_bits_per_weight(self):
        if self.group_size != -1:
            # naive bits is
            #mlp.down_proj.g_idx: I32
            #mlp.down_proj.qweight: I32
            #mlp.down_proj.qzeros: I32
            #mlp.down_proj.scales: F16
            per_group_bits = self.group_size * self.bits # qweight: packed by group_size
            per_group_bits += 16 # scales fp16: one per group
            per_group_bits += self.bits # qzeros: one per group
            # FIX ME: g_idx is I32, one per infeature
            per_group_bits += 4  # ESTIMATE for g_idx int32: one per features/group_size item
            bpw = per_group_bits / self.group_size

            # normally g_idx (int32 allocated one per in_feature) is allocated in device memory
            # but each module may have different infeatures we don't have enouch ctx here, use estimated `0.1` for now
            bpw += 0.1
        else:
            # there is only one scale int32 + one qzero int32 per entire module so overall it contributes to close to 0 bpw
            bpw = self.bits
        log.info(f"Estimated Quantization BPW (bits per weight): {bpw} bpw, based on [bits: {self.bits}, group_size: {self.group_size}]")

# deprecated: will be removed in future update
@dataclass
class BaseQuantizeConfig(QuantizeConfig):
    def __init__(self, **kwargs):
        super().__init__(**kwargs)
        log.warn("QuantizeConfig: BaseQuantizeConfig is re-named and pending deprecation. Please use `QuantizeConfig` instead.")<|MERGE_RESOLUTION|>--- conflicted
+++ resolved
@@ -221,12 +221,10 @@
     v2_alpha: float = 0.25
     v2_memory_device: str = "auto" #
 
-<<<<<<< HEAD
     zero_point: bool = field(default=True) # awq config
-=======
+
     # Skip all heavy computations for testing model loading
     mock_quantization: bool = field(default=False, metadata={"help": "Skip heavy computations for fast model loading validation"})
->>>>>>> da426820
 
     def __post_init__(self):
         fields_info = fields(self)
