# Copyright 2025 ModelCloud
# Contact: qubitium@modelcloud.ai, x.com/qubitium
#
# Licensed under the Apache License, Version 2.0 (the "License");
# you may not use this file except in compliance with the License.
# You may obtain a copy of the License at
#
#     http://www.apache.org/licenses/LICENSE-2.0
#
# Unless required by applicable law or agreed to in writing, software
# distributed under the License is distributed on an "AS IS" BASIS,
# WITHOUT WARRANTIES OR CONDITIONS OF ANY KIND, either express or implied.
# See the License for the specific language governing permissions and
# limitations under the License.

import copy
import json
import os.path
import re
from enum import Enum
from dataclasses import dataclass, field, fields
from importlib.metadata import version as pkg_version
from os.path import join
from typing import Any, Dict, List, Optional, Tuple, Union

import safetensors
import torch
from packaging import version

from ..utils.logger import setup_logger

logger = setup_logger()

FORMAT_FIELD_CODE = "format"
FORMAT_FIELD_JSON = "checkpoint_format"
FORMAT_FIELD_COMPAT_MARLIN = "is_marlin_format"
QUANT_METHOD_FIELD = "quant_method"
PACK_DTYPE_FIELD = "pack_dtype"
QUANT_CONFIG_FILENAME = "quantize_config.json"
QUANT_CONFIG_FILENAME_COMPAT = [QUANT_CONFIG_FILENAME, "quant_config.json", "config.json"]

MIN_VERSION_WITH_V2 = "0.9.0"

META_FIELD = "meta"
# quantizer is the tool that did the quantization
META_FIELD_QUANTIZER = "quantizer"

META_QUANTIZER_GPTQMODEL = "gptqmodel"

META_FIELD_URI = "uri"
META_VALUE_URI = "https://github.com/modelcloud/gptqmodel"

META_FIELD_DAMP_PERCENT = "damp_percent"
META_FIELD_DAMP_AUTO_INCREMENT = "damp_auto_increment"

META_FIELD_STATIC_GROUPS = "static_groups"
META_FIELD_TRUE_SEQUENTIAL = "true_sequential"

META_FIELD_MSE = "mse"

ADAPTER_FIELD = "adapter"

# pkg names
PKG_AUTO_ROUND = "auto-round"

# saved formats
class FORMAT:
    GPTQ = "gptq"
    # v2 format fixed sym = False quantization
    GPTQ_V2 = "gptq_v2"
    MARLIN = "marlin"
    BITBLAS = "bitblas"
    IPEX = "ipex"


# quant methods
class QUANT_METHOD:
    GPTQ = "gptq"
    AUTO_ROUND = "auto_round"


QUANT_METHOD_FORMAT_MAPPING = {
    QUANT_METHOD.GPTQ: {
        FORMAT.GPTQ,
        FORMAT.GPTQ_V2,
        FORMAT.MARLIN,
        FORMAT.BITBLAS,
        FORMAT.IPEX,
    },
    QUANT_METHOD.AUTO_ROUND: {
        FORMAT.GPTQ,
        FORMAT.GPTQ_V2,
        FORMAT.MARLIN,
        FORMAT.BITBLAS,
    }
}

# inference only methods should go here
QUANTIZE_BLACK_LIST = {}

# compat
QUANT_CONFIG_ARG_SYNONYMS = {
    "w_bit": "bits",
    "q_group_size": "group_size",
    # map format field (checkpoint_format) to class/code (format)
    FORMAT_FIELD_JSON: FORMAT_FIELD_CODE,
}

# register extensions
class EXTENSION(str, Enum):
    EORA = "eora" # EoRA

def dict_scale_dtype_to_str(d: Dict[str, Any]) -> None:
    """
    Checks whether the passed dictionary and its nested dicts have a *scale_dtype* key and if it's not None,
    converts torch.dtype to a string of just the type. For example, `torch.float32` get converted into *"float32"*
    string, which can then be stored in the json format.
    """
    if d.get("scale_dtype", None) is not None and not isinstance(d["scale_dtype"], str):
        d["scale_dtype"] = str(d["scale_dtype"]).split(".")[1]
    for value in d.values():
        if isinstance(value, dict):
            dict_scale_dtype_to_str(value)

def dynamic_get(dynamic: Dict[str, Dict[str, Union[int, bool]]], module_name: str, key: str = None,
                default_value: Union[int, bool] = None) -> Union[Dict, int, bool]:
    for pattern, overrides in dynamic.items():
        if pattern.startswith("-:"):
            if re.match(pattern.removeprefix("-:"), module_name):
                return False
        elif re.match(pattern.removeprefix("+:"), module_name):
            if key is None:
                return overrides
            else:
                return overrides.get(key, default_value)
    return default_value

@dataclass
class QuantizeConfig():
    bits: int = field(default=4, metadata={"choices": [2, 3, 4, 8]})

    # allow dynamic bitsize per layer, if None or some layer not set, use bits
    dynamic: Optional[Dict[str, Dict[str, Union[int, bool]]]] = field(default=None)

    # 128 offer good balance between inference speed, vram usage (bpw), and quality
    # use 32 for highest quality with slower inference and higher vram usage
    group_size: int = field(default=128)

    # increase damp if NaN is encountred during `.quantize()` and/or increase calib dataset size
    damp_percent: float = field(default=0.01)
    damp_auto_increment: float = field(default=0.0025)

    desc_act: bool = field(default=True)
    static_groups: bool = field(default=False)
    sym: bool = field(default=True)
    true_sequential: bool = field(default=True)

    lm_head: bool = field(default=False)
    # there are 2 methods for lm_head quantization: high/low gpu vram modes where high will result in lower error loss
    lm_head_low_gpu_mem_usage: bool = field(default=True)

    quant_method: str = field(default=QUANT_METHOD.GPTQ)

    # default to gptq v1 format for maximum compat with 3rd party inference libs with minimal loss vs v2
    # if you inference with gptqmodel, save to gptq_v2 format for best result
    format: FORMAT = field(default=FORMAT.GPTQ)

    # mean square error calculation: may reduce error loss for some models
    mse: float = field(default=0.0)

    # parallel packing will make ~40% speedup for many models, but may cause OOM in some large models
    # if OOM, can set to False
    parallel_packing: bool = field(default=True)

    # properties that do not directly contributes to quantization or quant inference should be placed in meta
    # i.e. quantizer tool (producer) + version, timestamp, entity who made the quant, etc
    meta: Optional[Dict] = field(default=None)

    # normalized to DEVICE after passing to load()
    device: Optional[Union[str, torch.device]] = field(default=None)

    # gptq was originally designed to pack quantized weights inside INT32 dtypes
    # allowing using different dtypes used for packing quantized weights
    # affects [`qweights`, `qzeros`]
    pack_dtype: Optional[Union[str, torch.dtype]] = field(default=torch.int32)
<<<<<<< HEAD

    # pending used field
    adapter: Optional[Dict] = field(default=None)
=======
>>>>>>> ed651ab4

    def __post_init__(self):
        fields_info = fields(self)

        # validate/normalizes pack_dtype from string and dtype to valid dtype
        if self.pack_dtype is None:
            self.pack_dtype = torch.int32
        else:
            if isinstance(self.pack_dtype, str):
                self.pack_dtype = self.pack_dtype.lower()
                if self.pack_dtype not in ["int64", "int32", "int16", "int8"]:
                    raise ValueError(f"Unsupported pack_dtype: {self.pack_dtype}")
                self.pack_dtype = getattr(torch, self.pack_dtype)
            elif isinstance(self.pack_dtype, torch.dtype):
                if self.pack_dtype not in [torch.int64, torch.int32, torch.int16, torch.int8]:
                    raise ValueError(f"Unsupported pack_dtype: {self.pack_dtype}")
            else:
                raise ValueError(f"Unsupported pack_dtype: {self.pack_dtype}")

        # validate quant method and format is matched
        valid_formats = QUANT_METHOD_FORMAT_MAPPING.get(self.quant_method, None)
        if valid_formats is None:
            raise ValueError(f"Unsupported quantization method: {self.quant_method}")

        if self.format not in valid_formats:
            raise ValueError(
                f"The checkpoint format used is {self.format}, and the quantization method is {self.quant_method}. "
            )

        if self.bits not in fields_info[0].metadata["choices"]:
            raise ValueError(f"only support quantize to {fields_info[0].metadata['choices']} bits.")

        if self.dynamic is not None:
            self.dynamic = {
                **{k: v for k, v in self.dynamic.items() if k.startswith('-')},  # 先添加以 "-" 开头的键
                **{k: v for k, v in self.dynamic.items() if not k.startswith('-')}  # 然后添加其他键
            }

            for layer, layer_dict in self.dynamic.items():
                for key, value in layer_dict.items():
                    if key == "bits" and value not in fields_info[0].metadata["choices"]:
                        raise ValueError(f"Layer {layer}: only support quantize to {fields_info[0].metadata['choices']} bits.")
                    elif key == "group_size" and value != -1 and value <= 0:
                        raise ValueError("unless equal to -1, group_size must greater then 0.")

        if self.group_size != -1 and self.group_size <= 0:
            raise ValueError("unless equal to -1, group_size must greater than 0.")

        if not (0 < self.damp_percent < 1):
            raise ValueError("damp_percent must between 0 and 1.")

        if self.damp_auto_increment < 0:
            raise ValueError("damp_auto_increment must greater than 0.")

        # validate meta
        if self.meta is not None:
            if not isinstance(self.meta, dict):
                raise ValueError("meta must be a dictionary")
            for key, value in self.meta.items():
                if not isinstance(key, str):
                    raise ValueError("Keys in the meta dictionary must be strings")
        else:
            self.meta = {}

        # validate and normalize extension
        if self.adapter is not None:
            if isinstance(self.adapter, dict):
                raise ValueErroor("`adapter` must be a dictionary")

            # adapter normalize
            self.adapter = normalize_adapter(self.adapter)

        print(f"adapter: {self.adapter}")

    def extension_set(self, key: str, value: Any):
        if self.adapter is None:
            self.adapter = {}

        self.adapter[key.lower()] = value

    def extension_get(self, key: str) -> Any:
            return self.adapter.get(key.lower()) if self.adapter else None

    def meta_set(self, key: str, value: Any):
        self.meta[key] = value

    def meta_get(self, key: str) -> Any:
        return self.meta.get(key)

    def dynamic_get(self, layer_name: str, key: str = None, default_value: Union[int, bool, float] = None
                    ) -> Union[Dict, int, bool, float]:
        return dynamic_get(self.dynamic, layer_name, key, default_value)

    # versionable is a meta.property that pairs value with version i.e "value:1.0.0"
    def meta_set_versionable(self, key: str, value: List[str]):
        self.meta_set(key, value)

    # versionable is a meta.property that pairs value with version i.e "value:1.0.0"
    def meta_get_versionable(self, key: str) -> List[Tuple[str, str]]:
        values = self.meta_get(key)
        if values is None:
            return []
        if not isinstance(values, list):
            values = [values]
        result = []
        for val in values:
            parts = val.split(":")
            if len(parts) >= 2:
                result.append((parts[0].lower(), parts[1].lower()))
        return result

    # is quantized model quantized or packed by gptqmodel version with v2 format code
    def is_quantized_by_v2(self) -> bool:
        # check meta.quantizer
        result = self.meta_get_versionable(META_FIELD_QUANTIZER)
        if len(result) > 0:
            for producer, _version in result:
                if producer == META_QUANTIZER_GPTQMODEL:
                    return version.parse(_version) >= version.parse(MIN_VERSION_WITH_V2)

        return False

    def save_pretrained(self, save_dir: str, **kwargs):
        with open(join(save_dir, QUANT_CONFIG_FILENAME), "w", encoding="utf-8") as f:
            json.dump(self.to_dict(), f, indent=2)

    @classmethod
    # normalize quant config for compat and also performs validation
    def from_quant_config(cls, quantize_cfg, format: str = None):
        valid_formats = {FORMAT.GPTQ, FORMAT.GPTQ_V2, FORMAT.MARLIN, FORMAT.BITBLAS, FORMAT.IPEX}
        format_auto_inferred = False
        # compat: format can be passed in via from_quantized() if field missing from json
        if format:
            if format not in valid_formats:
                raise ValueError(f"Unknown quantization checkpoint format: {format}.")
            if quantize_cfg.get(FORMAT_FIELD_JSON):
                raise ValueError("Conflict: quantization format is passed in and also exists in model config.")
        # compat: warn if checkpoint_format is missing
        elif quantize_cfg.get(FORMAT_FIELD_JSON) is None:
            format_auto_inferred = True

        field_names = [field.name for field in fields(cls)]

        normalized = {
            QUANT_METHOD_FIELD: QUANT_METHOD.GPTQ,
            # compat: default to gptq(v1) when loading models
            FORMAT_FIELD_CODE: format if format else FORMAT.GPTQ,
        }
        for key, val in quantize_cfg.items():
            key = key.lower()

            # remap keys according to compat map
            if key in QUANT_CONFIG_ARG_SYNONYMS and QUANT_CONFIG_ARG_SYNONYMS[key] in field_names:
                key = QUANT_CONFIG_ARG_SYNONYMS[key]

            if key == FORMAT_FIELD_JSON:
                val = val.lower()

                if val in {FORMAT.GPTQ, FORMAT.GPTQ_V2, FORMAT.MARLIN, FORMAT.BITBLAS}:
                    normalized[key] = val
                else:
                    raise ValueError(f"Unknown quantization format: {val}.")
            elif key == QUANT_METHOD_FIELD:
                val = val.lower()
                # compat: some hf models use quant_method=marlin or bitblas
                if val == FORMAT.MARLIN:
                    normalized[FORMAT_FIELD_CODE] = FORMAT.MARLIN
                elif val == FORMAT.BITBLAS:
                    normalized[FORMAT_FIELD_CODE] = FORMAT.BITBLAS
                elif val not in {QUANT_METHOD.GPTQ, QUANT_METHOD.AUTO_ROUND}:
                    raise ValueError(f"Unknown quantization method: {val}.")
                else:
                    normalized[QUANT_METHOD_FIELD] = val
            elif key == FORMAT_FIELD_COMPAT_MARLIN and val:
                normalized[FORMAT_FIELD_CODE] = FORMAT.MARLIN
            elif key in field_names:
                normalized[key] = val
            else:
                logger.info(f"Ignoring unknown parameter in the quantization configuration: {key}.")

        if format_auto_inferred:
            logger.info(f"`{FORMAT_FIELD_JSON}` is missing from the quantization configuration and is automatically inferred to {normalized[FORMAT_FIELD_CODE]}")

        if normalized[FORMAT_FIELD_CODE] in {FORMAT.BITBLAS}:
            # AWQ and Marlin do not reorder the rows.
            normalized["desc_act"] = False

        if "sym" not in normalized:
            logger.warning(
                "The quantization configuration does not contain an entry `sym` (symmetric quantization). "
                "This may result in silent errors. Defaulting to `sym=True`."
            )

        return cls(**normalized)

    @classmethod
    def from_pretrained(cls, save_dir: str, **kwargs):
        format = kwargs.pop("format", None)

        transformers_config = False
        resolved_config_file = None
        for quantize_config_filename in QUANT_CONFIG_FILENAME_COMPAT:
            resolved_config_file = join(save_dir, quantize_config_filename)
            if os.path.exists(resolved_config_file):
                if quantize_config_filename == "config.json":
                    transformers_config = True
                break

        if resolved_config_file is None:
            raise ValueError(
                "No quantize_config.json, quant_config.json or config.json file was found in the model repository."
            )

        with open(resolved_config_file, "r", encoding="utf-8") as f:
            args_from_json = json.load(f)

            if transformers_config:
                args_from_json = args_from_json["quantization_config"]

            return cls.from_quant_config(args_from_json, format)

    def to_dict(self):
        out = {
            "bits": self.bits,
            "dynamic": self.dynamic,
            "group_size": self.group_size,
            "desc_act": self.desc_act,
            "sym": self.sym,
            "lm_head": self.lm_head,
            QUANT_METHOD_FIELD:self.quant_method,
            FORMAT_FIELD_JSON: self.format,
            PACK_DTYPE_FIELD: str(self.pack_dtype).split(".")[-1],
            META_FIELD: self.meta,
            ADAPTER_FIELD: self.adapter,
        }

        # simplify: clean keys where the value is None or empty [list, dict]
        out = {k: v for k, v in out.items() if v is not None and (v is not [] or v is not {})}

        dict_scale_dtype_to_str(out)
        return out

     # TODO FIX ME, g_idx int32 per infeature but infeature count is per module
    def calculate_bits_per_weight(self):
        if self.group_size != -1:
            # naive bits is
            #mlp.down_proj.g_idx: I32
            #mlp.down_proj.qweight: I32
            #mlp.down_proj.qzeros: I32
            #mlp.down_proj.scales: F16
            per_group_bits = self.group_size * self.bits # qweight: packed by group_size
            per_group_bits += 16 # scales fp16: one per group
            per_group_bits += self.bits # qzeros: one per group
            # FIX ME: g_idx is I32, one per infeature
            per_group_bits += 4  # ESTIMATE for g_idx int32: one per features/group_size item
            bpw = per_group_bits / self.group_size

            # normally g_idx (int32 allocated one per in_feature) is allocated in device memory
            # but each module may have different infeatures we don't have enouch ctx here, use estimated `0.1` for now
            bpw += 0.1
        else:
            # there is only one scale int32 + one qzero int32 per entire module so overall it contributes to close to 0 bpw
            bpw = self.bits
        logger.info(f"Estimated Quantization BPW (bits per weight): {bpw} bpw, based on [bits: {self.bits}, group_size: {self.group_size}]")

@dataclass
class AutoRoundQuantizeConfig(QuantizeConfig):
    layer_config: dict = field(default_factory=dict)
    enable_full_range: bool = False  ##for symmetric, TODO support later
    batch_size: int = 1
    amp: bool = True
    lr_scheduler = None
    enable_quanted_input: bool = True
    enable_minmax_tuning: bool = True
    lr: float = None
    minmax_lr: float = None
    low_gpu_mem_usage: bool = False
    iters: int = 200
    sampler: str = "rand"
    seed: int = 42
    nblocks: int = 1
    gradient_accumulate_steps: int = 1
    not_use_best_mse: bool = False
    dynamic_max_gap: int = -1
    data_type: str = "int"  ##only support int for now
    scale_dtype: str = "fp16"
    quant_method: str = QUANT_METHOD.AUTO_ROUND

    def to_dict(self):
        # inject auto-round specific meta data
        self.meta_set("auto_round", pkg_version(PKG_AUTO_ROUND))
        self.meta_set("enable_full_range", self.enable_full_range)
        layer_config = copy.deepcopy(self.layer_config)
        for key in layer_config:
            info = layer_config[key]
            # layer_config will store "scale" and "zp" Tensors, which cannot be serialized by json.
            # see AutoRound.dump_qinfo_to_layer_config()
            info.pop("scale", None)
            info.pop("zp", None)
        self.meta_set("layer_config", layer_config)
        self.meta_set("batch_size", self.batch_size)
        self.meta_set("amp", self.amp)
        self.meta_set("lr_scheduler", self.lr_scheduler)
        self.meta_set("enable_quanted_input", self.enable_quanted_input)
        self.meta_set("enable_minmax_tuning", self.enable_minmax_tuning)
        self.meta_set("lr", self.lr)
        self.meta_set("minmax_lr", self.minmax_lr)
        self.meta_set("low_gpu_mem_usage", self.low_gpu_mem_usage)
        self.meta_set("iters", self.iters)
        self.meta_set("sampler", self.sampler)
        self.meta_set("seed", self.seed)
        self.meta_set("nblocks", self.nblocks)
        self.meta_set("gradient_accumulate_steps", self.gradient_accumulate_steps)
        self.meta_set("not_use_best_mse", self.not_use_best_mse)
        self.meta_set("dynamic_max_gap", self.dynamic_max_gap)
        self.meta_set("data_type", self.data_type)
        self.meta_set("scale_dtype", self.scale_dtype)

        r = super().to_dict()

        # override quant_method from AUTO_ROUND to GPTQ in json output for max compat with vllm/sglang
        r[QUANT_METHOD_FIELD] = QUANT_METHOD.GPTQ
        return r

# deprecated: will be removed in future update
@dataclass
class BaseQuantizeConfig(QuantizeConfig):
    def __init__(self, **kwargs):
        super().__init__(**kwargs)
        logger.warning("BaseQuantizeConfig is re-named and pending deprecation. Please use `QuantizeConfig` instead.")

# cache of adapter tensors loaded from disk
adapter_load_cache = None

@dataclass
class Adapter():
    name: str
    lora_path: str
    rank: int

    # override me
    def apply(self, x: torch.Tensor, out: torch.Tensor):
        pass

    # override me
    def post_init(self, weight_key: str, device: torch.device):
        pass

@dataclass
class EoRA(Adapter):
    name: str = "eora"
    lora_path: str = field(default=None)
    rank: int = field(default=256, metadata={"choices": [32, 64, 128, 256, 512]})

    lora_A: torch.Tensor = None
    lora_B: torch.Tensor = None

    def apply(self, x: torch.Tensor, out: torch.Tensor):
        #out = out + ((x @ self.lora_A) @ self.lora_B)
        return out.add_((x @ self.lora_A) @ self.lora_B)

    def post_init(self, weight_key: str, device:torch.device):
        global adapter_load_cache
        if adapter_load_cache is None:
            if os.path.isfile(self.lora_path):
                adapter_load_cache = safetensors.torch.load_file(self.lora_path)
                print(f"Adapter `{self.lora_path}` tensors loaded from disk")  # {adapter_load_cache}
            else:
                # TODO FIX ME add hf.co/huggingface.co download support
                raise Exception("Need to add HF support")

        lora_A = adapter_load_cache.pop(f"{weight_key}.lora_A.weight").T
        lora_B = adapter_load_cache.pop(f"{weight_key}.lora_B.weight").T

        # since loder cache is singleton, we need to reset to None to ci loop tests can pass
        if len(adapter_load_cache) == 0:
            adapter_load_cache = None

        print(f"Adapter: {self.name}, loaded lora_A shape: {lora_A.shape}")
        print(f"Adapter: {self.name}, loaded lora_B shape: {lora_B.shape}")
        if lora_A.dtype != torch.float16 or lora_A.dtype != torch.float16:
            print(
                f"Warning: lora_A and lora_B tensors should be `torch.float16`: actual = `[{lora_a.dtype}, {lora_b.dtype}]`.")

        self.lora_A = lora_A.to(device=device, dtype=torch.float16)
        self.lora_B = lora_B.to(device=device, dtype=torch.float16)

        #print(f"Adapter: lora_A {lora_A.shape}: `{lora_B}`")
        #print(f"Adapter: lora_B {lora_B.shape}: `{lora_B}`")

    def to_dict(self):
        return {
            "name": self.name,
            "lora_path": self.lora_path,
            "rank": self.rank
        }


# register extensions
ADAPTER_MAPPING = {"eora": EoRA}

def normalize_adapter(adapter:  Union[Dict, Adapter]):
    if adapter is None:
        return None

    if isinstance(adapter, Adapter):
        return adapter

    if not isinstance(adapter, Dict):
        raise ValueError(f"Invalid adapter config: `adapter`.")

    adapter_type = adapter.get("name")
    if adapter_type is None:
        raise ValueError(f"Invalid adapter class `{adapter_type}`: expected = `{ADAPTER_MAPPING}`.")

    adapterCls = ADAPTER_MAPPING.get(k)
    if adapterCls is None:
        raise ValueError(f"QuantizeConfig.extension only accept `{ADAPTER_MAPPING.keys()}`: actual `{k}`.")

    try:
        adapterInstance = adapterCls(**v)
    except Exception as e:
        raise ValueError(f"Invalid adapter config: `{v}`.")

    return adapterInstance<|MERGE_RESOLUTION|>--- conflicted
+++ resolved
@@ -183,12 +183,9 @@
     # allowing using different dtypes used for packing quantized weights
     # affects [`qweights`, `qzeros`]
     pack_dtype: Optional[Union[str, torch.dtype]] = field(default=torch.int32)
-<<<<<<< HEAD
 
     # pending used field
     adapter: Optional[Dict] = field(default=None)
-=======
->>>>>>> ed651ab4
 
     def __post_init__(self):
         fields_info = fields(self)
@@ -256,7 +253,7 @@
         # validate and normalize extension
         if self.adapter is not None:
             if isinstance(self.adapter, dict):
-                raise ValueErroor("`adapter` must be a dictionary")
+                raise ValueError("`adapter` must be a dictionary")
 
             # adapter normalize
             self.adapter = normalize_adapter(self.adapter)
