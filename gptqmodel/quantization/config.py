import json
import logging
from dataclasses import dataclass, field, fields
from os.path import isdir, join
from typing import Any, Dict, Optional, Tuple

from packaging import version
from transformers.utils.hub import cached_file

logger = logging.getLogger(__name__)
handler = logging.StreamHandler()
formatter = logging.Formatter("%(levelname)s - %(message)s")
handler.setFormatter(formatter)
logger.propagate = False
logger.addHandler(handler)
logger.setLevel(logging.INFO)

FORMAT_FIELD_CODE = "format"
FORMAT_FIELD_JSON = "checkpoint_format"
FORMAT_FIELD_COMPAT_MARLIN = "is_marlin_format"
QUANT_METHOD_FIELD = "quant_method"
QUANT_CONFIG_FILENAME = "quantize_config.json"
QUANT_CONFIG_FILENAME_COMPAT = [QUANT_CONFIG_FILENAME, "quant_config.json", "config.json"]

MIN_VERSION_WITH_V2 = "0.9.0"

META_FIELD = "meta"
# quantizer is the tool that did the quantization
META_FIELD_QUANTIZER = "quantizer"
# packer is the tool that packed the weights post quantization
META_FIELD_PACKER = "packer"

META_QUANTIZER_GPTQMODEL = "gptqmodel"


# saved formats
class FORMAT:
    GPTQ = "gptq"
    # v2 format fixed sym = False quantization
    GPTQ_V2 = "gptq_v2"
    MARLIN = "marlin"
    BITBLAS = "bitblas"


# quant methods
class QUANT_METHOD:
    GPTQ = "gptq"


QUANT_METHOD_FORMAT_MAPPING = {
    QUANT_METHOD.GPTQ: {
        FORMAT.GPTQ,
        FORMAT.GPTQ_V2,
        FORMAT.MARLIN,
        FORMAT.BITBLAS,
    },
}

# inference only methods should go here
QUANTIZE_BLACK_LIST = {}

# compat
QUANT_CONFIG_ARG_SYNONYMS = {
    "w_bit": "bits",
    "q_group_size": "group_size",
    # map format field (checkpoint_format) to class/code (format)
    FORMAT_FIELD_JSON: FORMAT_FIELD_CODE,
}


@dataclass
class QuantizeConfig():
    bits: int = field(default=4, metadata={"choices": [2, 3, 4, 8]})
    group_size: int = field(default=-1)
    damp_percent: float = field(default=0.01)
    desc_act: bool = field(default=True)
    static_groups: bool = field(default=False)
    sym: bool = field(default=True)
    true_sequential: bool = field(default=True)
    lm_head: bool = field(default=False)
    quant_method: str = field(default=QUANT_METHOD.GPTQ)
    # default to gptq v1 format for maximum compat with 3rd party inference libs with minimal loss vs v2
    # if you inference with autogptq, save to gptq_v2 format for best result
    format: FORMAT = field(default=FORMAT.GPTQ)

    # TODO: remove
    model_name_or_path: Optional[str] = field(default=None)
    model_file_base_name: Optional[str] = field(default=None)

    # properties that do not directly contributes to quantization or quant inference should be placed in meta
    # i.e. quantizer tool (producer) + version, timestamp, entity who made the quant, etc
    meta: Optional[Dict] = field(default=None)

    def __post_init__(self):
        fields_info = fields(self)

        # validate quant method and format is matched
        valid_formats = QUANT_METHOD_FORMAT_MAPPING.get(self.quant_method, None)
        if valid_formats is None:
            raise ValueError(f"Unsupported quantization method: {self.quant_method}")

        if self.format not in valid_formats:
            raise ValueError(
                f"The checkpoint format used is {self.format}, and the quantization method is {self.quant_method}. "
            )

        if self.bits not in fields_info[0].metadata["choices"]:
            raise ValueError(f"only support quantize to {fields_info[0].metadata['choices']} bits.")

        if self.group_size != -1 and self.group_size <= 0:
            raise ValueError("unless equal to -1, group_size must greater then 0.")

        if not (0 < self.damp_percent < 1):
            raise ValueError("damp_percent must between 0 and 1.")

        # validate meta
        if self.meta is not None:
            if not isinstance(self.meta, dict):
                raise ValueError("meta must be a dictionary")
            for key, value in self.meta.items():
                if not isinstance(key, str):
                    raise ValueError("Keys in the meta dictionary must be strings")
        else:
            self.meta = {}

    def meta_set(self, key: str, value: Any):
        self.meta[key] = value

    def meta_get(self, key: str) -> Any:
        return self.meta.get(key)

    # versionable is a meta.property that pairs value with version i.e "value:1.0.0"
    def meta_set_versionable(self, key: str, value: str, version: str):
        self.meta_set(key, f"{value}:{version}")

    # versionable is a meta.property that pairs value with version i.e "value:1.0.0"
    def meta_get_versionable(self, key: str) -> Tuple[str, str]:
        val = self.meta_get(key)
        if val is None:
            return None, None
        parts = val.split(":")
        return parts[0].lower(), parts[1].lower() if len(parts) >= 2 else None

    # is quantized model quantized or packed by autogptq version with v2 format code
    def is_quantized_or_packed_by_v2(self) -> bool:
        # check meta.quantizer
        producer, _version = self.meta_get_versionable(META_FIELD_QUANTIZER)
        by_v2 = (producer == META_QUANTIZER_GPTQMODEL) and (version.parse(_version) >= version.parse(MIN_VERSION_WITH_V2))

        # fallback to meta.packer
        if not by_v2:
            producer, _version = self.meta_get_versionable(META_FIELD_PACKER)
            by_v2 = producer == META_QUANTIZER_GPTQMODEL and version.parse(_version) >= version.parse(
                MIN_VERSION_WITH_V2
            )

        return by_v2

    def save_pretrained(self, save_dir: str, **kwargs):
        with open(join(save_dir, QUANT_CONFIG_FILENAME), "w", encoding="utf-8") as f:
            json.dump(self.to_dict(), f, indent=2)

    @classmethod
    # normalize quant config for compat and also performs validation
    def from_quant_config(cls, quantize_cfg, format: str = None):
        valid_formats = {FORMAT.GPTQ, FORMAT.GPTQ_V2, FORMAT.MARLIN, FORMAT.BITBLAS}
        format_auto_inferred = False
        # compat: format can be passed in via from_quantized() if field missing from json
        if format:
            if format not in valid_formats:
                raise ValueError(f"Unknown quantization checkpoint format: {format}.")
            if quantize_cfg.get(FORMAT_FIELD_JSON):
                raise ValueError("Conflict: quantization format is passed in and also exists in model config.")
        # compat: warn if checkpoint_format is missing
        elif quantize_cfg.get(FORMAT_FIELD_JSON) is None:
            format_auto_inferred = True

        field_names = [field.name for field in fields(cls)]

        normalized = {
            QUANT_METHOD_FIELD: QUANT_METHOD.GPTQ,
            # compat: default to gptq(v1) when loading models
            FORMAT_FIELD_CODE: format if format else FORMAT.GPTQ,
        }
        for key, val in quantize_cfg.items():
            key = key.lower()

            # remap keys according to compat map
            if key in QUANT_CONFIG_ARG_SYNONYMS and QUANT_CONFIG_ARG_SYNONYMS[key] in field_names:
                key = QUANT_CONFIG_ARG_SYNONYMS[key]

            if key == FORMAT_FIELD_JSON:
                val = val.lower()

<<<<<<< HEAD
                if val in {FORMAT.GPTQ, FORMAT.GPTQ_V2, FORMAT.MARLIN, FORMAT.BITBLAS}:
                    normalized[key] = val
=======
                if val in {FORMAT.GPTQ, FORMAT.GPTQ_V2, FORMAT.MARLIN}:
                    normalized[FORMAT_FIELD_CODE] = val
>>>>>>> 703948df
                else:
                    raise ValueError(f"Unknown quantization format: {val}.")
            elif key == QUANT_METHOD_FIELD:
                val = val.lower()
                # compat: some hf models use quant_method=marlin or bitblas
                if val == FORMAT.MARLIN:
                    normalized[FORMAT_FIELD_CODE] = FORMAT.MARLIN
                elif val == FORMAT.BITBLAS:
                    normalized[FORMAT_FIELD_CODE] = FORMAT.BITBLAS
                elif val not in {QUANT_METHOD.GPTQ}:
                    raise ValueError(f"Unknown quantization method: {val}.")
                else:
                    normalized[QUANT_METHOD_FIELD] = val
            elif key == FORMAT_FIELD_COMPAT_MARLIN and val:
                normalized[FORMAT_FIELD_CODE] = FORMAT.MARLIN
            elif key in field_names:
                normalized[key] = val
            else:
                logger.info(f"Ignoring unknown parameter in the quantization configuration: {key}.")

        if format_auto_inferred:
            logger.info(f"`{FORMAT_FIELD_JSON}` is missing from the quantization configuration and is automatically inferred to {normalized[FORMAT_FIELD_CODE]}")

        if normalized[FORMAT_FIELD_CODE] in {FORMAT.BITBLAS}:
            # AWQ and Marlin do not reorder the rows.
            normalized["desc_act"] = False

        if "sym" not in normalized:
            logger.warning(
                "The quantization configuration does not contain an entry `sym` (symmetric quantization). "
                "This may result in silent errors. Defaulting to `sym=True`."
            )

        return cls(**normalized)

    @classmethod
    def from_pretrained(cls, save_dir: str, **kwargs):
        # Parameters related to loading from Hugging Face Hub
        cache_dir = kwargs.pop("cache_dir", None)
        force_download = kwargs.pop("force_download", False)
        resume_download = kwargs.pop("resume_download", False)
        proxies = kwargs.pop("proxies", None)
        local_files_only = kwargs.pop("local_files_only", False)
        use_auth_token = kwargs.pop("use_auth_token", None)
        revision = kwargs.pop("revision", None)
        subfolder = kwargs.pop("subfolder", None)
        commit_hash = kwargs.pop("_commit_hash", None)
        format = kwargs.pop("format", None)

        transformers_config = False
        for quantize_config_filename in QUANT_CONFIG_FILENAME_COMPAT:
            if isdir(save_dir):  # Local
                resolved_config_file = join(save_dir, quantize_config_filename)
            else:  # Remote
                resolved_config_file = cached_file(
                    save_dir,
                    quantize_config_filename,
                    cache_dir=cache_dir,
                    force_download=force_download,
                    resume_download=resume_download,
                    proxies=proxies,
                    use_auth_token=use_auth_token,
                    revision=revision,
                    local_files_only=local_files_only,
                    subfolder=subfolder,
                    _raise_exceptions_for_missing_entries=False,
                    _raise_exceptions_for_connection_errors=False,
                    _commit_hash=commit_hash,
                )
            if resolved_config_file is not None:
                if quantize_config_filename == "config.json":
                    transformers_config = True
                break

        if resolved_config_file is None:
            raise ValueError(
                "No quantize_config.json, quant_config.json or config.json file was found in the model repository."
            )

        with open(resolved_config_file, "r", encoding="utf-8") as f:
            args_from_json = json.load(f)

            if transformers_config:
                args_from_json = args_from_json["quantization_config"]

            return cls.from_quant_config(args_from_json, format)

    def to_dict(self):
        return {
            "bits": self.bits,
            "group_size": self.group_size,
            "desc_act": self.desc_act,
            "static_groups": self.static_groups,
            "sym": self.sym,
            "lm_head": self.lm_head,
            "damp_percent": self.damp_percent,
            "true_sequential": self.true_sequential,
            # TODO: deprecate?
            "model_name_or_path": self.model_name_or_path,
            "model_file_base_name": self.model_file_base_name,
            QUANT_METHOD_FIELD: self.quant_method,
            FORMAT_FIELD_JSON: self.format,
            META_FIELD: self.meta,
        }

# deprecated: will be removed in future update
@dataclass
class BaseQuantizeConfig(QuantizeConfig):
    def __init__(self, **kwargs):
        super().__init__(**kwargs)
        logging.warning("BaseQuantizeConfig is re-named and pending deprecation. Please use `QuantizeConfig` instead.")<|MERGE_RESOLUTION|>--- conflicted
+++ resolved
@@ -192,13 +192,8 @@
             if key == FORMAT_FIELD_JSON:
                 val = val.lower()
 
-<<<<<<< HEAD
                 if val in {FORMAT.GPTQ, FORMAT.GPTQ_V2, FORMAT.MARLIN, FORMAT.BITBLAS}:
                     normalized[key] = val
-=======
-                if val in {FORMAT.GPTQ, FORMAT.GPTQ_V2, FORMAT.MARLIN}:
-                    normalized[FORMAT_FIELD_CODE] = val
->>>>>>> 703948df
                 else:
                     raise ValueError(f"Unknown quantization format: {val}.")
             elif key == QUANT_METHOD_FIELD:
