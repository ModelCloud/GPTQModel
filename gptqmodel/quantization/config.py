# Copyright 2024-2025 ModelCloud.ai
# Copyright 2024-2025 qubitium@modelcloud.ai
# Contact: qubitium@modelcloud.ai, x.com/qubitium
#
# Licensed under the Apache License, Version 2.0 (the "License");
# you may not use this file except in compliance with the License.
# You may obtain a copy of the License at
#
#     http://www.apache.org/licenses/LICENSE-2.0
#
# Unless required by applicable law or agreed to in writing, software
# distributed under the License is distributed on an "AS IS" BASIS,
# WITHOUT WARRANTIES OR CONDITIONS OF ANY KIND, either express or implied.
# See the License for the specific language governing permissions and
# limitations under the License.

import copy
import json
import os.path
import re
from dataclasses import dataclass, field, fields
from importlib.metadata import version as pkg_version
from os.path import join
from typing import Any, Dict, List, Optional, Tuple, Union

import torch
<<<<<<< HEAD
from gptqmodel.adapter.adapter import normalize_adapter
=======
from gptqmodel.adapter.adapter import Lora, normalize_adapter
>>>>>>> 7939d1a7
from packaging import version

from ..utils.logger import setup_logger

logger = setup_logger()

FORMAT_FIELD_CODE = "format"
FORMAT_FIELD_JSON = "checkpoint_format"
FORMAT_FIELD_COMPAT_MARLIN = "is_marlin_format"
QUANT_METHOD_FIELD = "quant_method"
PACK_DTYPE_FIELD = "pack_dtype"
QUANT_CONFIG_FILENAME = "quantize_config.json"
QUANT_CONFIG_FILENAME_COMPAT = [QUANT_CONFIG_FILENAME, "quant_config.json", "config.json"]

MIN_VERSION_WITH_V2 = "0.9.0"

META_FIELD = "meta"
# quantizer is the tool that did the quantization
META_FIELD_QUANTIZER = "quantizer"

META_QUANTIZER_GPTQMODEL = "gptqmodel"

META_FIELD_URI = "uri"
META_VALUE_URI = "https://github.com/modelcloud/gptqmodel"

META_FIELD_DAMP_PERCENT = "damp_percent"
META_FIELD_DAMP_AUTO_INCREMENT = "damp_auto_increment"

META_FIELD_STATIC_GROUPS = "static_groups"
META_FIELD_TRUE_SEQUENTIAL = "true_sequential"

META_FIELD_MSE = "mse"

ADAPTER_FIELD = "adapter"

# pkg names
PKG_AUTO_ROUND = "auto-round"

# saved formats
class FORMAT:
    GPTQ = "gptq"
    # v2 format fixed sym = False quantization
    GPTQ_V2 = "gptq_v2"
    MARLIN = "marlin"
    BITBLAS = "bitblas"
    IPEX = "ipex"


# quant methods
class QUANT_METHOD:
    GPTQ = "gptq"
    AUTO_ROUND = "auto_round"


QUANT_METHOD_FORMAT_MAPPING = {
    QUANT_METHOD.GPTQ: {
        FORMAT.GPTQ,
        FORMAT.GPTQ_V2,
        FORMAT.MARLIN,
        FORMAT.BITBLAS,
        FORMAT.IPEX,
    },
    QUANT_METHOD.AUTO_ROUND: {
        FORMAT.GPTQ,
        FORMAT.GPTQ_V2,
        FORMAT.MARLIN,
        FORMAT.BITBLAS,
    }
}

# inference only methods should go here
QUANTIZE_BLACK_LIST = {}

# compat
QUANT_CONFIG_ARG_SYNONYMS = {
    "w_bit": "bits",
    "q_group_size": "group_size",
    # map format field (checkpoint_format) to class/code (format)
    FORMAT_FIELD_JSON: FORMAT_FIELD_CODE,
}

def dict_scale_dtype_to_str(d: Dict[str, Any]) -> None:
    """
    Checks whether the passed dictionary and its nested dicts have a *scale_dtype* key and if it's not None,
    converts torch.dtype to a string of just the type. For example, `torch.float32` get converted into *"float32"*
    string, which can then be stored in the json format.
    """
    if d.get("scale_dtype", None) is not None and not isinstance(d["scale_dtype"], str):
        d["scale_dtype"] = str(d["scale_dtype"]).split(".")[1]
    for value in d.values():
        if isinstance(value, dict):
            dict_scale_dtype_to_str(value)

def dynamic_get(dynamic: Dict[str, Dict[str, Union[int, bool]]], module_name: str, key: str = None,
                default_value: Union[int, bool] = None) -> Union[Dict, int, bool]:

    if dynamic is None:
        return default_value

    for pattern, overrides in dynamic.items():
        if pattern.startswith("-:"):
            if re.match(pattern.removeprefix("-:"), module_name):
                return False
        elif re.match(pattern.removeprefix("+:"), module_name):
            if key is None:
                return overrides
            else:
                return overrides.get(key, default_value)
    return default_value

@dataclass
class QuantizeConfig():
    bits: int = field(default=4, metadata={"choices": [2, 3, 4, 8]})

    # allow dynamic bitsize per layer, if None or some layer not set, use bits
    dynamic: Optional[Dict[str, Dict[str, Union[int, bool]]]] = field(default=None)

    # 128 offer good balance between inference speed, vram usage (bpw), and quality
    # use 32 for highest quality with slower inference and higher vram usage
    group_size: int = field(default=128)

    # increase damp if NaN is encountred during `.quantize()` and/or increase calib dataset size
    damp_percent: float = field(default=0.01)
    damp_auto_increment: float = field(default=0.0025)

    desc_act: bool = field(default=True)
    static_groups: bool = field(default=False)
    sym: bool = field(default=True)
    true_sequential: bool = field(default=True)

    lm_head: bool = field(default=False)

    quant_method: str = field(default=QUANT_METHOD.GPTQ)

    # default to gptq v1 format for maximum compat with 3rd party inference libs with minimal loss vs v2
    # if you inference with gptqmodel, save to gptq_v2 format for best result
    format: FORMAT = field(default=FORMAT.GPTQ)

    # mean square error calculation: may reduce error loss for some models
    mse: float = field(default=0.0)

    # parallel packing will make ~40% speedup for many models, but may cause OOM in some large models
    # if OOM, can set to False
    parallel_packing: bool = field(default=True)

    # properties that do not directly contributes to quantization or quant inference should be placed in meta
    # i.e. quantizer tool (producer) + version, timestamp, entity who made the quant, etc
    meta: Optional[Dict] = field(default=None)

    # normalized to DEVICE after passing to load()
    device: Optional[Union[str, torch.device]] = field(default=None)

    # gptq was originally designed to pack quantized weights inside INT32 dtypes
    # allowing using different dtypes used for packing quantized weights
    # affects [`qweights`, `qzeros`]
    pack_dtype: Optional[Union[str, torch.dtype]] = field(default=torch.int32)

    # pending used field
<<<<<<< HEAD
    adapter: Optional[Dict] = field(default=None)
=======
    adapter: Optional[Union[Dict[str, Any], Lora]] = field(default=None)
>>>>>>> 7939d1a7

    def __post_init__(self):
        fields_info = fields(self)

        # validate/normalizes pack_dtype from string and dtype to valid dtype
        if self.pack_dtype is None:
            self.pack_dtype = torch.int32
        else:
            if isinstance(self.pack_dtype, str):
                self.pack_dtype = self.pack_dtype.lower()
                if self.pack_dtype not in ["int64", "int32", "int16", "int8"]:
                    raise ValueError(f"QuantizeConfig: Unsupported `pack_dtype`: {self.pack_dtype}")
                self.pack_dtype = getattr(torch, self.pack_dtype)
            elif isinstance(self.pack_dtype, torch.dtype):
                if self.pack_dtype not in [torch.int64, torch.int32, torch.int16, torch.int8]:
                    raise ValueError(f"QuantizeConfig: Unsupported `pack_dtype`: {self.pack_dtype}")
            else:
                raise ValueError(f"QuantizeConfig: Unsupported `pack_dtype`: {self.pack_dtype}")

        # validate quant method and format is matched
        valid_formats = QUANT_METHOD_FORMAT_MAPPING.get(self.quant_method, None)
        if valid_formats is None:
            raise ValueError(f"QuantizeConfig: Unsupported `quant_method`: {self.quant_method}")

        if self.format not in valid_formats:
            raise ValueError(
                f"QuantizeConfig: checkpoint `format` used is {self.format}, and the quantization method is {self.quant_method}. "
            )

        if self.bits not in fields_info[0].metadata["choices"]:
            raise ValueError(f"QuantizeConfig: `bits` must be in the set of `{fields_info[0].metadata['choices']}`.")

        if self.dynamic is not None:
            self.dynamic = {
                **{k: v for k, v in self.dynamic.items() if k.startswith('-')},  # 先添加以 "-" 开头的键
                **{k: v for k, v in self.dynamic.items() if not k.startswith('-')}  # 然后添加其他键
            }

            for layer, layer_dict in self.dynamic.items():
                for key, value in layer_dict.items():
                    if key == "bits" and value not in fields_info[0].metadata["choices"]:
                        raise ValueError(f"QuantizeConfig: Layer `{layer}` only support quantization of  `{fields_info[0].metadata['choices']}` bits.")
                    elif key == "group_size" and value != -1 and value <= 0:
                        raise ValueError("QuantizeConfig: `group_size` must in the value set of `[-1, 16, 32, 64, 128]`.")

        if self.group_size != -1 and self.group_size <= 0:
            raise ValueError("QuantizeConfig: `group_size` must in the value set of `[-1, 16, 32, 64, 128]`.")

        if not (0 < self.damp_percent < 1):
            raise ValueError("QuantizeConfig: `damp_percent` must between 0 and 1.")

        if self.damp_auto_increment < 0:
            raise ValueError("QuantizeConfig:: `damp_auto_increment` must greater than 0.")

        # validate meta
        if self.meta is not None:
            if not isinstance(self.meta, dict):
                raise ValueError("QuantizeConfig: `meta` must be a dictionary")
            for key, value in self.meta.items():
                if not isinstance(key, str):
                    raise ValueError("QuantizeConfig: `meta` keys must be strings")
        else:
            self.meta = {}

<<<<<<< HEAD
        # validate and normalize extension
        if self.adapter is not None:
            if isinstance(self.adapter, dict):
                raise ValueError("`adapter` must be a dictionary")

            # adapter normalize
            self.adapter = normalize_adapter(self.adapter)

        print(f"adapter: {self.adapter}")
=======
        # adapter normalize
        self.adapter = normalize_adapter(self.adapter)

        #print(f"adapter: {self.adapter}")
>>>>>>> 7939d1a7

    def extension_set(self, key: str, value: Any):
        if self.adapter is None:
            self.adapter = {}

        self.adapter[key.lower()] = value

    def extension_get(self, key: str) -> Any:
            return self.adapter.get(key.lower()) if self.adapter else None

    def meta_set(self, key: str, value: Any):
        self.meta[key] = value

    def meta_get(self, key: str) -> Any:
        return self.meta.get(key)

    def dynamic_get(self, layer_name: str, key: str = None, default_value: Union[int, bool, float] = None
                    ) -> Union[Dict, int, bool, float]:
        return dynamic_get(self.dynamic, layer_name, key, default_value)

    # versionable is a meta.property that pairs value with version i.e "value:1.0.0"
    def meta_set_versionable(self, key: str, value: List[str]):
        self.meta_set(key, value)

    # versionable is a meta.property that pairs value with version i.e "value:1.0.0"
    def meta_get_versionable(self, key: str) -> List[Tuple[str, str]]:
        values = self.meta_get(key)
        if values is None:
            return []
        if not isinstance(values, list):
            values = [values]
        result = []
        for val in values:
            parts = val.split(":")
            if len(parts) >= 2:
                result.append((parts[0].lower(), parts[1].lower()))
        return result

    # is quantized model quantized or packed by gptqmodel version with v2 format code
    def is_quantized_by_v2(self) -> bool:
        # check meta.quantizer
        result = self.meta_get_versionable(META_FIELD_QUANTIZER)
        if len(result) > 0:
            for producer, _version in result:
                if producer == META_QUANTIZER_GPTQMODEL:
                    return version.parse(_version) >= version.parse(MIN_VERSION_WITH_V2)

        return False

    def save_pretrained(self, save_dir: str, **kwargs):
        with open(join(save_dir, QUANT_CONFIG_FILENAME), "w", encoding="utf-8") as f:
            json.dump(self.to_dict(), f, indent=2)

    @classmethod
    # normalize quant config for compat and also performs validation
    def from_quant_config(cls, quantize_cfg, format: str = None):
        valid_formats = {FORMAT.GPTQ, FORMAT.GPTQ_V2, FORMAT.MARLIN, FORMAT.BITBLAS, FORMAT.IPEX}
        format_auto_inferred = False
        # compat: format can be passed in via from_quantized() if field missing from json
        if format:
            if format not in valid_formats:
                raise ValueError(f"QuantizeConfig: Unknown quantization checkpoint format: {format}.")
            if quantize_cfg.get(FORMAT_FIELD_JSON):
                raise ValueError("QuantizeConfig: Conflicting quantization format passed in manually and also exists in model config.")
        # compat: warn if checkpoint_format is missing
        elif quantize_cfg.get(FORMAT_FIELD_JSON) is None:
            format_auto_inferred = True

        field_names = [field.name for field in fields(cls)]

        normalized = {
            QUANT_METHOD_FIELD: QUANT_METHOD.GPTQ,
            # compat: default to gptq(v1) when loading models
            FORMAT_FIELD_CODE: format if format else FORMAT.GPTQ,
        }
        for key, val in quantize_cfg.items():
            key = key.lower()

            # remap keys according to compat map
            if key in QUANT_CONFIG_ARG_SYNONYMS and QUANT_CONFIG_ARG_SYNONYMS[key] in field_names:
                key = QUANT_CONFIG_ARG_SYNONYMS[key]

            if key == FORMAT_FIELD_JSON:
                val = val.lower()

                if val in {FORMAT.GPTQ, FORMAT.GPTQ_V2, FORMAT.MARLIN, FORMAT.BITBLAS}:
                    normalized[key] = val
                else:
                    raise ValueError(f"QuantizeConfig: Unknown quantization format: `{val}`.")
            elif key == QUANT_METHOD_FIELD:
                val = val.lower()
                # compat: some hf models use quant_method=marlin or bitblas
                if val == FORMAT.MARLIN:
                    normalized[FORMAT_FIELD_CODE] = FORMAT.MARLIN
                elif val == FORMAT.BITBLAS:
                    normalized[FORMAT_FIELD_CODE] = FORMAT.BITBLAS
                elif val not in {QUANT_METHOD.GPTQ, QUANT_METHOD.AUTO_ROUND}:
                    raise ValueError(f"QuantizeConfig: Unknown quantization method: `{val}`.")
                else:
                    normalized[QUANT_METHOD_FIELD] = val
            elif key == FORMAT_FIELD_COMPAT_MARLIN and val:
                normalized[FORMAT_FIELD_CODE] = FORMAT.MARLIN
            elif key in field_names:
                normalized[key] = val
            else:
                logger.info(f"QuantizeConfig: Ignoring unknown parameter in the quantization configuration: {key}.")

        if format_auto_inferred:
            logger.info(f"QuantizeConfig: `{FORMAT_FIELD_JSON}` is missing from the quantization configuration and is automatically inferred to {normalized[FORMAT_FIELD_CODE]}")

        if normalized[FORMAT_FIELD_CODE] in {FORMAT.BITBLAS}:
            # AWQ and Marlin do not reorder the rows.
            normalized["desc_act"] = False

        if "sym" not in normalized:
            logger.warning(
                "QuantizeConfig: config does not contain `sym` (symmetric quantization). This may result in silent errors. Defaulting to `sym=True`."
            )

        return cls(**normalized)

    @classmethod
    def from_pretrained(cls, save_dir: str, **kwargs):
        format = kwargs.pop("format", None)

        transformers_config = False
        resolved_config_file = None
        for quantize_config_filename in QUANT_CONFIG_FILENAME_COMPAT:
            resolved_config_file = join(save_dir, quantize_config_filename)
            if os.path.exists(resolved_config_file):
                if quantize_config_filename == "config.json":
                    transformers_config = True
                break

        if resolved_config_file is None:
            raise ValueError(
                "QuantizeConfig: No quantize_config.json, quant_config.json or config.json file was found in the model repository."
            )

        with open(resolved_config_file, "r", encoding="utf-8") as f:
            args_from_json = json.load(f)

            if transformers_config:
                args_from_json = args_from_json["quantization_config"]

            return cls.from_quant_config(args_from_json, format)

    def to_dict(self):
        out = {
            "bits": self.bits,
            "dynamic": self.dynamic,
            "group_size": self.group_size,
            "desc_act": self.desc_act,
            "sym": self.sym,
            "lm_head": self.lm_head,
            QUANT_METHOD_FIELD:self.quant_method,
            FORMAT_FIELD_JSON: self.format,
            # torch.dtype convert to string
            PACK_DTYPE_FIELD: str(self.pack_dtype).split(".")[-1],
            META_FIELD: self.meta,
<<<<<<< HEAD
            ADAPTER_FIELD: self.adapter,
        }

        # simplify: clean keys where the value is None or empty [list, dict]
        out = {k: v for k, v in out.items() if v is not None and (v != [] or v != {})}
=======
            # DO NOT EXPORT Adapter to config/json since adapter can be swapped out/in
            # ADAPTER_FIELD: self.adapter.to_dict() if self.adapter else None,
        }

        # simplify: clean keys where the value is None or empty [list, dict]
        out = {k: v for k, v in out.items() if v is not None and (v not in [None, {}])}
>>>>>>> 7939d1a7

        dict_scale_dtype_to_str(out)
        return out

     # TODO FIX ME, g_idx int32 per infeature but infeature count is per module
    def calculate_bits_per_weight(self):
        if self.group_size != -1:
            # naive bits is
            #mlp.down_proj.g_idx: I32
            #mlp.down_proj.qweight: I32
            #mlp.down_proj.qzeros: I32
            #mlp.down_proj.scales: F16
            per_group_bits = self.group_size * self.bits # qweight: packed by group_size
            per_group_bits += 16 # scales fp16: one per group
            per_group_bits += self.bits # qzeros: one per group
            # FIX ME: g_idx is I32, one per infeature
            per_group_bits += 4  # ESTIMATE for g_idx int32: one per features/group_size item
            bpw = per_group_bits / self.group_size

            # normally g_idx (int32 allocated one per in_feature) is allocated in device memory
            # but each module may have different infeatures we don't have enouch ctx here, use estimated `0.1` for now
            bpw += 0.1
        else:
            # there is only one scale int32 + one qzero int32 per entire module so overall it contributes to close to 0 bpw
            bpw = self.bits
        logger.info(f"Estimated Quantization BPW (bits per weight): {bpw} bpw, based on [bits: {self.bits}, group_size: {self.group_size}]")

@dataclass
class AutoRoundQuantizeConfig(QuantizeConfig):
    layer_config: dict = field(default_factory=dict)
    enable_full_range: bool = False  ##for symmetric, TODO support later
    batch_size: int = 1
    amp: bool = True
    lr_scheduler = None
    enable_quanted_input: bool = True
    enable_minmax_tuning: bool = True
    lr: float = None
    minmax_lr: float = None
    low_gpu_mem_usage: bool = False
    iters: int = 200
    sampler: str = "rand"
    seed: int = 42
    nblocks: int = 1
    gradient_accumulate_steps: int = 1
    not_use_best_mse: bool = False
    dynamic_max_gap: int = -1
    data_type: str = "int"  ##only support int for now
    scale_dtype: str = "fp16"
    quant_method: str = QUANT_METHOD.AUTO_ROUND

    def to_dict(self):
        # inject auto-round specific meta data
        self.meta_set("auto_round", pkg_version(PKG_AUTO_ROUND))
        self.meta_set("enable_full_range", self.enable_full_range)
        layer_config = copy.deepcopy(self.layer_config)
        for key in layer_config:
            info = layer_config[key]
            # layer_config will store "scale" and "zp" Tensors, which cannot be serialized by json.
            # see AutoRound.dump_qinfo_to_layer_config()
            info.pop("scale", None)
            info.pop("zp", None)
        self.meta_set("layer_config", layer_config)
        self.meta_set("batch_size", self.batch_size)
        self.meta_set("amp", self.amp)
        self.meta_set("lr_scheduler", self.lr_scheduler)
        self.meta_set("enable_quanted_input", self.enable_quanted_input)
        self.meta_set("enable_minmax_tuning", self.enable_minmax_tuning)
        self.meta_set("lr", self.lr)
        self.meta_set("minmax_lr", self.minmax_lr)
        self.meta_set("low_gpu_mem_usage", self.low_gpu_mem_usage)
        self.meta_set("iters", self.iters)
        self.meta_set("sampler", self.sampler)
        self.meta_set("seed", self.seed)
        self.meta_set("nblocks", self.nblocks)
        self.meta_set("gradient_accumulate_steps", self.gradient_accumulate_steps)
        self.meta_set("not_use_best_mse", self.not_use_best_mse)
        self.meta_set("dynamic_max_gap", self.dynamic_max_gap)
        self.meta_set("data_type", self.data_type)
        self.meta_set("scale_dtype", self.scale_dtype)

        r = super().to_dict()

        # override quant_method from AUTO_ROUND to GPTQ in json output for max compat with vllm/sglang
        r[QUANT_METHOD_FIELD] = QUANT_METHOD.GPTQ
        return r

# deprecated: will be removed in future update
@dataclass
class BaseQuantizeConfig(QuantizeConfig):
    def __init__(self, **kwargs):
        super().__init__(**kwargs)
        logger.warning("QuantizeConfig: BaseQuantizeConfig is re-named and pending deprecation. Please use `QuantizeConfig` instead.")<|MERGE_RESOLUTION|>--- conflicted
+++ resolved
@@ -24,11 +24,7 @@
 from typing import Any, Dict, List, Optional, Tuple, Union
 
 import torch
-<<<<<<< HEAD
-from gptqmodel.adapter.adapter import normalize_adapter
-=======
 from gptqmodel.adapter.adapter import Lora, normalize_adapter
->>>>>>> 7939d1a7
 from packaging import version
 
 from ..utils.logger import setup_logger
@@ -187,11 +183,7 @@
     pack_dtype: Optional[Union[str, torch.dtype]] = field(default=torch.int32)
 
     # pending used field
-<<<<<<< HEAD
-    adapter: Optional[Dict] = field(default=None)
-=======
     adapter: Optional[Union[Dict[str, Any], Lora]] = field(default=None)
->>>>>>> 7939d1a7
 
     def __post_init__(self):
         fields_info = fields(self)
@@ -256,22 +248,10 @@
         else:
             self.meta = {}
 
-<<<<<<< HEAD
-        # validate and normalize extension
-        if self.adapter is not None:
-            if isinstance(self.adapter, dict):
-                raise ValueError("`adapter` must be a dictionary")
-
-            # adapter normalize
-            self.adapter = normalize_adapter(self.adapter)
-
-        print(f"adapter: {self.adapter}")
-=======
         # adapter normalize
         self.adapter = normalize_adapter(self.adapter)
 
         #print(f"adapter: {self.adapter}")
->>>>>>> 7939d1a7
 
     def extension_set(self, key: str, value: Any):
         if self.adapter is None:
@@ -432,20 +412,12 @@
             # torch.dtype convert to string
             PACK_DTYPE_FIELD: str(self.pack_dtype).split(".")[-1],
             META_FIELD: self.meta,
-<<<<<<< HEAD
-            ADAPTER_FIELD: self.adapter,
-        }
-
-        # simplify: clean keys where the value is None or empty [list, dict]
-        out = {k: v for k, v in out.items() if v is not None and (v != [] or v != {})}
-=======
             # DO NOT EXPORT Adapter to config/json since adapter can be swapped out/in
             # ADAPTER_FIELD: self.adapter.to_dict() if self.adapter else None,
         }
 
         # simplify: clean keys where the value is None or empty [list, dict]
         out = {k: v for k, v in out.items() if v is not None and (v not in [None, {}])}
->>>>>>> 7939d1a7
 
         dict_scale_dtype_to_str(out)
         return out
