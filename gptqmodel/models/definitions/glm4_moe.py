--- conflicted
+++ resolved
@@ -36,24 +36,12 @@
             "input_layernorm": ("input_layernorm:!",),
             "self_attn": ("q_proj:0", "q_norm:0:!","k_proj:0", "k_norm:0:!", "v_proj:0", "o_proj:1"),
             "post_attention_layernorm": ("post_attention_layernorm:!",),
-<<<<<<< HEAD
             "mlp:moe": {  # MoE module - can be Glm4MoeMLP (layer 0) or Glm4MoeMoE (layers 1-46)
-                "shared_experts": ("gate_proj:0", "up_proj:0", "down_proj:1"),
-=======
-            "mlp": {
->>>>>>> 7b7ce2fe
                 "gate": ("gate:!",), # Glm4MoeTopKRouter, ~1.6MB float32 per layer.  We really do not quant to quantize this.
                 "experts": {
                     "#": ("gate_proj:0", "up_proj:0", "down_proj:1"),
                 },
-<<<<<<< HEAD
-=======
-                "shared_experts": {
-                    "gate_proj": ("gate_proj:0",),
-                    "up_proj": ("up_proj:0",),
-                    "down_proj": ("down_proj:1",),
-                },
->>>>>>> 7b7ce2fe
+                "shared_experts": ("gate_proj:0", "up_proj:0", "down_proj:1"),
                 # Standard MLP components for layer 0
                 "": ("gate_proj:0", "up_proj:0", "down_proj:1"),
             },
