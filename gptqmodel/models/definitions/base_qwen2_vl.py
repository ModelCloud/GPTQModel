# SPDX-FileCopyrightText: 2024-2025 ModelCloud.ai
# SPDX-FileCopyrightText: 2024-2025 qubitium@modelcloud.ai
# SPDX-License-Identifier: Apache-2.0
# Contact: qubitium@modelcloud.ai, x.com/qubitium

from typing import Dict, Optional

from PIL import Image
from transformers import AutoModelForImageTextToText, AutoProcessor, ProcessorMixin

from ...utils.calibration import batched
from ...utils.image import extract_vision_info, fetch_image
from ...utils.model import MODALITY, move_to
from .._const import CPU
from ..base import BaseQModel


class BaseQwen2VLGPTQ(BaseQModel):
    loader = AutoModelForImageTextToText

    pre_lm_head_norm_module = "model.norm"

    module_tree = [
        "model",
        "language_model",
        "layers",
        "#",
        {
            "input_layernorm": ("input_layernorm:!",),
            "self_attn": ("q_proj:0", "k_proj:0", "v_proj:0", "o_proj:1"),
            "post_attention_layernorm": ("post_attention_layernorm:!",),
            "mlp": ("gate_proj:0", "up_proj:0", "down_proj:1"),
        }
    ]

    modality = [MODALITY.TEXT, MODALITY.IMAGE_TO_TEXT]

    require_load_processor = True

    def pre_quantize_generate_hook_start(self):
        self.model.visual = move_to(self.model.visual, device=self.quantize_config.device)

    def pre_quantize_generate_hook_end(self):
        self.model.visual = move_to(self.model.visual, device=CPU)

    @staticmethod
    def process_vision_info(
            conversations: list[dict] | list[list[dict]],
    ) -> Optional[list[Image.Image]]:
        vision_infos = extract_vision_info(conversations)
        # Read images
        image_inputs = []
        for vision_info in vision_infos:
            if "image" in vision_info or "image_url" in vision_info:
                image_inputs.append(fetch_image(vision_info))
            else:
                raise ValueError("image, image_url should in content.")
        if len(image_inputs) == 0:
            image_inputs = None
        return image_inputs

    def preprocess_dataset(self, sample: Dict) -> Dict:
        return sample

    def load_processor(self) -> ProcessorMixin:
        return AutoProcessor.from_pretrained(self.model_local_path)

<<<<<<< HEAD
    def prepare_dataset(self, calibration_dataset, calibration_dataset_concat_size=None, batch_size: int = 1, **kwargs):
=======
    def prepare_dataset(self, calibration_dataset, batch_size: int = 1, **kwargs):
>>>>>>> 28dfc92a
        processor = self.load_processor()
        calib_data = []
        for batch in batched(calibration_dataset, batch_size, process_func=self.preprocess_dataset):
            text = processor.apply_chat_template(
                batch, tokenize=False, add_generation_prompt=True
            )
            image_inputs = self.process_vision_info(batch)
            inputs = processor(
                text=text,
                images=image_inputs,
                videos=None,
                padding=True,
                return_tensors="pt",
            )
            calib_data.append(inputs)
        del processor
        return calib_data<|MERGE_RESOLUTION|>--- conflicted
+++ resolved
@@ -65,11 +65,7 @@
     def load_processor(self) -> ProcessorMixin:
         return AutoProcessor.from_pretrained(self.model_local_path)
 
-<<<<<<< HEAD
-    def prepare_dataset(self, calibration_dataset, calibration_dataset_concat_size=None, batch_size: int = 1, **kwargs):
-=======
     def prepare_dataset(self, calibration_dataset, batch_size: int = 1, **kwargs):
->>>>>>> 28dfc92a
         processor = self.load_processor()
         calib_data = []
         for batch in batched(calibration_dataset, batch_size, process_func=self.preprocess_dataset):
