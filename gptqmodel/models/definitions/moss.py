# Copyright 2024-2025 ModelCloud.ai
# Copyright 2024-2025 qubitium@modelcloud.ai
# Contact: qubitium@modelcloud.ai, x.com/qubitium
#
# Licensed under the Apache License, Version 2.0 (the "License");
# you may not use this file except in compliance with the License.
# You may obtain a copy of the License at
#
#     http://www.apache.org/licenses/LICENSE-2.0
#
# Unless required by applicable law or agreed to in writing, software
# distributed under the License is distributed on an "AS IS" BASIS,
# WITHOUT WARRANTIES OR CONDITIONS OF ANY KIND, either express or implied.
# See the License for the specific language governing permissions and
# limitations under the License.

from ..base import BaseQModel


class MossQModel(BaseQModel):
<<<<<<< HEAD
    require_trust_remote_code = True
    base_modules = ["transformer.wte", "transformer.ln_f"]
=======
>>>>>>> 34ba2925
    pre_lm_head_norm_module = "transformer.ln_f"

    _layers_modules_tree = [
        "transformer",
        "h",
        "#",
        {
            "ln_1": ("ln_1:!",),
            "attn": ("qkv_proj:0", "out_proj:1"),
            "mlp": ("fc_in:0", "fc_out:1"),
        }
    ]<|MERGE_RESOLUTION|>--- conflicted
+++ resolved
@@ -18,11 +18,6 @@
 
 
 class MossQModel(BaseQModel):
-<<<<<<< HEAD
-    require_trust_remote_code = True
-    base_modules = ["transformer.wte", "transformer.ln_f"]
-=======
->>>>>>> 34ba2925
     pre_lm_head_norm_module = "transformer.ln_f"
 
     _layers_modules_tree = [
