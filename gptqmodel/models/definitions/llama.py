--- conflicted
+++ resolved
@@ -17,15 +17,8 @@
 from ..base import BaseQModel
 
 
-<<<<<<< HEAD
-class LlamaGPTQ(BaseGPTQModel):
-    # Non-repeating layers at the root level: same level as `layers_node`
-    # Excluding `layers_node`.
-    base_modules = ["model.embed_tokens", "model.norm", "model.rotary_emb"]
-=======
 class LlamaQModel(BaseQModel):
 
->>>>>>> a647ff99
     pre_lm_head_norm_module = "model.norm"
 
     # awq scaling optimizations requires some modules within same subset to strictly match the shape of previous module
