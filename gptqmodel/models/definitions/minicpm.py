--- conflicted
+++ resolved
@@ -18,11 +18,6 @@
 
 
 class MiniCPMGPTQ(BaseQModel):
-<<<<<<< HEAD
-    require_trust_remote_code = True
-    base_modules = ["model.embed_tokens",]
-=======
->>>>>>> 34ba2925
     pre_lm_head_norm_module = "model.norm"
 
     _layers_modules_tree = [
