# SPDX-FileCopyrightText: 2024-2025 ModelCloud.ai
# SPDX-FileCopyrightText: 2024-2025 qubitium@modelcloud.ai
# SPDX-License-Identifier: Apache-2.0

from __future__ import annotations

import copy
import json
import os
import re
import threading
import time
from collections import defaultdict
from contextlib import nullcontext
from typing import TYPE_CHECKING, Any, Dict, List, Optional, Set, Type, Union

import torch
import torch._dynamo
import torch.nn as nn
from tokenicer import Tokenicer
from transformers import (
    AutoModelForCausalLM,
    AutoProcessor,
    PreTrainedModel,
    PreTrainedTokenizerBase,
    ProcessorMixin,
    modeling_utils,
)


try:  # Optional dependency for huggingface datasets support
    from datasets import Dataset as HFDataset
    from datasets import IterableDataset as HFIterableDataset
except Exception:  # pragma: no cover - datasets may not be installed
    HFDataset = None
    HFIterableDataset = None

from .. import DEVICE_THREAD_POOL
from ..adapter.adapter import Adapter
from ..nn_modules.qlinear import BaseQuantLinear
from ..nn_modules.qlinear.lookahead import configure_default_lookahead
from ..nn_modules.qlinear.torch import TorchQuantLinear
from ..quantization import QuantizeConfig
from ..quantization.config import FORMAT, METHOD, QUANTIZE_BLACK_LIST, VRAMStrategy, dynamic_get
from ..quantization.rotation.rotation import fuse_layer_norms, rotate_model
from ..utils.backend import BACKEND
from ..utils.calibration import prepare_calibration_dataset
from ..utils.device import get_device
from ..utils.hf import autofix_hf_model_config
from ..utils.importer import select_quant_linear
from ..utils.logger import QuantizationRegionTimer, setup_logger
from ..utils.model import MODALITY, find_modules, get_module_by_name_prefix, move_to
from ..utils.offload import offload_to_disk
from ..utils.structure import alias_from_turtle_for_submodule
from ..utils.torch import TORCH_HAS_COMPILE, torch_compile
from ._const import (
    CPU,
    DEFAULT_MAX_SHARD_SIZE,
    DEVICE,
    EXPERT_INDEX_PLACEHOLDER,
    META,
)
from .loader import ModelLoader
from .writer import ModelWriter


if TYPE_CHECKING:
    try:
        from datasets import Dataset as HFDatasetType
        from datasets import IterableDataset as HFIterableDatasetType
    except Exception:  # pragma: no cover - optional dependency
        HFDatasetType = HFIterableDatasetType = object


class _ClassPropertyDescriptor:
    def __init__(self, fget, fset=None):
        self.fget = fget

    def __get__(self, instance, owner=None):
        if owner is None:
            owner = type(instance)
        return self.fget.__get__(instance, owner)()


def classproperty(func):
    if not isinstance(func, (classmethod, staticmethod)):
        func = classmethod(func)
    return _ClassPropertyDescriptor(func)


def generate_node_for_awq_scaling(inp, prev_op, module_kwargs, nodes_size, subset, module2inspect):
    n = {
        "prev_op": prev_op,
        "layers": subset,
        "inp": inp,
    }
    if nodes_size == 0:
        # Only the first node needs kwargs
        n["kwargs"] = module_kwargs

    if module2inspect is not None:
        n["module2inspect"] = module2inspect

    return n, None

def check_support_param_buffer_assignment(*args, **kwargs):
    return False


def apply_module_tree_override(module_tree, override):
    """
    Recursively find the corresponding key of override in module_tree and override it.
    """
    if isinstance(module_tree, dict) and isinstance(override, dict):
        for k, v in override.items():
            if k in module_tree and isinstance(module_tree[k], (dict, list)) and isinstance(v, (dict, list)):
                module_tree[k] = apply_module_tree_override(module_tree[k], v)
            else:
                module_tree[k] = v
    elif isinstance(module_tree, list) and isinstance(override, list):
        for o in override:
            if isinstance(o, dict):
                for b in module_tree:
                    if isinstance(b, dict):
                        apply_module_tree_override(b, o)
    return module_tree


NOT_QUANTIZE_FLAG = ":!"
CAPTURE_ONLY_FLAG = ":?"
NON_QUANTIZE_FLAGS = (NOT_QUANTIZE_FLAG, CAPTURE_ONLY_FLAG)


# Fix cpu memory leak.
# See https://github.com/huggingface/transformers/issues/34366
modeling_utils.check_support_param_buffer_assignment = check_support_param_buffer_assignment

log = setup_logger()

class BaseQModel(nn.Module):
    # name of lm_head
    lm_head: str = "lm_head"

    # a tree node of all the roots that contain quantizable modules
    module_tree: List[str] = None
    # Override module_tree according to different QUANT_METHOD
    module_tree_overrides: dict[METHOD, List[str]] = None

    # Strict=True -> all layer_modules must exists in model
    # Some models (deepseek2-lite) dynamically create lora modules based on config.rank
    layer_modules_strict = True

    pre_lm_head_norm_module: str = None

    # awq scaling optimizations requires some modules within same subset to strictly match the shape of previous module
    # list modules where they must match the shape of previous module in execution to consider for scaling optimization
    awq_scale_optimize_shape_dependent_modules: List[str] = None

    # some models require trust_remove_code = True (dbrx_converted)
    require_trust_remote_code = None
    # some models require transformer version(internalm require '<=4.42.2')
    require_pkgs_version: Optional[List[str]] = None
    # some models require a specific dtype, such as float16
    require_dtype: Optional[str|torch.dtype] = None
    require_fast_init: bool = True

    # some models require Processor? For example, Qwen2VLImageProcessor.
    require_load_processor = False

    # TODO: use a better name and what if the value is not at the config root?
    # allow dynamic expert n-count layer extraction
    # so moe model defs do not need to write out 64 layers if expert size is 64 (Qwen2Moe)
    # usage: set to property in model.config that holds this int value: total number of experts
    dynamic_expert_index: Optional[str] = None

    # some models require a different model loader, such as mllama which uses AutoModelForPreTraining
    loader = AutoModelForCausalLM

    # monkey patch api for trust_remote_code=True models that have broken transformer compat
    require_monkeypatch = False

    # VRAM strategy support list
    supported_vram_strategies: List[VRAMStrategy] = [VRAMStrategy.EXCLUSIVE, VRAMStrategy.BALANCED]

    # some models have broken attention mask codes so we need to only use batch 1 with no masks
    support_batch_quantize = True

    # allow models to define optional notes that output messages to users that want to use this model
    # list of supported keys: [ "notes" = print the notes value on model load ]
    info: Dict[str, str] = {}

    # Some models have optional layers that are not loaded or supported by HF so even when they exist in the original
    # model, they are not properly saved on save(). GLM 4.5/4.6 (air) with MTP layers is such example.
    # List the `dangling` optional tensor files here, and we will merge them in on model.save()
    out_of_model_tensor_files: Optional[List[str]] = None

    supports_desc_act = [True, False]

    modality: List[MODALITY] = [MODALITY.TEXT]

    quant_override_files: Dict[str, Union[str | Dict[str, Any]]] = {}

    server = None

    support_batch_quantize = True

    support_offload_to_disk = True

    ATTENTION_MASKS_DTYPE = torch.bool # default to bool

    ATTENTION_MASKS_REQUIRED_FOR_INPUT: bool = False

    INPUT_EMBEDDING_EXTRA_ARGS = None

    def __init__(
        self,
        model: PreTrainedModel,
        quantized: bool,
        quantize_config: QuantizeConfig,
        tokenizer: Optional[PreTrainedTokenizerBase] = None,
        qlinear_kernel: nn.Module = None,
        load_quantized_model: bool = False,
        trust_remote_code: bool = False,
        model_local_path: str = None,
        # turtle model is a sympathetic model used to reduce cpu ram usage
        # during quantization stage.
        turtle_model: Optional[PreTrainedModel] = None,
    ):
        super().__init__()

        quant_method = quantize_config.quant_method
        # override module_tree if need
        if self.module_tree_overrides is not None and self.module_tree_overrides.get(quant_method) is not None:
            log.info(f'Module Tree: overridden by METHOD.{quant_method.upper()}')
            # setting cls.module_tree
            type(self).module_tree = apply_module_tree_override(self.module_tree, self.module_tree_overrides[quant_method])

        # record configuration early so model lifecycle hooks can rely on them
        self.compiled = False  # set to True while compile() is triggered successfully
        self.quantized = quantized
        self.load_quantized_model = load_quantized_model
        self.qlinear_kernel = qlinear_kernel
        self.trust_remote_code = trust_remote_code
        self.model_local_path = model_local_path
        self.quantize_config = quantize_config
        self.quant_region_timer = QuantizationRegionTimer(logger=log)
        self._turtle_reload_threshold_bytes = self._resolve_turtle_reload_threshold()
        self._turtle_reload_accum_bytes = 0
        self._turtle_materialized_ids: Set[int] = set()

        self.processor: ProcessorMixin = None

        self.model = self.after_model_load(model, load_quantized_model=load_quantized_model)
        self.turtle_model = turtle_model

        if tokenizer is not None:
            if isinstance(tokenizer, PreTrainedTokenizerBase):
                self.tokenizer = Tokenicer.load(tokenizer, trust_remote_code=trust_remote_code)
            else:
                raise ValueError(
                    f"Unsupported `tokenizer` type: Expected `PreTrainedTokenizerBase`, actual = `{type(tokenizer)}`.")
            self.model.tokenizer = self.tokenizer.tokenizer # helpful for CI tests
        else:
            self.tokenizer = tokenizer # TODO none?
            self.model.tokenizer = tokenizer # helpful for CI tests # TODO none?

        # auto-fix model config erors
        if isinstance(self.model, PreTrainedModel):
            autofix_hf_model_config(self.model, path=model_local_path)

        self._turtle_lock = threading.RLock()

        # compat: state to assist in checkpoint_format gptq(v1) to gptq_v2 conversion
        # stores all per-layer quant stats such as avg loss and processing time
        self.quant_log = []

        if self.require_load_processor:
            self.processor = AutoProcessor.from_pretrained(model_local_path)

        # apply patching of broken trust_remote_code models here
        if self.require_monkeypatch:
            self.monkey_patch()

        # hack: circular import
        from ..adapter.adapter import Lora

        # check adapter load and print info so users knows lora(s) are applied
        if isinstance(self.quantize_config.adapter, Lora):
            loaded_loras = 0
            qmodules = find_modules(self.model, layers=[BaseQuantLinear])
            for name, m in qmodules.items():
                if all(hasattr(m.adapter, name) for name in Lora.parameter_keys()):
                    loaded_loras += 1

            log.info(f"Adapter: `{loaded_loras}` EoRA/Lora adapters loaded for `{len(qmodules)}` modules.")

        # print kernel info:
        log.info(f"Kernel: loaded -> `[{', '.join(cls.__name__ for cls in self.kernels())}]`")

        self._auto_configure_lookahead()

    @classmethod
    def extract_layers_node(cls):
        """
        Given a module_tree structure, return the layers_node string.
        It concatenates everything up to (but not including) the first "#" with '.'.
        Example:
            ["model", "layers", "#", {...}] -> ["model.layers"]
        """

        prefix_parts = []
        for node in cls.module_tree:
            if node == "#":
                break
            if isinstance(node, str):
                prefix_parts.append(node)
            else:
                break  # stop if unexpected nested structure

        return [".".join(prefix_parts)] if prefix_parts else []

    @classmethod
    def build_moe_modules_if_need(cls, model_config, layer_modules, is_awq_quantize: bool = False):
        # MoE models
        if model_config is not None and cls.dynamic_expert_index is not None:
            num_experts = cls.get_num_experts(model_config)

            moe_simple = []
            for names in layer_modules:
                moe_simple.append([])

                has_expert = all(EXPERT_INDEX_PLACEHOLDER in n for n in names)

                if not has_expert:
                    moe_simple[-1].extend(names)
                    continue

                if is_awq_quantize:
                    # AWQ Required
                    # result like: ['mlp.experts.0.gate_proj', 'mlp.experts.0.up_proj', 'mlp.experts.1.gate_proj', 'mlp.experts.1.up_proj', ...]
                    for index in range(num_experts):
                        for n in names:
                            moe_simple[-1].append(n.replace(EXPERT_INDEX_PLACEHOLDER, str(index)))
                else:
                    # result like: ['mlp.experts.0.gate_proj', 'mlp.experts.1.gate_proj', 'mlp.experts.0.up_proj', 'mlp.experts.1.up_proj', ...]
                    for n in names:
                        for index in range(num_experts):
                            moe_simple[-1].append(n.replace(EXPERT_INDEX_PLACEHOLDER, str(index)))

            return moe_simple

        return layer_modules

    @classmethod
    def get_num_experts(cls, model_config):
        if hasattr(model_config, "text_config"):
            num_experts = getattr(model_config.text_config, cls.dynamic_expert_index)
        elif hasattr(model_config, "thinker_config"):
            num_experts = getattr(model_config.thinker_config.text_config, cls.dynamic_expert_index)
        else:
            num_experts = getattr(model_config, cls.dynamic_expert_index)
        return num_experts

    @classmethod
    def filter_not_quantize_module(cls, layer_modules, quantize_config):
        layer_modules = [
            [
                name
                for name in block
                if all(flag not in name for flag in NON_QUANTIZE_FLAGS)
            ]
            for block in layer_modules
        ]
        layer_modules = [block for block in layer_modules if block]  # 去掉空 block

        if getattr(quantize_config, "dynamic", None):
            new_layer_modules = []
            for modules in layer_modules:
                filtered = [
                    m for m in modules
                    if dynamic_get(quantize_config.dynamic, module_name=m) is not False
                ]
                if filtered:
                    new_layer_modules.append(filtered)
            layer_modules = new_layer_modules

        return layer_modules

    # Inside each `LlamaDecoderLayer` layer are many internal modules
    # List them in the order executed in model forward() code
    # Many models have same execution order of: attention (q_k_v) projection, attention (output) projection, mlp (n) projections
    @classmethod
    def simple_layer_modules(cls, model_config, quantize_config, is_awq_quantize: bool = False, include_capture_only: bool = False):
        layer_modules = cls.build_layer_modules(cls.module_tree, include_capture_only=include_capture_only)

        layer_modules = cls.build_moe_modules_if_need(model_config, layer_modules, is_awq_quantize)

        layer_modules = cls.filter_not_quantize_module(layer_modules, quantize_config)

        # print(f"simple_layer_modules layer_modules: {layer_modules}")
        return layer_modules

    @classmethod
    def full_layer_modules(cls, model_config=None, is_awq_quantize: bool = False, include_capture_only: bool = False):
        full = cls.build_layer_modules(cls.module_tree, include_capture_only=include_capture_only)
        full = cls.build_moe_modules_if_need(model_config, full, is_awq_quantize)
        # print(f"full layer_modules: {full}")
        return full

    def prepare_dataset(
        self,
        calibration_dataset: Union[
            List[Dict[str, Union[List[int], torch.LongTensor]]],
            List[str],
            List[List[int]],
            "HFDatasetType",
            "HFIterableDatasetType",
        ],
        calibration_dataset_concat_size: Optional[int] = None,
        calibration_dataset_sort: Optional[str] = None,
        batch_size: int = 1,
        calibration_data_min_length: int = 10,
        calibration_concat_separator: Optional[str] = None,
    ):
        return prepare_calibration_dataset(
            self,
            calibration_dataset=calibration_dataset,
            calibration_dataset_concat_size=calibration_dataset_concat_size,
            calibration_dataset_sort=calibration_dataset_sort,
            batch_size=batch_size,
            calibration_data_min_length=calibration_data_min_length,
            calibration_concat_separator=calibration_concat_separator,
            logger=log,
        )

    def quantize(
        self,
        calibration: Union[List[Dict[str, Union[List[int], torch.LongTensor]]], List[str], List[int]],
        # Setting a fixed calibration_dataset_concat_size may improve the performance of the quantized model.
        calibration_concat_size: Optional[int] = None,
        calibration_sort: Optional[str] = "desc",  # valid values are asc, desc, shuffle
        batch_size: int = 1,
        tokenizer: Optional[PreTrainedTokenizerBase] = None,
        backend: Optional[BACKEND] = BACKEND.AUTO,
        # eora adapter generation needs config Lora(rank=1, path='lora.safetensors')
        adapter: Adapter = None,
        adapter_calibration_dataset: Union[List[Dict[str, Union[List[int], torch.LongTensor]]], List[str], List[int]] = None,
        # minimum length of calibration data, default is 10
        calibration_data_min_length: int = 10,
        calibration_concat_separator: Optional[str] = None,
    ) -> Dict[str, List[Dict[str, str]]]:
        if self.quantized:
            raise EnvironmentError("quantize() is called a model that is already quantized")

        timer = getattr(self, "quant_region_timer", None)
        if timer is not None:
            timer.reset()

        self._turtle_reload_accum_bytes = 0
        self._turtle_materialized_ids = set()

        if self.quantize_config.quant_method in QUANTIZE_BLACK_LIST:
            raise ValueError(
                f"Unsupported quantization operation for quant method: {self.quantize_config.quant_method}"
            )

        if not self.support_batch_quantize:
            log.warn("Quantize: batch_size overridden by model class definition to `disabled`")
            batch_size = 1 # but actually disabled

        if self.quantize_config.format == FORMAT.MARLIN:
            raise ValueError(
                "FORMAT.MARLIN is deprecated for quantization. Please switch to FORMAT.GPTQ. GPTQMOdel will auto-use Marlin kernel for accelerated inference for FORMAT.GPTQ."
            )

        if self.quantize_config.quant_method == METHOD.AWQ:
            if self.quantize_config.format == FORMAT.GEMV_FAST:
                # AWQ GEMV_FAST only supports pack_dtype is torch.int16
                log.info("Quantize Model: Auto fix `pack_dtype` to `torch.int16`")
                self.quantize_config.pack_dtype = torch.int16
            elif self.quantize_config.format == FORMAT.MARLIN:
                # AWQ MARLIN only supports zero_point is false
                log.info("Quantize Model: Auto fix `zero_point` to `False`")
                self.quantize_config.zero_point = False

        if self.support_batch_quantize is False:
            batch_size = 1
            log.warn("Batch quantization is not supported for this model. Setting batch_size to 1.")

        requested_backend = backend
        if isinstance(requested_backend, str):
            requested_backend = BACKEND(requested_backend.lower())

        preferred_backend = requested_backend
        if preferred_backend in (None, BACKEND.AUTO):
            preferred_backend = BACKEND.TORCH

        # Validate quant linear before quantization starts
        _ = select_quant_linear(
            bits=self.quantize_config.bits,
            dynamic=self.quantize_config.dynamic,
            group_size=self.quantize_config.group_size,
            desc_act=self.quantize_config.desc_act,
            sym=self.quantize_config.sym,
            backend=preferred_backend,
            format=self.quantize_config.format,
            quant_method=self.quantize_config.quant_method,
            device=DEVICE(self.quantize_config.device),
            pack=True,
            pack_dtype=self.quantize_config.pack_dtype,
        )

        # Use the provided tokenizer if one is passed to quantize()
        if tokenizer is not None:
            if isinstance(tokenizer, PreTrainedTokenizerBase):
                # TODO FIX ME...this is a bug
                self.tokenizer = Tokenicer.load(tokenizer, trust_remote_code=self.trust_remote_code)
            else:
                raise ValueError(
                    f"Unsupported `tokenizer` type: Expected `PreTrainedTokenizerBase`, actual = `{type(tokenizer)}`.")

        if self.quantize_config.format == FORMAT.BITBLAS:
            from ..nn_modules.qlinear.bitblas import BITBLAS_AVAILABLE, BITBLAS_INSTALL_HINT
            if BITBLAS_AVAILABLE is False:
                raise ValueError(BITBLAS_INSTALL_HINT)

        # overwrite quantize_config.adapter
        if adapter is not None:
            self.quantize_config.adapter = adapter

        from ..adapter.adapter import Lora
        from ..looper.eora_processor import EoraProcessor
        from ..looper.module_looper import ModuleLooper

        # has lora process
        needs_lora = isinstance(self.quantize_config.adapter, Lora)

        args = {
            "tokenizer": self.tokenizer,
            "qcfg": self.quantize_config,
            "calibration": calibration,
            "prepare_dataset_func": self.prepare_dataset,
            "calibration_concat_size": calibration_concat_size,
            "calibration_sort": calibration_sort,
            "calibration_concat_separator": calibration_concat_separator,
            "batch_size": batch_size,
            "calculate_w_wq_diff": needs_lora,  # lora needs original w - wq delta
        }

        self.qlinear_kernel = select_quant_linear(
                bits=self.quantize_config.bits,
                group_size=self.quantize_config.group_size,
                desc_act=self.quantize_config.desc_act,
                sym=self.quantize_config.sym,
                pack=True,
                dynamic=self.quantize_config.dynamic,
                device=self.quantize_config.device,
                pack_dtype=self.quantize_config.pack_dtype,
                multi_select=False,
                backend=preferred_backend,
                format=self.quantize_config.format,
                quant_method=self.quantize_config.quant_method,
            )

        # rotate model
        if self.quantize_config.rotation:
            from gptqmodel.models.definitions.llama import LlamaQModel
            from gptqmodel.models.definitions.qwen2 import Qwen2QModel
            if not isinstance(self, (LlamaQModel, Qwen2QModel)):
                raise ValueError(f"rotation only supports: llama/qwen2 model, "
                                    f"current model is {self.__class__.__name__}")

            if self.model.config.tie_word_embeddings:
                log.info("Rotation requires word embeddings to be untied. Untying.")
                self.model.config.tie_word_embeddings = False
                lm_head, _ = get_module_by_name_prefix(self.model, self.lm_head)
                lm_head.weight = nn.Parameter(lm_head.weight.data.clone())

            module_name_args = {
                "layers_node": self.extract_layers_node(),
                "lm_head_name": self.lm_head
            }
            self.model = fuse_layer_norms(model=self.model,
                                            pre_lm_head_norm_module_name=self.pre_lm_head_norm_module,
                                            **module_name_args)

            # MPS does not support float64.
            rotation_device = self.quantize_config.device if self.quantize_config.device != DEVICE.MPS else DEVICE.CPU
            self.model, _ = rotate_model(model=self.model, rotate_mode=self.quantize_config.rotation,
                                            device=rotation_device, **module_name_args)

        # init processor with default GPTQ processor
        from ..looper.tensorparallel_weight_processor import TensorParallelWeightProcessor

        if self.quantize_config.quant_method == METHOD.QQQ:
            from ..looper.qqq_processor import QQQProcessor

            quantize_processor = [
                TensorParallelWeightProcessor(**args),
                QQQProcessor(**args),
            ]
        elif self.quantize_config.quant_method == METHOD.AWQ:
            from ..looper.awq_processor import AWQProcessor

            os.environ["AWQ_BATCH_SIZE"] = str(batch_size)

            # if self.model.config.model_type not in AWQ_CAUSAL_LM_MODEL_MAP.keys():
            #     raise TypeError(f"{self.model.config.model_type} isn't supported yet.")

            awq_args = dict(args)
            awq_args["gptq_model"] = self
            awq_args["model"] = self.model
            awq_args["batch_size"] = batch_size

            quantize_processor = [
                TensorParallelWeightProcessor(**args),
                AWQProcessor(**awq_args),
            ]
        else:
            from ..looper.gptq_processor import GPTQProcessor

            quantize_processor = [
                TensorParallelWeightProcessor(**args),
                GPTQProcessor(**args),
            ]

        if self.quantize_config.gptaq is True:
            from ..looper.native_processor import NativeProcessor

            # During the deepcopy process, self.prepare_dataset will be deeply copied along with self. However,
            # self has a threading.RLock() , which is not serializable.
            args_to_copy = {k: v for k, v in args.items() if k != "prepare_dataset_func"}
            args_clone = copy.deepcopy(args_to_copy)
            args_clone["prepare_dataset_func"] = args["prepare_dataset_func"]

            args_clone.pop("calculate_w_wq_diff", None)
            quantize_processor.insert(0, NativeProcessor(**args_clone))

        processors = quantize_processor
        # Append EoRA processor for lora adapter
        if needs_lora:
            processors.append(
                EoraProcessor(
                    tokenizer=self.tokenizer,
                    qcfg=self.quantize_config,
                    calibration=adapter_calibration_dataset if adapter_calibration_dataset is not None else calibration,
                    prepare_dataset_func=self.prepare_dataset,
                    calibration_concat_size=calibration_concat_size,
                    calibration_sort=calibration_sort,
                    calibration_concat_separator=calibration_concat_separator,
                    batch_size=batch_size,
                )
            )

        # prepare processor worker (looper)
        module_looper = ModuleLooper(self, processors=processors)

        result = module_looper.loop(
            backend=backend,
            fail_safe=self.quantize_config.fail_safe,
        )

        timer = getattr(self, "quant_region_timer", None)
        if timer is not None:
            timer.flush()

        return result

    def _eora_generate(
        self,
        # eora adapter generation needs config Lora(rank=1, path='lora.safetensors')
        adapter: Adapter,
        quantized_modules: Dict[str, TorchQuantLinear],
        calibration_dataset: Union[List[Dict[str, Union[List[int], torch.LongTensor]]], List[str], List[int]],
        calibration_dataset_concat_size: Optional[int] = None,
        calibration_dataset_sort: Optional[str] = None,
        batch_size: int = 1,
        tokenizer: Optional[PreTrainedTokenizerBase] = None,
        calibration_concat_separator: Optional[str] = None,
    ):
        if self.quantized:
            raise EnvironmentError("eora_generate() is called a model that is already quantized")

        # Use the provided tokenizer if one is passed to quantize()
        if tokenizer is not None:
            if isinstance(tokenizer, PreTrainedTokenizerBase):
                # TODO FIX ME...this is a bug
                self.tokenizer = Tokenicer.load(tokenizer, trust_remote_code=self.trust_remote_code)
            else:
                raise ValueError(
                    f"Unsupported `tokenizer` type: Expected `PreTrainedTokenizerBase`, actual = `{type(tokenizer)}`.")

        from ..adapter.adapter import Lora
        from ..looper.dequantize_processor import DequantizeProcessor
        from ..looper.eora_processor import EoraProcessor
        from ..looper.module_looper import ModuleLooper
        from ..looper.tensorparallel_weight_processor import TensorParallelWeightProcessor

        self.quantize_config.adapter = adapter

        assert isinstance(self.quantize_config.adapter, Lora)

        # init processor with EoRA processor
        processors = [
            TensorParallelWeightProcessor(
                tokenizer=self.tokenizer,
                qcfg=self.quantize_config,
                calibration=calibration_dataset,
                prepare_dataset_func=self.prepare_dataset,
                calibration_concat_size=calibration_dataset_concat_size,
                calibration_sort=calibration_dataset_sort,
                calibration_concat_separator=calibration_concat_separator,
                batch_size=batch_size,
            ),
            DequantizeProcessor(
                quantized_modules=quantized_modules,
            ),
            EoraProcessor(
                tokenizer=self.tokenizer,
                qcfg=self.quantize_config,
                calibration=calibration_dataset,
                prepare_dataset_func=self.prepare_dataset,
                calibration_concat_size=calibration_dataset_concat_size,
                calibration_sort=calibration_dataset_sort,
                calibration_concat_separator=calibration_concat_separator,
                batch_size=batch_size,
            ),
        ]

        # prepare processor worker (looper)
        module_looper = ModuleLooper(model=self, processors=processors)

        module_looper.loop()

        self.eora_save(save_dir=adapter.path, model_save_dir=self.model_local_path)
        return

    def to(self, device: Union[str, torch.device]):
        if hasattr(self.model, "to"):
            self.model = self.model.to(device)
            return self
        else:
            raise f"{self.model.__class__.__name__} does not support the to() method"

    def forward(self, *args, **kwargs):
        return self.model(*args, **kwargs)

    def generate(self, inputs=None, **kwargs):
        with torch.inference_mode():
            # fix hf generate not applying correct pad token
            pad_token_id = kwargs.get("pad_token_id", None)
            if pad_token_id is None and self.tokenizer:
                kwargs["pad_token_id"] = self.tokenizer.pad_token_id

            if isinstance(inputs, str) or (isinstance(inputs, list) and all(isinstance(x, str) for x in inputs)):
                if self.tokenizer is None:
                    raise ValueError("You passed in an `input` to `generate()` of type `str` but model is missing `model.tokenizer`. Please set `model.tokenizer = my_tokenizer`.")
                inputs = self.tokenizer(inputs, return_tensors="pt", padding=True, padding_side="left").to(self.model.device)
                return self.model.generate(**inputs, **kwargs)

            return self.model.generate(inputs=inputs, **kwargs)

    def prepare_inputs_for_generation(self, *args, **kwargs):
        """shortcut for model.prepare_inputs_for_generation"""
        return self.model.prepare_inputs_for_generation(*args, **kwargs)

    # placeholder, noop, and alert users to correct static api
    def push_to_hub(self,
                    repo_id: str,
                    quantized_path: str,  # saved local directory path
                    private: bool = False,
                    exists_ok: bool = False,  # set to true if repo already exists
                    token: Optional[str] = None):

        log.error("`push_to_hub()` api cannot be used on the model instance. Please use `GPTQModel.push_to_hub()` static api instead.")

    def save(
            self,
            save_dir: str,
            safetensors_metadata: Optional[Dict[str, str]] = None,
            max_shard_size: Optional[Union[int, str]] = DEFAULT_MAX_SHARD_SIZE,
            meta_quantizer: Optional[str] = None,
            eora_path: Optional[str] = None,
            **kwargs,
    ):
        timer = getattr(self, "quant_region_timer", None)
        start_time = time.perf_counter() if timer else None

        try:
            if self.quantized:
                # Safetensors is unable to save tied weights, so we untie them here. Reference: https://github.com/huggingface/safetensors/issues/202
                #untie_weights(self.model)

                self.save_quantized(
                    save_dir=save_dir,
                    safetensors_metadata=safetensors_metadata,
                    max_shard_size=max_shard_size,
                    meta_quantizer=meta_quantizer,
                    eora_path=eora_path)

                # overwrite quant_override_files
                for name, value in self.quant_override_files.items():
                    json_path = os.path.join(save_dir, name)
                    with open(json_path, "w", encoding="utf-8") as f:
                        if isinstance(value, str):
                            f.write(value)
                        else:
                            f.write(json.dumps(value))
            else:
                self.save_pretrained(save_dir=save_dir, **kwargs)
        finally:
            if timer is not None and start_time is not None:
                try:
                    target = os.path.abspath(save_dir)
                except (TypeError, ValueError, OSError):
                    target = str(save_dir)
                timer.record(
                    "model_save",
                    time.perf_counter() - start_time,
                    source=target,
                )
                timer.flush()


    # returns all the loaded qlinear types, returns empty [] if non-found
    def kernels(self) -> List[Type[BaseQuantLinear]]:
        if not isinstance(self.model, nn.Module):
            return []
        loaded_kernels = set()
        modules = find_modules(self.model, layers=[BaseQuantLinear])
        for k, v in modules.items():
            loaded_kernels.add(v.__class__)

        return list(loaded_kernels)

    def _auto_configure_lookahead(self) -> None:
        if not isinstance(self.model, nn.Module):
            return

        quant_modules = [module for module in self.model.modules() if isinstance(module, TorchQuantLinear)]
        if not quant_modules:
            return

        if not any(getattr(module, "_lookahead_enabled", False) for module in quant_modules):
            return

        configure_default_lookahead(self.model)

    def compile(self, backend: str = "inductor", mode: str = None, fullgraph: bool = False):
        log.warn("Deprecation: `model.compile()` is deprecated. Please use `model.optimize()` instead.")
        return self.optimize(backend=backend, mode=mode, fullgraph=fullgraph)

    def optimize(self, backend: str = "inductor", mode: str = None, fullgraph: bool = False):
        if not self.quantized:
            log.warn("model is not quantized, skip compiling...")
            return self

        if TORCH_HAS_COMPILE:
            self.compiled = False
            log.warn("To use compile(), you need to have torch version >= 2.6.0, please "
                           "upgrade it by `pip install -U torch torchaudio torchvision`")
            return self

        # needed by eora
        # torch._dynamo.config.capture_scalar_outputs = True

        log.info(f"Compiling qlinear modules with backend: `{backend}`, mode: `{mode}`")
        modules = find_modules(self.model, layers=[BaseQuantLinear])
        for name in modules.keys():
            modules[name].optimize(fullgraph=False, backend=backend, mode=mode)

        # supress errors until PyTorch fixed: https://github.com/pytorch/pytorch/issues/132635
        # torch._dynamo.config.suppress_errors = True
        log.info(f"Compiling model with backend: `{backend}`, mode: `{mode}`")

        self.model = torch_compile(self.model, fullgraph=fullgraph, backend=backend, mode=mode)

        #trigger kernel compilation hooks
        # if self.compiled:
        #     modules = find_modules(self.model, layers=[BaseQuantLinear])
        #     for name in modules.keys():
        #         modules[name].optimize(fullgraph=False, backend=backend, mode=mode)

        # logger.info(f"Compiling qlinear modules with backend: `{backend}`, mode: `{mode}`")
        # modules = find_modules(self.model, layers=[BaseQuantLinear])
        # for name in modules.keys():
        #     modules[name].optimize(fullgraph=False, backend=backend, mode=mode)

        return self

    def serve(self,
               host: str = "0.0.0.0",
               port: int = 80,
               async_mode: bool = False):
        from ..utils.openai_server import OpenAiServer
        self.server = OpenAiServer(model=self)
        self.server.start(host=host, port=port, async_mode=async_mode)

    def serve_shutdown(self):
        if self.server is not None:
            self.server.shutdown()

    def serve_wait_until_ready(self, timeout: int = 30, check_interval: float = 0.1):
        if self.server is not None:
            self.server.wait_until_ready(timeout=timeout, check_interval=check_interval)

    def before_model_load(self, load_quantized_model):
        pass

    def after_model_load(self, model, load_quantized_model):
        return model

    def pre_quantize_generate_hook_start(self):
        pass

    def pre_quantize_generate_hook_end(self):
        if self.quantize_config.offload_to_disk:
            offload_to_disk(model=self.model, module=self.get_base_modules(model=self.model), disk_path=self.quantize_config.offload_to_disk_path)

    def lm_head_pre_quantize_generate_hook(self, inputs: List[List[torch.tensor]]) -> List[List[torch.tensor]]:
        if self.pre_lm_head_norm_module:
            norm, _ = get_module_by_name_prefix(self.model, [self.pre_lm_head_norm_module])
            norm = self.pre_quantize(norm)

            for element in inputs:
                for i in range(len(element)):
                    element[i] = norm(element[i])

            self.post_quantize(norm)
        return inputs

    def pre_quantize(self, module: nn.Module) -> nn.Module:
        if get_device(module) == META:
            return self.shell_module_materialize(
                target_submodule=module,
                device=self.quantize_config.device,
            )
        elif get_device(module) == CPU and self.quantize_config.device != CPU:
            return move_to(module, device=self.quantize_config.device)
        else:
            return module

    def post_quantize(self, module: nn.Module) -> nn.Module:
        #return self.offload_to_disk(module=module)
        return move_to(module, device=CPU)

    def move_embed(self, device: str):
        for embed_module_name in self.get_base_modules(self.model):
            embed_module, _ = get_module_by_name_prefix(self.model, embed_module_name)
            if embed_module is not None:
                self.shell_module_materialize(
                    target_submodule=embed_module,
                    device=device,
                )

    def awq_skip_modules_for_scaling(self) -> bool:
        pass

    def awq_get_modules_for_scaling(self, module, input_feat, module_kwargs):
        nodes = []
        last_module = None  # most recent norm obj (from a '!...' block)
        last_module_name = None
        last_module_root = None  # self_attn.* has root == self_attn, mlp.* has root == mlp

        num_experts = None
        if self.model.config is not None and self.dynamic_expert_index is not None:
            num_experts = self.get_num_experts(self.model.config)

        def strip_non_quantize_flags(module_name):
            for flag in NON_QUANTIZE_FLAGS:
                if flag in module_name:
                    module_name = module_name.replace(flag, "")
            return module_name

        def _select_feature_name(names):
            """Return the first quantized child that has captured activations."""
            for raw in names:
                stripped = strip_non_quantize_flags(raw)
                if stripped in input_feat:
                    return stripped
            return strip_non_quantize_flags(names[0]) if names else None

        def _try_update_last_module(candidate_name: str) -> bool:
            nonlocal last_module, last_module_name, last_module_root

            resolved_module, _ = get_module_by_name_prefix(module, candidate_name)
            if resolved_module is None:
                log.debug(
                    "awq_get_modules_for_scaling: last-module candidate `%s` missing; retaining previous `%s`",
                    candidate_name,
                    last_module_name,
                )
                return False

            last_module = resolved_module
            last_module_name = candidate_name
            if "." in candidate_name:
                last_module_root = candidate_name.split(".", 1)[0]
            return True

        full_layer_modules = self.full_layer_modules(
            self.model.config,
            is_awq_quantize=True,
            include_capture_only=True,
        )
        for i, block in enumerate(full_layer_modules):
            not_quantized = all(any(flag in name for flag in NON_QUANTIZE_FLAGS) for name in block)
            if not_quantized:
                # If both the current block and the previous one are marked as not quantized,
                # skip remembering the current block. This ensures that when two consecutive
                # blocks are not quantized, only the first one is remembered as last_module.
                if i > 0 and all(any(flag in name for flag in NON_QUANTIZE_FLAGS) for name in full_layer_modules[i - 1]):
                    continue

                # Remember the latest norm (use the last entry if multiple are present)
                candidate_name = strip_non_quantize_flags(block[-1])
                _try_update_last_module(candidate_name)
                continue

            if num_experts is not None and len(block) == num_experts and last_module is not None and last_module_name is not None:
                # mlp.experts.0.down_proj
                target_suffix = last_module_name.split(".")[-1]
                for name in block:
                    prev_op_name = ".".join(name.split(".")[:-1] + [target_suffix])
                    prev_op, _ = get_module_by_name_prefix(module, prev_op_name)
                    if prev_op is None or name not in input_feat:
                        log.debug("awq_get_modules_for_scaling: skipping expert `%s` due to missing prev_op or features", name)
                        continue

                    m, _ = get_module_by_name_prefix(module, name)
                    if m is None:
                        log.debug("awq_get_modules_for_scaling: skipping missing expert module `%s`", name)
                        continue
                    subset = [m]
                    n, root = generate_node_for_awq_scaling(inp=input_feat[name], prev_op=prev_op,
                                                            module_kwargs=module_kwargs, nodes_size=len(nodes),
                                                            subset=subset, module2inspect=None)
                    if root is not None and last_module_root != root:
                        last_module_root = root

                    nodes.append(n)
            else:
                # Normal execution subset
                subset = []  # preserve execution order while collecting quantizable modules
                skip = False
                for name in block:
                    if all(flag not in name for flag in NON_QUANTIZE_FLAGS):
                        m, _ = get_module_by_name_prefix(module, name)
                        # If the Model uses GQA (Grouped Query Attention), attention out will be skipped.
                        # Please refer to https://github.com/mit-han-lab/llm-awq/pull/67#issue-1850622696
                        if (self.awq_scale_optimize_shape_dependent_modules is not None
                                and name in self.awq_scale_optimize_shape_dependent_modules
                                and isinstance(last_module, nn.Linear)
                                and last_module.weight.shape != m.weight.shape):
                            # log.debug(f'"{name}" attention out skipped.')
                            skip = True

                        if m is None:
                            log.debug("awq_get_modules_for_scaling: skipping missing module `%s`", name)
                            skip = True
                            break
                        subset.append(m)

                if skip or not subset:
                    continue

                prev_op = last_module
                if prev_op is None:
                    log.debug("awq_get_modules_for_scaling: skipping block %s due to missing previous module", block)
                    continue

                # Match the activation bucket to the first quantized child in this block
                feature_name = _select_feature_name(block) or strip_non_quantize_flags(block[0])
                root_split = feature_name.split(".")
                module2inspect = None
                if len(root_split) >= 2:
                    root = root_split[0]
                    if root != last_module_root:
                        last_module_root = root
                        module2inspect, _ = get_module_by_name_prefix(module, root)

                if num_experts is not None and len(block) == 2 * num_experts and module2inspect is not None:
                    if last_module_root not in input_feat:
                        log.debug(
                            "awq_get_modules_for_scaling: missing input feature for `%s` while processing experts block (layer block size=%s)",
                            last_module_root,
                            len(block),
                        )
                    inp = input_feat.get(last_module_root, input_feat.get(_select_feature_name(block)))
                else:
                    inp = input_feat.get(_select_feature_name(block))

                if inp is None:
                    log.debug("awq_get_modules_for_scaling: skipping block %s due to missing input features", block)
                    continue

                n, root = generate_node_for_awq_scaling(inp=inp, prev_op=prev_op,
                                                        module_kwargs=module_kwargs, nodes_size=len(nodes),
                                                        subset=subset, module2inspect=module2inspect)

                nodes.append(n)

            # Update tracker to the LAST item of this block
            candidate_name = strip_non_quantize_flags(block[-1])
            _try_update_last_module(candidate_name)

        import torch
        def format_nodes(nodes):
            out = []
            for n in nodes:
                entry = {}
                for k, v in n.items():
                    if isinstance(v, torch.Tensor):
                        entry[k] = f"Tensor(shape={tuple(v.shape)}, dtype={v.dtype})"
                    elif isinstance(v, dict):
                        entry[k] = [
                            f"Key: {kk}, Value: Tensor(shape={tuple(x.shape)}, dtype={x.dtype}); " if isinstance(x,
                                                                                                                 torch.Tensor) else type(
                                x).__name__
                            for kk, x in v.items()
                        ]
                    else:
                        entry[k] = v
                out.append(entry)
            return out

        # print("DEBUG AWQ NODES:", format_nodes(nodes))
        return nodes

    def _clone_model_init_kwargs(self, source: PreTrainedModel) -> Dict[str, Any]:
        kwargs = getattr(source, "_model_init_kwargs", {}) or {}
        if isinstance(kwargs, dict):
            return dict(kwargs)
        return copy.deepcopy(kwargs)

    def _resolve_turtle_reload_threshold(self) -> int:
        if not getattr(self.quantize_config, "offload_to_disk", False):
            return 0

        default_bytes = 512 * 1024 ** 3 #512MB
        raw = os.getenv("GPTQMODEL_RELOAD_THRESHOLD")
        if raw is None or raw.strip() == "":
            return default_bytes

        value = raw.strip().lower()
        if value in {"0", "off", "disable", "disabled", "none"}:
            return 0

        units = {
            "b": 1,
            "kb": 1024,
            "mb": 1024 ** 2,
            "gb": 1024 ** 3,
            "tb": 1024 ** 4,
        }

        match = re.match(r"^([0-9]*\.?[0-9]+)\s*([a-z]*)$", value)
        if match is None:
            log.warn(
                "GPTQMODEL_RELOAD_THRESHOLD value `%s` is invalid; defaulting to 512MB.",
                raw,
            )
            return default_bytes

        amount = float(match.group(1))
        unit = match.group(2) or "b"
        multiplier = units.get(unit, None)
        if multiplier is None:
            log.warn(
                "GPTQMODEL_RELOAD_THRESHOLD unit `%s` is unsupported; defaulting to bytes.",
                unit,
            )
            multiplier = 1

        threshold = int(amount * multiplier)
        if threshold < 0:
            threshold = 0
        return threshold

    def _estimate_module_bytes(self, module: nn.Module) -> int:
        if module is None:
            return 0

        total = 0
        seen: Set[int] = set()
        tensors = list(module.parameters(recurse=True)) + list(module.buffers(recurse=True))
        for tensor in tensors:
            if not isinstance(tensor, torch.Tensor):
                continue
            if tensor.device.type == "meta":
                continue
            try:
                ptr = tensor.data_ptr()
            except (RuntimeError, AssertionError):
                ptr = None
            if ptr is not None:
                if ptr in seen:
                    continue
                seen.add(ptr)
            total += tensor.numel() * tensor.element_size()
        return total

    def _maybe_auto_reload_after_alias(
        self,
        module: nn.Module,
        target_submodule: nn.Module,
    ) -> None:
        if self.turtle_model is None:
            return

        threshold = self._turtle_reload_threshold_bytes
        if threshold <= 0:
            return

        module_id = id(module)
        if module_id in self._turtle_materialized_ids:
            return

        bytes_added = self._estimate_module_bytes(module)
        self._turtle_materialized_ids.add(module_id)

        if bytes_added <= 0:
            return

        self._turtle_reload_accum_bytes += bytes_added

        if self._turtle_reload_accum_bytes >= threshold:
            label = (
                getattr(target_submodule, "full_name", None)
                or getattr(target_submodule, "name", None)
                or getattr(module, "full_name", None)
                or module.__class__.__name__
            )
            self.reload_turtle_model(source=f"auto:{label}")
            self._turtle_reload_accum_bytes = 0

    def reload_turtle_model(self, *, source: Optional[str] = None) -> None:
        if self.quantize_config.offload_to_disk is False:
            return

        timer = getattr(self, "quant_region_timer", None)
        timing_ctx = timer.measure("model_reload", source=source) if timer else nullcontext()

        with timing_ctx:
            def _do_reload():
                with self._turtle_lock:
                    turtle_model = self.turtle_model
                    model_local_path = self.model_local_path
                    loader = self.loader

                    assert turtle_model is not None and model_local_path is not None

                    reload_kwargs = self._clone_model_init_kwargs(turtle_model)
                    config = turtle_model.config
                    del turtle_model

                    new_model = loader.from_pretrained(
                        model_local_path,
                        config=config,
                        low_cpu_mem_usage=True,
                        **reload_kwargs,
                    )
                    new_model._model_init_kwargs = reload_kwargs
                    new_model.eval()
                    self.turtle_model = new_model
                    self._turtle_reload_accum_bytes = 0
            reload_spinner = log.spinner(title="Turtle model reloading...", interval=0.1)
            try:
                DEVICE_THREAD_POOL.submit("model_loader:cpu", _do_reload).result()
            finally:
                reload_spinner.close()

    # transfer actually materizlied module from turtle (real) to shell
    def shell_module_materialize(
            self,
            target_submodule: torch.nn.Module,
            device: torch.device,
            non_blocking: bool = False,
    ) -> torch.nn.Module:
        with self._turtle_lock:
            turtle_model = self.turtle_model

            if turtle_model is None:
                if get_device(target_submodule) != device:
                    target_submodule.to(device)

                return target_submodule

            module = alias_from_turtle_for_submodule(
                target_model=self.model,
                turtle_model=turtle_model,
                target_submodule=target_submodule,
                device=device,
            )
        self._maybe_auto_reload_after_alias(module, target_submodule)
        return module

    ## overrides nn.module.train()
    # def train(self, mode=True):
    #     old_mode = self.training
    #     # Call the parent class's train() method to set the training mode
    #     super().train(mode)
    #
    #     if old_mode == mode:
    #         return
    #
    #     # Custom behavior when switching to training mode
    #     if mode:
    #         if not self.SUPPORTS_TRAINING:
    #             err = f"{self.__class__.__name__}: MODEL switching to training mode."
    #             log.error(err)
    #             raise NotImplementedError(err)
    #         else:
    #             log.info(f"{self.__class__.__name__}: MODEL switching to training mode.")
    #     else:
    #         log.info(f"{self.__class__.__name__}: `MODEL switching to eval mode.")
    @classmethod
<<<<<<< HEAD
    def build_layer_modules(cls, tree, is_awq_quantize):
=======
    def build_layer_modules(cls, tree, include_capture_only: bool = False):
>>>>>>> 3dc11fae
        """
        tree format:
          [<model_name>, <submodule>, "#", { parent_module: ( "child[:!][:grp]", ... ), ... }]
        Rules:
          - ':!' means participates in inference but is NOT quantized; keep this marker in output.
          - ':?' marks capture-only nodes; activations are recorded but the module is not quantized.
          - ':<digit>' means grouping; children with the same group id are emitted in the same block.
          - Both can appear together, e.g. 'module_name:!:2'.
          - Supports nested dict structures for MoE models with experts.
          - Special key "#" in nested dicts means direct children under parent (no additional nesting).
          - EXPERT_INDEX_PLACEHOLDER in keys will be handled by simple_layer_modules for MoE expansion.
        Output:
          _layer_modules = [ [items...], [items...], ... ]
        """
        mapping = None
        for item in tree:
            if isinstance(item, dict):
                mapping = item
                break
        if mapping is None:
            raise ValueError("Mapping configuration not found in the tree.")

        out_blocks = []

<<<<<<< HEAD
        def process_entries(parent_name, entries, parent_group_offset=0):
=======
        def _parse_token(token: str) -> tuple[str, List[str]]:
            parts = token.split(":")
            name = parts[0]
            flags = [p for p in parts[1:] if p]
            return name, flags

        def _group_from_flags(flags: List[str]) -> int:
            for flag in flags:
                if flag.isdigit():
                    return int(flag)
            return 0

        def process_entries(parent_token: str, entries, parent_group_offset: int = 0):
>>>>>>> 3dc11fae
            """Process entries recursively to handle nested dict structures for MoE"""
            groups: defaultdict[int, List[tuple[str, bool, bool]]] = defaultdict(list)

            parent_name, parent_flags = _parse_token(parent_token)
            parent_group = parent_group_offset + _group_from_flags(parent_flags)
            parent_has_bang = "!" in parent_flags
            parent_capture_only = "?" in parent_flags

            child_group_offset = parent_group_offset
            add_parent = parent_has_bang or (parent_capture_only and include_capture_only)
            if add_parent:
                groups[parent_group].append((parent_name, parent_has_bang, parent_capture_only))
                child_group_offset = max(child_group_offset, parent_group + 1)

            parent = parent_name.split(":", 1)[0]
            if is_awq_quantize:
                has_question = ('?' in parent_name)
                # process moe block
                if has_question:
                    out_blocks.append([parent])

            # Handle tuple/list of strings (traditional format)
            if isinstance(entries, (tuple, list)):
                for ent in entries:
                    child_name, child_flags = _parse_token(ent)

                    has_bang = "!" in child_flags
                    capture_only = "?" in child_flags
                    # first numeric tag is the group id; default 0
                    grp = child_group_offset + _group_from_flags(child_flags)
                    # Apply parent group offset to avoid conflicts between different nesting levels
                    # Store the full path including parent for later use
                    if parent_name.endswith(f".{child_name}") or parent_name == child_name:
                        full_path = parent_name
                    elif parent_name:
                        full_path = f"{parent_name}.{child_name}"
                    else:
                        full_path = child_name

                    if capture_only and not include_capture_only:
                        continue
                    groups[grp].append((full_path, has_bang, capture_only))

            elif isinstance(entries, dict):
                # Calculate max group number used at current level to avoid conflicts
                max_current_group = 0
                for sub_parent, sub_entries in entries.items():
                    if isinstance(sub_entries, (tuple, list)):
                        for ent in sub_entries:
                            _, ent_flags = _parse_token(ent)
                            max_current_group = max(max_current_group, _group_from_flags(ent_flags))

                # Process nested entries with appropriate group offset
                current_offset = child_group_offset
                for sub_parent, sub_entries in entries.items():
                    if sub_parent == "#":
                        # Special case: "#" means expert index placeholder
                        # Create a template path that will be expanded later by simple_layer_modules
                        template_parent = (
                            f"{parent_name}.{EXPERT_INDEX_PLACEHOLDER}"
                            if parent_name else EXPERT_INDEX_PLACEHOLDER
                        )
                        # Use a higher offset for expert modules to avoid conflicts with parent level
                        expert_offset = current_offset + max_current_group + 100  # Large offset to avoid conflicts

                        # Handle special case where sub_entries is ("#",) or "#" - this means use the parent path directly
                        if (isinstance(sub_entries, (tuple, list)) and len(sub_entries) == 1 and sub_entries[0] == "#") or sub_entries == "#":
                            # For ("#",) or "#" format, use the template_parent directly with default group 0
                            groups[expert_offset].append((template_parent, False, False))
                        else:
                            sub_groups = process_entries(template_parent, sub_entries, expert_offset)
                            for grp, items in sub_groups.items():
                                groups[grp].extend(items)
                    else:
                        # Nested structure: process recursively with full path
                        # Special case: empty string key means use parent path directly
                        if sub_parent == "":
                            full_sub_parent = parent_name
                        else:
                            full_sub_parent = (
                                f"{parent_name}.{sub_parent}"
                                if parent_name else sub_parent
                            )
                        sub_groups = process_entries(full_sub_parent, sub_entries, current_offset)
                        for grp, items in sub_groups.items():
                            groups[grp].extend(items)
                        # Update offset for next sibling to avoid conflicts
                        if sub_groups:
                            current_offset = max(sub_groups.keys()) + 1

            return groups

        for parent, entries in mapping.items():
            groups = process_entries(parent, entries)

            # Emit per-group, skipping pure-:! blocks (norm-only), but
            # preserving :! markers on mixed blocks if they ever occur.
            for g in sorted(groups):
                items = groups[g]
                # if every entry is :!, skip this block (matches your expected output)
                # if all(has_bang for _, has_bang in items):
                #     continue

                block = []
                for full_path, has_bang, capture_only in items:
                    # The full path is already constructed in process_entries
                    name = full_path
                    if has_bang:
                        name += NOT_QUANTIZE_FLAG
                    if capture_only and include_capture_only:
                        name += CAPTURE_ONLY_FLAG
                    block.append(name)

                out_blocks.append(block)

        return out_blocks

    @classmethod
    def get_base_modules(cls, model):
        """
        Return list of base modules directly under 'model' but not 'model.layers'.
        """
        # Find the index of "#"
        tree = cls.module_tree
        try:
            sharp_idx = tree.index("#")
        except ValueError:
            raise ValueError("module_tree must contain '#' to separate hierarchy")

        assert sharp_idx > 0, "failed to get_base_modules"
        # root_path = ["model"] or ["model", "language_model"]
        root_path = tree[:sharp_idx-1]

        out = []
        # Traverse each layer in root_path
        for i in range(len(root_path)):
            path = root_path[:i + 1]
            base = model
            exclude = tree[len(path)]

            for node in path:
                base = getattr(base, node)

            for name, _ in base.named_children():
                if name != exclude:
                    out.append(".".join(path + [name]))

        # print(f"Base Modules: {out}")
        return out

    def generate_layers_modules_tree_simple(self, node):
        """
        Recursively walk a nested list/dict structure and:
          1. Drop dict entries where *all* values are ':!' or ':?' flagged.
          2. Remove ':!' / ':?' and ':<digit>' markers from strings.
        """

        # If it's a list, recurse into each element
        if isinstance(node, list):
            return [self.generate_layers_modules_tree_simple(x) for x in node]

        # If it's a dict, process each key -> value
        if isinstance(node, dict):
            new_dict = {}
            for k, v in node.items():
                # Expand tuple-of-strings blocks (special handling)
                if isinstance(v, (tuple, list)) and all(isinstance(x, str) for x in v):
                    # Rule 1: check if ALL entries are :!
                    if all(any(p in {"!", "?"} for p in x.split(":")[1:]) for x in v):
                        continue  # skip this parent entirely

                    # Rule 2: strip :! and :digit markers
                    cleaned = tuple(x.split(":")[0] for x in v)
                    new_dict[k] = cleaned
                else:
                    # Recurse deeper
                    new_dict[k] = self.generate_layers_modules_tree_simple(v)
            return new_dict

        # If it's a plain string (unlikely here), strip markers
        if isinstance(node, str):
            return node.split(":")[0]

        # For other types, return as-is
        return node

    def tied_word_embedding(self) -> bool:
        return getattr(self.model.config, "tie_word_embeddings", False)

    def __getattr__(self, item):
        try:
            return super().__getattr__(item)
        except Exception as exc:  # torch Modules raise AttributeError here
            model = self.__dict__.get("model")
            if model is None:
                model = self._modules.get("model") if hasattr(self, "_modules") else None
            if model is not None and item != "model":
                return getattr(model, item)
            raise exc

__all__ = ["BaseQModel"]

BaseQModel = ModelLoader(ModelWriter(BaseQModel))<|MERGE_RESOLUTION|>--- conflicted
+++ resolved
@@ -1315,11 +1315,7 @@
     #     else:
     #         log.info(f"{self.__class__.__name__}: `MODEL switching to eval mode.")
     @classmethod
-<<<<<<< HEAD
-    def build_layer_modules(cls, tree, is_awq_quantize):
-=======
     def build_layer_modules(cls, tree, include_capture_only: bool = False):
->>>>>>> 3dc11fae
         """
         tree format:
           [<model_name>, <submodule>, "#", { parent_module: ( "child[:!][:grp]", ... ), ... }]
@@ -1344,9 +1340,6 @@
 
         out_blocks = []
 
-<<<<<<< HEAD
-        def process_entries(parent_name, entries, parent_group_offset=0):
-=======
         def _parse_token(token: str) -> tuple[str, List[str]]:
             parts = token.split(":")
             name = parts[0]
@@ -1360,7 +1353,6 @@
             return 0
 
         def process_entries(parent_token: str, entries, parent_group_offset: int = 0):
->>>>>>> 3dc11fae
             """Process entries recursively to handle nested dict structures for MoE"""
             groups: defaultdict[int, List[tuple[str, bool, bool]]] = defaultdict(list)
 
