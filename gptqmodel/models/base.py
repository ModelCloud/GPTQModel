--- conflicted
+++ resolved
@@ -1136,11 +1136,7 @@
 
         # == step6: (optional) warmup triton == #
         if backend == Backend.TRITON and warmup_triton:
-<<<<<<< HEAD
-            from ..nn_modules.qlinear.qlinear_tritonv2 import QuantLinear
-=======
             from ..nn_modules.qlinear.qlinear_tritonv2 import TritonV2QuantLinear
->>>>>>> 69280648
 
             TritonV2QuantLinear.warmup(model, seqlen=model.seqlen)
 
