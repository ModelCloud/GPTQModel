# Copyright 2024-2025 ModelCloud.ai
# Copyright 2024-2025 qubitium@modelcloud.ai
# Contact: qubitium@modelcloud.ai, x.com/qubitium
#
# Licensed under the Apache License, Version 2.0 (the "License");
# you may not use this file except in compliance with the License.
# You may obtain a copy of the License at
#
#     http://www.apache.org/licenses/LICENSE-2.0
#
# Unless required by applicable law or agreed to in writing, software
# distributed under the License is distributed on an "AS IS" BASIS,
# WITHOUT WARRANTIES OR CONDITIONS OF ANY KIND, either express or implied.
# See the License for the specific language governing permissions and
# limitations under the License.

from __future__ import annotations

import copy
import json
import os
import time
from typing import Any, Dict, List, Optional, Tuple, Type, Union

import torch
import torch._dynamo
import torch.nn as nn
from packaging import version
from packaging.version import Version
from tokenicer import Tokenicer
from transformers import (AutoModelForCausalLM, AutoProcessor, PreTrainedModel,
                          PreTrainedTokenizerBase, ProcessorMixin, modeling_utils)

from ..adapter.adapter import Adapter
from ..nn_modules.hooked_linear import replace_linear_with_hooked_linear
from ..nn_modules.qlinear import BaseQuantLinear
from ..nn_modules.qlinear.torch import TorchQuantLinear
from ..quantization import GPTQ, QuantizeConfig
from ..quantization.config import FORMAT, QUANTIZE_BLACK_LIST, AutoRoundQuantizeConfig
from ..utils.backend import BACKEND
from ..utils.data import collate_data
from ..utils.device import get_cpu_usage_memory, get_gpu_usage_memory
from ..utils.hf import autofix_hf_model_config
from ..utils.importer import select_quant_linear
from ..utils.logger import setup_logger
from ..utils.model import (MODALITY, check_to_quantized, find_modules, get_device, get_module,
                           get_module_by_name_prefix, get_moe_layer_modules, move_to, nested_move_to, pack_model)
from ..utils.progress import ProgressBar
from ..utils.torch import torch_compile, torch_empty_cache
from ._const import CALIBRATION_DATASET_CONCAT_CHAR, CPU, DEFAULT_MAX_SHARD_SIZE, DEVICE, SUPPORTS_MODULE_TYPES
from .loader import ModelLoader
from .writer import (PROCESS_LOG_FWD_TIME, PROCESS_LOG_LAYER, PROCESS_LOG_MODULE,
                     PROCESS_LOG_TIME, QUANT_LOG_DAMP, QUANT_LOG_LOSS, ModelWriter)

# pytorch 2.6.0 fixes many compilation errors
TORCH_MIN_VERSION_STR = '2.6.0'
PYTORCH_MIN_VERSION_WITH_COMPILE = Version(TORCH_MIN_VERSION_STR)

def check_support_param_buffer_assignment(*args, **kwargs):
    return False


# Fix cpu memory leak.
# See https://github.com/huggingface/transformers/issues/34366
modeling_utils.check_support_param_buffer_assignment = check_support_param_buffer_assignment

logger = setup_logger()

class BaseGPTQModel(nn.Module):
    # these modules are non-repeating and at the root level
    # does not include the node which holds all the repeating layers
    base_modules: List[str] = None

    # name of lm_head
    lm_head: str = "lm_head"

    # repeating layers
    # node holding all the repeating layers
    layers_node: str = None
    # repeating layer type
    layer_type: Union[List[str], str] = None
    # for each repeating layer there are multiple modules within each layer
    layer_modules: List[List[str]] = None

    # Strict=True -> all layer_modules must exists in model
    # Some models (deepseek2-lite) dynamically create lora modules based on config.rank
    layer_modules_strict = True

    pre_lm_head_norm_module: str = None

    # some models require trust_remove_code = True (dbrx_converted)
    require_trust_remote_code = None
    # some models require transformer version(internalm require '<=4.42.2')
    require_pkgs_version: Optional[List[str]] = None
    # some models require a specific dtype, such as float16
    require_dtype: Optional[str|torch.dtype] = None
    require_fast_init: bool = True

    # some models require Processor? For example, Qwen2VLImageProcessor.
    require_load_processor = False

    # TODO: use a better name and what if the value is not at the config root?
    # allow dynamic expert n-count layer extraction
    # so moe model defs do not need to write out 64 layers if expert size is 64 (Qwen2Moe)
    # usage: set to property in model.config that holds this int value: total number of experts
    dynamic_expert_index: Optional[str] = None

    # some models require a different model loader, such as mllama which uses AutoModelForPreTraining
    loader = AutoModelForCausalLM

    # monkey patch api for trust_remote_code=True models that have broken transformer compat
    require_monkeypatch = False

    # allow models to define optional notes that output messages to users that want to use this model
    # list of supported keys: [ "notes" = print the notes value on model load ]
    info: Dict[str, str] = {}

    supports_desc_act = [True, False]

    modality: List[MODALITY] = [MODALITY.TEXT]

    quant_override_files: Dict[str, Union[str | Dict[str, Any]]] = {}

    server = None

    def __init__(
        self,
        model: PreTrainedModel,
        quantized: bool,
        quantize_config: QuantizeConfig,
        tokenizer: Optional[PreTrainedTokenizerBase] = None,
        qlinear_kernel: nn.Module = None,
        load_quantized_model: bool = False,
        trust_remote_code: bool = False,
        model_local_path: str = None,
    ):
        super().__init__()

        self.model = model

        self.compiled = False # set to True while compile() is triggered successfully
        self.quantized = quantized
        self.load_quantized_model = load_quantized_model
        if tokenizer is not None:
            if isinstance(tokenizer, PreTrainedTokenizerBase):
                self.tokenizer = Tokenicer.load(tokenizer, trust_remote_code=trust_remote_code)
            else:
                raise ValueError(
                    f"Unsupported `tokenizer` type: Expected `PreTrainedTokenizerBase`, actual = `{type(tokenizer)}`.")
            self.model.tokenizer = self.tokenizer.tokenizer # helpful for CI tests
        else:
            self.tokenizer = tokenizer # TODO none?
            self.model.tokenizer = tokenizer # helpful for CI tests # TODO none?

        # auto-fix model config erors
        if isinstance(self.model, PreTrainedModel):
            autofix_hf_model_config(self.model, path=model_local_path)

        self.quantize_config = quantize_config

        # compat: state to assist in checkpoint_format gptq(v1) to gptq_v2 conversion
        self.qlinear_kernel = qlinear_kernel
        self.trust_remote_code = trust_remote_code
        self.model_local_path = model_local_path
        # stores all per-layer quant stats such as avg loss and processing time
        self.quant_log = []

        self.processor: ProcessorMixin = None
        if self.require_load_processor:
            self.processor = AutoProcessor.from_pretrained(model_local_path)

        # apply patching of broken trust_remote_code models here
        if self.require_monkeypatch:
            self.monkey_patch()

        # hack: circular import
        from ..adapter.adapter import Lora

        # check adapter load and print info so users knows lora(s) are applied
        if isinstance(self.quantize_config.adapter, Lora):
            loaded_loras = 0
            qmodules = find_modules(self.model, layers=[BaseQuantLinear])
            for name, m in qmodules.items():
                if all(hasattr(m.adapter, name) for name in Lora.parameter_keys()):
                    loaded_loras += 1

            logger.info(f"Adapter: `{loaded_loras}` EoRA/Lora adapters loaded for `{len(qmodules)}` modules.")

        # print kernel info:
        logger.info(f"Kernel: loaded -> `[{', '.join(cls.__name__ for cls in self.kernels())}]`")

    def prepare_dataset(
        self,
        calibration_dataset: Union[List[Dict[str, Union[List[int], torch.LongTensor]]], List[str], List[List[int]]],
        # Setting a fixed calibration_dataset_concat_size may improve the performance of the quantized model.
        calibration_dataset_concat_size: Optional[int] = None,
        batch_size: int = 1,
    ):
        if isinstance(calibration_dataset[0], (str, list)) or (isinstance(calibration_dataset[0], list) and all(isinstance(x, int) for x in calibration_dataset[0])):
            if self.tokenizer is None:
                raise ValueError(f"tokenizer must be provided when calibration_dataset is List[str] or List[int], type: {type(calibration_dataset[0])}")

            # Convert strings/ints to tokenized format
            new_calibration_dataset = []
            for data in calibration_dataset:
                # convert to tensor directly if already in token ids format (ints)
                if isinstance(data, list) and all(isinstance(x, int) for x in data):
                    input_ids = torch.tensor([data], dtype=torch.long)
                    attention_mask = torch.ones_like(input_ids)
                    new_calibration_dataset.append({
                        "input_ids": input_ids,
                        "attention_mask": attention_mask
                    })
                # call tokenizer if dataset still string format (str)
                else:
                    tokenized = self.tokenizer(data, return_tensors="pt")
                    new_calibration_dataset.append({
                        "input_ids": tokenized["input_ids"],
                        "attention_mask": tokenized["attention_mask"]
                    })
            calibration_dataset = new_calibration_dataset

        def _convert_tensor_to_list(tensor):
            if isinstance(tensor, torch.Tensor):
                if len(tensor.shape) == 1:
                    tensor = tensor.unsqueeze(0)
                tensor = tensor.long()
                return tensor.cpu().numpy().tolist()
            return [tensor]

        new_calibration_dataset = []
        for example in calibration_dataset:
            input_ids = _convert_tensor_to_list(example["input_ids"])
            attention_mask = _convert_tensor_to_list(example["attention_mask"])

            new_calibration_dataset.append(
                {
                    "input_ids": input_ids,
                    "attention_mask": attention_mask,
                }
            )

        if calibration_dataset_concat_size:
            concatenated_data = []
            input_ids_buff = []
            attention_mask_buff = []
            current_length = 0

            new_line = self.tokenizer(CALIBRATION_DATASET_CONCAT_CHAR, return_tensors="pt")
            new_line_input_ids = _convert_tensor_to_list(new_line["input_ids"])[0]
            new_line_attention_mask = _convert_tensor_to_list(new_line["attention_mask"])[0]
            new_line_input_ids_len = len(new_line_input_ids)

            for example in new_calibration_dataset:
                input_ids = example["input_ids"][0]
                attention_mask = example["attention_mask"][0]

                if current_length + len(input_ids) + new_line_input_ids_len >= calibration_dataset_concat_size:
                    if len(input_ids_buff) > 0:
                        remaining_space = calibration_dataset_concat_size - current_length
                        # if there is remaining space, add the remaining input to the current block
                        if remaining_space > 0:
                            input_ids_buff.extend(new_line_input_ids)
                            input_ids_buff.extend(input_ids[:remaining_space - new_line_input_ids_len])
                            attention_mask_buff.extend(new_line_attention_mask)
                            attention_mask_buff.extend(attention_mask[:remaining_space - new_line_input_ids_len])

                            concatenated_data.append({
                                "input_ids": [input_ids_buff],
                                "attention_mask": [attention_mask_buff]
                            })
                        else:
                            # if there is no remaining space, add the current block to the concatenated data
                            concatenated_data.append({
                                "input_ids": [input_ids_buff],
                                "attention_mask": [attention_mask_buff]
                            })

                        input_ids_buff = input_ids[:calibration_dataset_concat_size]
                        attention_mask_buff = attention_mask[:calibration_dataset_concat_size]
                        current_length = len(input_ids_buff)
                    else:
                        input_ids_buff = input_ids[:calibration_dataset_concat_size]
                        attention_mask_buff = attention_mask[:calibration_dataset_concat_size]
                        current_length = len(input_ids_buff)
                else:
                    if len(input_ids_buff) > 0:
                        input_ids_buff.extend(new_line_input_ids)
                        attention_mask_buff.extend(new_line_attention_mask)
                        current_length += new_line_input_ids_len

                    input_ids_buff.extend(input_ids)
                    attention_mask_buff.extend(attention_mask)
                    current_length += len(input_ids)


            if input_ids_buff:
                padding_length = calibration_dataset_concat_size - len(input_ids_buff)
                if padding_length > 0:
                    input_ids_buff.extend([self.tokenizer.pad_token_id] * padding_length)
                    attention_mask_buff.extend([0] * padding_length)
                concatenated_data.append({
                    "input_ids": [input_ids_buff],
                    "attention_mask": [attention_mask_buff]
                })

            new_calibration_dataset = concatenated_data

        new_calibration_dataset_batched = [
            collate_data(new_calibration_dataset[start: start + batch_size], self.tokenizer.pad_token_id)
            for start in range(0, len(new_calibration_dataset), batch_size)
        ]


        return new_calibration_dataset_batched

    def quantize(
        self,
        calibration_dataset: Union[List[Dict[str, Union[List[int], torch.LongTensor]]], List[str], List[int]],
        # Setting a fixed calibration_dataset_concat_size may improve the performance of the quantized model.
        calibration_dataset_concat_size: Optional[int] = None,
        batch_size: int = 1,
        calibration_enable_gpu_cache: bool = True,
        tokenizer: Optional[PreTrainedTokenizerBase] = None,
        logger_board: Optional[str] = None,
        backend: Optional[BACKEND] = BACKEND.AUTO,
        # Experimental: enables the buffering of fwd inputs to cpu, slower than non-buffered, may reduce vram usage
        buffered_fwd: bool = False,
        # torch/cuda GC is auto enabled to reduce vram usage: disable to for small models or you know there is no possibility of oom due to vram to accelerate quantization
        auto_gc: bool = True,
        # eora adapter generation needs config Lora(rank=1, path='lora.safetensors')
        adapter: Adapter = None,
        adapter_calibration_dataset: Union[List[Dict[str, Union[List[int], torch.LongTensor]]], List[str], List[int]] = None,
    ) -> Dict[str, List[Dict[str, str]]]:
        if self.quantized:
            raise EnvironmentError("quantize() is called a model that is already quantized")

        if self.quantize_config.quant_method in QUANTIZE_BLACK_LIST:
            raise ValueError(
                f"Unsupported quantization operation for quant method: {self.quantize_config.quant_method}"
            )

        if backend == BACKEND.IPEX:
            self.quantize_config.format = FORMAT.IPEX

        if self.quantize_config.format == FORMAT.MARLIN:
            raise ValueError(
                "FORMAT.MARLIN is deprecated for quantization. Please switch to FORMAT.GPTQ. GPTQMOdel will auto-use Marlin kernel for accelerated inference for FORMAT.GPTQ."
            )

        # Validate quant linear before quantization starts
        _ = select_quant_linear(
            bits=self.quantize_config.bits,
            dynamic=self.quantize_config.dynamic,
            group_size=self.quantize_config.group_size,
            desc_act=self.quantize_config.desc_act,
            sym=self.quantize_config.sym,
            backend=backend,
            device=DEVICE(self.quantize_config.device),
            pack=True,
            format=self.quantize_config.format,
            pack_dtype=self.quantize_config.pack_dtype,
        )

        # Use the provided tokenizer if one is passed to quantize()
        if tokenizer is not None:
            if isinstance(tokenizer, PreTrainedTokenizerBase):
                # TODO FIX ME...this is a bug
                self.tokenizer = Tokenicer.load(tokenizer, trust_remote_code=self.trust_remote_code)
            else:
                raise ValueError(
                    f"Unsupported `tokenizer` type: Expected `PreTrainedTokenizerBase`, actual = `{type(tokenizer)}`.")

        if self.quantize_config.format == FORMAT.BITBLAS:
            from ..nn_modules.qlinear.bitblas import BITBLAS_AVAILABLE, BITBLAS_INSTALL_HINT
            if BITBLAS_AVAILABLE is False:
                raise ValueError(BITBLAS_INSTALL_HINT)

        # overwrite quantize_config.adapter
        if adapter is not None:
            self.quantize_config.adapter = adapter

        from gptqmodel.adapter.adapter import Lora
        from gptqmodel.looper.eora_processor import EoraProcessor
        from gptqmodel.looper.gptq_processor import GPTQProcessor
        from gptqmodel.looper.module_looper import ModuleLooper

        # has lora process
        needs_lora = isinstance(self.quantize_config.adapter, Lora)

        # init processor with default GPTQ processor
        processors = [
            GPTQProcessor(
                tokenizer=self.tokenizer,
                qcfg=self.quantize_config,
                calibration_dataset=calibration_dataset,
                prepare_dataset_func=self.prepare_dataset,
                calibration_dataset_concat_size=calibration_dataset_concat_size,
                batch_size=batch_size,
                logger_board=logger_board,
                retain_w=needs_lora, # eora needs original w
            )
        ]

        # Append EoRA processor for lora adapter
        if needs_lora:
            processors.append(
                EoraProcessor(
                    tokenizer=self.tokenizer,
                    qcfg=self.quantize_config,
                    calibration_dataset=adapter_calibration_dataset,
                    prepare_dataset_func=self.prepare_dataset,
                    calibration_dataset_concat_size=calibration_dataset_concat_size,
                    batch_size=batch_size,
                    logger_board=logger_board,
                )
            )

        # prepare processor worker (looper)
        module_looper = ModuleLooper(self, processors=processors)

        return module_looper.loop(
            calibration_enable_gpu_cache=calibration_enable_gpu_cache,
            buffered_fwd=buffered_fwd,
            auto_gc=auto_gc,
            backend=backend,
        )

    def _eora_generate(
        self,
        # eora adapter generation needs config Lora(rank=1, path='lora.safetensors')
        adapter: Adapter,
        quantized_modules: Dict[str, TorchQuantLinear],
        calibration_dataset: Union[List[Dict[str, Union[List[int], torch.LongTensor]]], List[str], List[int]],
        calibration_dataset_concat_size: Optional[int] = None,
        batch_size: int = 1,
        calibration_enable_gpu_cache: bool = True,
        tokenizer: Optional[PreTrainedTokenizerBase] = None,
        logger_board: Optional[str] = None,
        # Experimental: enables the buffering of fwd inputs to cpu, slower than non-buffered, may reduce vram usage
        buffered_fwd: bool = False,
        # torch/cuda GC is auto enabled to reduce vram usage: disable to for small models or you know there is no possibility of oom due to vram to accelerate quantization
        auto_gc: bool = True,
    ):
        if self.quantized:
            raise EnvironmentError("eora_generate() is called a model that is already quantized")

        # Use the provided tokenizer if one is passed to quantize()
        if tokenizer is not None:
            if isinstance(tokenizer, PreTrainedTokenizerBase):
                # TODO FIX ME...this is a bug
                self.tokenizer = Tokenicer.load(tokenizer, trust_remote_code=self.trust_remote_code)
            else:
                raise ValueError(
                    f"Unsupported `tokenizer` type: Expected `PreTrainedTokenizerBase`, actual = `{type(tokenizer)}`.")

        from gptqmodel.adapter.adapter import Lora
        from gptqmodel.looper.dequantize_processor import DequantizeProcessor
        from gptqmodel.looper.eora_processor import EoraProcessor
        from gptqmodel.looper.module_looper import ModuleLooper

        self.quantize_config.adapter = adapter

        assert isinstance(self.quantize_config.adapter, Lora)

        # init processor with EoRA processor
        processors = [
            DequantizeProcessor(
                quantized_modules=quantized_modules,
            ),
            EoraProcessor(
                tokenizer=self.tokenizer,
                qcfg=self.quantize_config,
                calibration_dataset=calibration_dataset,
                prepare_dataset_func=self.prepare_dataset,
                calibration_dataset_concat_size=calibration_dataset_concat_size,
                batch_size=batch_size,
                logger_board=logger_board,
            ),
        ]

        # prepare processor worker (looper)
        module_looper = ModuleLooper(model=self, processors=processors)

        module_looper.loop(
            calibration_enable_gpu_cache=calibration_enable_gpu_cache,
            buffered_fwd=buffered_fwd,
            auto_gc=auto_gc,
        )

        self.eora_save(eora_path=adapter.path)
        return

    @torch.no_grad()
    def quantize_old(
        self,
        calibration_dataset: Union[List[Dict[str, Union[List[int], torch.LongTensor]]], List[str], List[int]],
        # Setting a fixed calibration_dataset_concat_size may improve the performance of the quantized model.
        calibration_dataset_concat_size: Optional[int] = None,
        batch_size: int = 1,
        calibration_enable_gpu_cache: bool = True,
        tokenizer: Optional[PreTrainedTokenizerBase] = None,
        logger_board: Optional[str] = None,
        backend: Optional[BACKEND] = BACKEND.AUTO,
        # Experimental: enables the buffering of fwd inputs to cpu, slower than non-buffered, may reduce vram usage
        buffered_fwd: bool = False,
        # torch/cuda GC is auto enabled to reduce vram usage: disable to for small models or you know there is no possibility of oom due to vram to accelerate quantization
        auto_gc: bool = True,
    ) -> Tuple[List[Dict[str, str]], Dict[str, torch.Tensor]]:
        if self.quantized:
            raise EnvironmentError("quantize() is called a model that is already quantized")

        if self.quantize_config.quant_method in QUANTIZE_BLACK_LIST:
            raise ValueError(
                f"Unsupported quantization operation for quant method: {self.quantize_config.quant_method}"
            )

        if backend == BACKEND.IPEX:
            self.quantize_config.format = FORMAT.IPEX

        if self.quantize_config.format == FORMAT.MARLIN:
            raise ValueError(
                "FORMAT.MARLIN is deprecated for quantization. Please switch to FORMAT.GPTQ. GPTQMOdel will auto-use Marlin kernel for accelerated inference for FORMAT.GPTQ."
            )

        if len(calibration_dataset) == 0:
            raise ValueError("Calibration dataset must not be empty.")

        if logger_board == "clearml":
            try:
                from clearml import Task
                from random_word import RandomWords

                from ..utils.plotly import create_plotly
            except ImportError as _:
                raise ImportError(
                    "The logger_board is set to 'clearml', but required dependencies are missing. "
                    "Please install them by running: pip install gptqmodel[logger]"
                )
            task = Task.init(project_name='GPTQModel', task_name=f'Experiment-{RandomWords().get_random_word()}', task_type=Task.TaskTypes.optimizer)
        else:
            task = None

        # Validate quant linear before quantization starts
        _ = select_quant_linear(
            bits=self.quantize_config.bits,
            dynamic=self.quantize_config.dynamic,
            group_size=self.quantize_config.group_size,
            desc_act=self.quantize_config.desc_act,
            sym=self.quantize_config.sym,
            backend=backend,
            device=DEVICE(self.quantize_config.device),
            pack=True,
            format=self.quantize_config.format,
            pack_dtype=self.quantize_config.pack_dtype,
        )

        # Use the provided tokenizer if one is passed to quantize()
        if tokenizer is not None:
            if isinstance(tokenizer, PreTrainedTokenizerBase):
                self.tokenizer = Tokenicer.load(tokenizer, trust_remote_code=self.trust_remote_code)
            else:
                raise ValueError(
                    f"Unsupported `tokenizer` type: Expected `PreTrainedTokenizerBase`, actual = `{type(tokenizer)}`.")

        min_calibration_dataset_size = 256
        min_calibration_dataset_input_ids_avg_length = 256

        if len(calibration_dataset) < min_calibration_dataset_size:
            logger.warning(f"Calibration dataset size should be more than {min_calibration_dataset_size}. "
                           f"Current: {len(calibration_dataset)}.")

        if self.quantize_config.format == FORMAT.BITBLAS:
            from ..nn_modules.qlinear.bitblas import BITBLAS_AVAILABLE, BITBLAS_INSTALL_HINT
            if BITBLAS_AVAILABLE is False:
                raise ValueError(BITBLAS_INSTALL_HINT)

        calibration_dataset = self.prepare_dataset(calibration_dataset=calibration_dataset,
                                                   calibration_dataset_concat_size=calibration_dataset_concat_size,
                                                   batch_size=batch_size)

        # Calculate the average length of the average input_ids
        total_input_ids_length = 0
        max_input_id_length = 0
        for row in calibration_dataset:
            input_ids = row["input_ids"]
            if isinstance(input_ids, torch.Tensor):
                if input_ids.dim() <= 2:
                    input_ids_length = input_ids.shape[-1]
                else:
                    raise ValueError(
                        "Expected a 1-dimensional tensor or 2-dimensional tensor for 'input_ids', but got a tensor with {0} dimensions.".format(
                            input_ids.dim()))
            else:
                input_ids_length = len(input_ids)

            if input_ids_length > max_input_id_length:
                max_input_id_length = input_ids_length
            total_input_ids_length += input_ids_length
        avg = total_input_ids_length / len(calibration_dataset)

        if avg < min_calibration_dataset_input_ids_avg_length:
            logger.warning(f"The average length of input_ids of calibration_dataset should be greater than "
                           f"{min_calibration_dataset_input_ids_avg_length}: actual avg: {avg}.")

        if isinstance(self.quantize_config, AutoRoundQuantizeConfig):
            from auto_round import AutoRound
            from auto_round import __version__ as auto_round_version

            if version.parse(auto_round_version) < version.parse("0.3.0"):
                raise ValueError(f"AutoRound version must be >= 0.3.0: actual = {auto_round_version}")

            if self.quantize_config.lm_head:
                self.quantize_config.layer_config[self.lm_head] = {"data_type": "int"}

            import torch.nn.functional as F
            from torch.utils.data import DataLoader

            # set the nsamples/seqlen according to the actual size of the calibration_dataset.
            nsamples = len(calibration_dataset)
            seqlen = max_input_id_length

            @torch.no_grad()
            def collate_batch(batch):
                input_ids_new = []
                attention_mask_new = []
                for text in batch:
                    input_ids, attention_mask = text["input_ids"][0], text["attention_mask"][0]

                    input_ids = input_ids[:seqlen]
                    input_ids_new.append(input_ids)

                    attention_mask = attention_mask[:seqlen]
                    attention_mask_new.append(attention_mask)

                if len(input_ids_new) == 0:
                    return None

                input_ids_new = [F.pad(t, (0, seqlen - t.size(0))) for t in input_ids_new]
                attention_mask_new = [F.pad(t, (0, seqlen - t.size(0))) for t in attention_mask_new]

                input_ids_new = torch.vstack(input_ids_new)
                attention_mask_new = torch.vstack(attention_mask_new)
                res = {"input_ids": input_ids_new, "attention_mask": attention_mask_new}
                return res

            dataloader = DataLoader(calibration_dataset, collate_fn=collate_batch, shuffle=False, batch_size=nsamples)

            self.autoround = AutoRound(self.model,
                                       tokenizer=None,
                                       bits=self.quantize_config.bits,
                                       group_size=self.quantize_config.group_size,
                                       sym=self.quantize_config.sym, batch_size=batch_size, n_samples=nsamples,
                                       dataset=dataloader, seqlen=seqlen, nblocks=self.quantize_config.nblocks,
                                       iters=self.quantize_config.iters, lr=self.quantize_config.lr,
                                       minmax_lr=self.quantize_config.minmax_lr,
                                       enable_quanted_input=self.quantize_config.enable_quanted_input,
                                       device=self.device,
                                       amp=self.quantize_config.amp,
                                       low_gpu_mem_usage=self.quantize_config.low_gpu_mem_usage,
                                       seed=self.quantize_config.seed,
                                       gradient_accumulate_steps=self.quantize_config.gradient_accumulate_steps,
                                       scale_dtype=self.quantize_config.scale_dtype, layer_config=self.quantize_config.layer_config,
                                       enable_minmax_tuning=self.quantize_config.enable_minmax_tuning)

            model, _ = self.autoround.quantize()

            quantizers = {}
            for key in self.autoround.layer_config:
                info = self.autoround.layer_config[key]
                if not check_to_quantized(info):
                    continue
                quantizers[key] = (None, info["scale"], info["zp"].to(torch.float32), None)

            self.qlinear_kernel = pack_model(
                model=self.model,
                quant_result=quantizers,
                bits=self.quantize_config.bits,
                dynamic=self.quantize_config.dynamic,
                group_size=self.quantize_config.group_size,
                backend=backend,
                desc_act=self.quantize_config.desc_act,
                format=self.quantize_config.format,
                lm_head_name=self.lm_head,
                parallel_packing=self.quantize_config.parallel_packing,
            )

            self.model = model
            self.quantized = True
            return

        if self.quantize_config.lm_head:
            if self.model.config.tie_word_embeddings and hasattr(self.model, "_tied_weights_keys"):
                tied_keys = self.model._tied_weights_keys
                for item in tied_keys:
                    if self.lm_head in item:
                        raise NotImplementedError("quantizing lm_head with tied weights has not been supported "
                                                  "currently")

            lm_head_module = get_module(self.model, key=self.lm_head)
            if get_module(self.model, key=self.lm_head) is None:
                raise ValueError(f"could not find layer {self.lm_head} in the model, exit...")

            if not isinstance(lm_head_module, tuple(SUPPORTS_MODULE_TYPES)):
                raise NotImplementedError(f"This type({type(lm_head_module)}) of lm_head quantization is currently not "
                                          f"supported. SUPPORTS_MODULE_TYPES is {SUPPORTS_MODULE_TYPES}")

            lm_head_quant_config = {"bits": 8, "group_size": 32, "sym": True, "desc_act": False, "mse": 2.4}
            if self.quantize_config.dynamic is None:
                self.quantize_config.dynamic = {self.lm_head: lm_head_quant_config}
            elif self.quantize_config.dynamic_get(self.lm_head, default_value=None) is None:
                self.quantize_config.dynamic[self.lm_head] = lm_head_quant_config

        forward_pass_use_cache = self.model.config.use_cache if hasattr(self.model.config, "use_cache") else False
        self.model.config.use_cache = False

        layer_inputs = []
        attention_masks = []
        position_ids = []
        layer_input_kwargs = []
        layer_outputs = []

        num_batches = len(calibration_dataset)
        layers = get_module_by_name_prefix(self.model, self.layers_node)

        cur_layer_device = get_device(layers[0])
        data_device = cur_layer_device if calibration_enable_gpu_cache else CPU

        # TODO HookLinear add register_forward_pre_hook()
        def store_input_hook(_, args, kwargs):
            # Positional arguments.
            layer_input = []
            for inp in args:
                layer_input.append(move_to(inp, device=data_device))
            if len(layer_input) == 0:
                # Some models put hidden_states in kwargs instead of args.
                # For example, gptj ...
                if kwargs.get("hidden_states") is not None:
                    layer_input.append(move_to(kwargs["hidden_states"], device=data_device))

            layer_inputs.append(layer_input)

            # Keyword arguments.
            if kwargs.get("attention_mask") is not None:
                attention_masks.append(kwargs["attention_mask"].to(device=data_device))
            else:
                attention_masks.append(None)

            pos_ids = kwargs.get("position_ids", None)
            if pos_ids is not None:
                position_ids.append(move_to(pos_ids, device=data_device))
            one_kwargs = {}
            for (k, v) in kwargs.items():  # make sure other arguments also be captured
                if k not in ["hidden_states", "attention_mask", "position_ids"]:
                    one_kwargs[k] = nested_move_to(v, device=data_device)
            layer_input_kwargs.append(one_kwargs)

            raise ValueError

        # move layer to target device
        layers[0] = layers[0].to(device=self.quantize_config.device)

        ori_outside_layer_module_devices = {}
        for module_name in self.base_modules:
            module = get_module_by_name_prefix(self.model, module_name)

            if module is None:
                continue

            ori_outside_layer_module_devices[module_name] = get_device(module)
            if module is not None:
                move_to(module, cur_layer_device)

        # TODO: make this optional, backporting https://github.com/huggingface/optimum/blob/main/optimum/gptq/quantizer.py
        handle = layers[0].register_forward_pre_hook(store_input_hook, with_kwargs=True)
        is_ovis = self.__class__.__name__ == "OvisGPTQ"
        self.pre_quantize_generate_hook_start()
        for example in calibration_dataset:
            for k, v in example.items():
                data_device = self.quantize_config.device if k == "pixel_values" else cur_layer_device
                if isinstance(v, list):
                    for module_index in range(len(v)):
                        if len(v[module_index].shape) == 1:
                            v[module_index] = v[module_index].unsqueeze(0)
                        v[module_index] = move_to(v[module_index].to(self.model.visual_tokenizer.dtype) if is_ovis else v[module_index], data_device)
                else:
                    if len(v.shape) == 1:
                        v = v.unsqueeze(0)
                    example[k] = move_to(v, data_device)
            try:
                if is_ovis:
                    self.generate(inputs=example.pop("input_ids"), max_new_tokens=1024, **example)
                else:
                    self.model(**example)
            except ValueError:
                pass
        self.pre_quantize_generate_hook_end()
        handle.remove()

        move_to(layers[0], CPU)

        for module_name in self.base_modules:
            module = get_module_by_name_prefix(self.model, module_name)
            if module is not None:
                move_to(module, ori_outside_layer_module_devices[module_name])

        if auto_gc:
            torch_empty_cache()

        layer_modules = self.layer_modules

        if not self.quantize_config.true_sequential:
            layer_modules = [sum(layer_modules, [])]

        # dynamic expert layer index for model defs
        if self.dynamic_expert_index is not None:
            num_experts = getattr(self.model.config, self.dynamic_expert_index)
            layer_modules = get_moe_layer_modules(layer_modules=self.layer_modules,
                                                  num_experts=num_experts)

        quantizers = {}

        layer_count = len(layers)
        quant_modules_pb = ProgressBar(range(layer_count + 1 if self.quantize_config.lm_head else layer_count))
        gpu_memorys = []
        cpu_memorys = []
        durations = []
        avg_losses = []
        module_names = []
        shared_kv_cache_dict = {}

        # replace linear with hooked linear
        replace_linear_with_hooked_linear(self.model)

        quantized_weights = {}
<<<<<<< HEAD
        for i in layer_pb:
            is_lm_head = i >= layer_count
            if is_lm_head:
                layer_pb.set_description("Quantizing lm_head")
                layer = get_module(self.model, key=self.lm_head)
                if self.quantize_config.lm_head and not self.quantize_config.lm_head_low_gpu_mem_usage:
                    layer_inputs = lm_head_inputs
=======
        for module_index in quant_modules_pb:
            is_lm_head_module = module_index >= layer_count
            if is_lm_head_module:
                quant_modules_pb.info("Quantizing lm_head")
                module = get_module(self.model, key=self.lm_head)
                layer_inputs = self.lm_head_pre_quantize_generate_hook(layer_inputs)
>>>>>>> 7939d1a7
            else:
                quant_modules_pb.info(f"Quantizing layer {module_index} of {layer_count - 1}")
                module = layers[module_index]

            if module.__class__.__name__.lower() == "MllamaCrossAttentionDecoderLayer".lower():
                # TODO FIXME: currently we not support quantizing cross attention layer (pixel_values)
                continue
            if task is not None:
                gpu_memory = get_gpu_usage_memory()
                cpu_memory = get_cpu_usage_memory()
                task.get_logger().report_scalar(
                    title='GPU Memory',
                    series='GPU Memory',
                    value=gpu_memory,
                    iteration=module_index,
                )

                task.get_logger().report_scalar(
                    title='CPU Memory',
                    series='CPU Memory',
                    value=cpu_memory,
                    iteration=module_index,
                )
                gpu_memorys.append(gpu_memory)
                cpu_memorys.append(cpu_memory)

            self.pre_quantize(module)

            cur_layer_device = get_device(module)
            full = find_modules(module, name=self.lm_head if is_lm_head_module else "")
            modules = [[self.lm_head]] if is_lm_head_module else layer_modules
            for index, names in enumerate(modules):
                subset = {n: full[n] for n in names if n in full}
                skipped_modules = []
                gptq = {}
                for name in subset:
                    qcfg_clone = copy.deepcopy(self.quantize_config)


                    # dynamic overrides
                    if self.quantize_config.dynamic is not None:
                        layer_name = self.lm_head if is_lm_head_module else f"{self.layers_node}.{module_index}.{name}"

                        if self.quantize_config.dynamic_get(layer_name=layer_name) == False: # noqa: E712
                            logger.info(f"skip module: {layer_name}")

                            skipped_modules.append(name)
                            continue

                        qcfg_clone.bits = self.quantize_config.dynamic_get(layer_name, "bits", qcfg_clone.bits)
                        qcfg_clone.sym = self.quantize_config.dynamic_get(layer_name, "sym", qcfg_clone.sym)
                        qcfg_clone.mse = self.quantize_config.dynamic_get(layer_name, "mse", qcfg_clone.mse)
                        qcfg_clone.group_size = self.quantize_config.dynamic_get(layer_name, "group_size", qcfg_clone.group_size)
                        qcfg_clone.desc_act = self.quantize_config.dynamic_get(layer_name, "desc_act", qcfg_clone.desc_act)
                        qcfg_clone.damp_percent = self.quantize_config.dynamic_get(layer_name, "damp_percent", qcfg_clone.damp_percent)
                        qcfg_clone.static_groups = self.quantize_config.dynamic_get(layer_name, "static_groups", qcfg_clone.static_groups)

<<<<<<< HEAD
                    gptq[name] = GPTQ(subset[name])
                    gptq[name].quantizer.configure(
                        bits,
=======
                    tmp = GPTQ(module=subset[name], qcfg=qcfg_clone)
                    gptq[name] = tmp

                    # models like DeepSeek v3/r1 has > 256 $ of sub-modules per layer
                    # use buffered mode go vram don't explode: gptq needs to store fwd inputs per each layer fwd
                    # all sub-modules within a single layer needs to store all the inputs.
                    # deepseek has massive # of sub-modules per layer, causing vram pressure
                    # buffered mode is slower due to gpu<->cpu movement
                    if buffered_fwd: # TODO tweak this number for masive MoE
                        logger.info(f"Experimental: enabling fwd buffered mode for: `{name}`")
                        tmp.fwd_inputs_buffered = True

                    tmp.quantizer.configure(
>>>>>>> 7939d1a7
                        perchannel=True,
                    )

                for name in skipped_modules:
                    subset.pop(name)

                if len(gptq) == 0:
                    continue

                def add_batch(name):
                    def tmp(_, inp: Tuple[torch.Tensor, ...], out: torch.Tensor):
                        # gptq is mutable.
                        g = gptq[name] # noqa: F821
                        g.add_batch(inp[0].data, out.data)  # noqa: F821

                    return tmp

                handle = []
                for name in subset:
                    if hasattr(subset[name], 'forward_hook'):
                        subset[name].forward_hook = add_batch(name)
                    else:
                        handle.append(subset[name].register_forward_hook(add_batch(name)))

                # logger.info(f"layer-{i}: Begin Forward() Pass")
                fwd_start = time.time()
                for j in range(num_batches):
                    layer_input = []
                    for k, layer_inp in enumerate(layer_inputs[j]):
                        layer_input.append(move_to(layer_inp, cur_layer_device))

                    mask = attention_masks[j]
                    layer_attention_mask = mask if mask is None else move_to(mask, cur_layer_device)

                    additional_layer_inputs = {"attention_mask": layer_attention_mask}
                    layer_position_ids = (
                        None if not position_ids else move_to(position_ids[j], cur_layer_device)
                    )
                    if layer_position_ids is not None:
                        additional_layer_inputs["position_ids"] = layer_position_ids
                    for k, v in layer_input_kwargs[j].items():
                        additional_layer_inputs[k] = nested_move_to(v, cur_layer_device)

<<<<<<< HEAD
                    with torch.no_grad():
                        # reuse_kv is a flag to reuse the kv cache, only for the hamba model
                        if hasattr(layer, "reuse_kv"):
                            if layer.reuse_kv:
                                additional_layer_inputs["kv_last_layer"] = shared_kv_cache_dict.get(i - 1)

                            layer_output = layer(*layer_input) if is_lm_head else layer(*layer_input, **additional_layer_inputs)
                            if shared_kv_cache_dict.get(i) is None:
                                shared_kv_cache_dict[i] = layer_output[-1]
                        else:
                            layer(*layer_input) if is_lm_head else layer(*layer_input, **additional_layer_inputs)
=======
                    # reuse_kv is a flag to reuse the kv cache, only for the hamba model
                    if hasattr(module, "reuse_kv"):
                        if module.reuse_kv:
                            additional_layer_inputs["kv_last_layer"] = shared_kv_cache_dict.get(module_index - 1)

                        layer_output = module(*layer_input) if is_lm_head_module else module(*layer_input, **additional_layer_inputs)
                        if shared_kv_cache_dict.get(module_index) is None:
                            shared_kv_cache_dict[module_index] = layer_output[-1]
                    else:
                        module(*layer_input) if is_lm_head_module else module(*layer_input, **additional_layer_inputs)
>>>>>>> 7939d1a7

                    del layer_input
                    del additional_layer_inputs

                fwd_end = time.time()
                fwd_time = fwd_end - fwd_start

                for h in handle:
                    h.remove()

                for name in subset:
                    if hasattr(subset[name], 'forward_hook'):
                        subset[name].forward_hook = None

                if index == len(layer_modules) - 1:
                    if auto_gc:
                        torch_empty_cache()

                for name_index, name in enumerate(subset):
                    layer_name = self.lm_head if is_lm_head_module else f"{self.layers_node}.{module_index}.{name}"
                    quant_modules_pb.info(f"Quantizing {name} in layer {module_index} of {layer_count - 1}")

                    # logger.info(f"Quantizing module START: {name}, {gptq[name].shape()}")
                    ## Need to return the quantized_weight for offloading
                    quantized_weight, scale, zero, g_idx, duration, avg_loss, damp_percent = gptq[name].quantize()

                    ## Assign the quantized weight to the weight
                    gptq[name].module.weight.data = quantized_weight.to(device=gptq[name].device)
                    ## Offload the quantized weight to CPU for EoRA
                    quantized_weights['model.layers.%d.%s' % (module_index, name)] = quantized_weight.cpu()


<<<<<<< HEAD
                    # logger.info(f"Quantizing module START: {name}, {gptq[name].shape()}")
                    ## Need to return the quantized_weight for offloading
                    scale, zero, g_idx, duration, avg_loss, damp_percent, quantized_weight = gptq[name].quantize(
                        percdamp=damp_percent,
                        group_size=group_size,
                        actorder=desc_act,
                        static_groups=static_groups,
                    )
                    ## Assign the quantized weight to the weight
                    gptq[name].layer.weight.data = quantized_weight.to(device=gptq[name].device)
                    ## Offload the quantized weight to CPU for EoRA
                    quantized_weights['model.layers.%d.%s' % (i, name)] = quantized_weight.cpu()


=======
>>>>>>> 7939d1a7
                    if task is not None:
                        task.get_logger().report_scalar(
                            title='Quantization Loss',
                            series=f'layer_{module_index}_loss',
                            value=avg_loss,
                            iteration=name_index,
                        )

                        task.get_logger().report_scalar(
                            title='Quantization Time',
                            series=f'layer_{module_index}_time',
                            value=duration,
                            iteration=name_index,
                        )
                    durations.append(duration)
                    avg_losses.append(avg_loss)
                    module_names.append(f"layer-{module_index}-{name}")

                    stat = {PROCESS_LOG_LAYER: module_index, PROCESS_LOG_MODULE: name, QUANT_LOG_LOSS: f"{avg_loss:.5f}",
                            QUANT_LOG_DAMP: f"{damp_percent:.5f}", PROCESS_LOG_TIME: f"{duration:.3f}", PROCESS_LOG_FWD_TIME: f"{fwd_time:.3f}"}
                    if self.quantize_config.dynamic is not None:
                        stat["dynamic"] = self.quantize_config.dynamic_get(layer_name=layer_name)

                    self.quant_log.append(stat)
                    logger.info(stat)

                    quantizers[layer_name] = (
                        gptq[name].quantizer.to(CPU),
                        move_to(scale, CPU),
                        move_to(zero, CPU),
                        move_to(g_idx, CPU),
                    )
                    gptq[name].free()
                    # logger.info(f"Quantizing module END: {name}, {gptq[name].shape()}")

            # logger.info(f"layer-{i}: Begin Forward() Pass 2 Post-Quant")
<<<<<<< HEAD
            for j in range(num_batches):
                layer_input = []
                for k, layer_inp in enumerate(layer_inputs[j]):
                    layer_input.append(move_to(layer_inp, cur_layer_device))

                mask = attention_masks[j]
                layer_attention_mask = mask if mask is None else move_to(mask, cur_layer_device)

                additional_layer_inputs = {"attention_mask": layer_attention_mask}
                layer_position_ids = None if not position_ids else move_to(position_ids[j], cur_layer_device)
                if layer_position_ids is not None:
                    additional_layer_inputs["position_ids"] = layer_position_ids
                for k, v in layer_input_kwargs[j].items():
                    additional_layer_inputs[k] = nested_move_to(v, cur_layer_device)

                if hasattr(layer, "reuse_kv"):
                    if layer.reuse_kv:
                        additional_layer_inputs["kv_last_layer"] = shared_kv_cache_dict.get(i - 1)

                with torch.no_grad():
                    layer_output = move_to(
                        layer(*layer_input)[0] if is_lm_head else layer(*layer_input, **additional_layer_inputs)[0],
                        cur_layer_device if calibration_enable_gpu_cache else CPU,
                    )
                    layer_outputs.append([layer_output])
=======
            is_last_quant = module_index == len(quant_modules_pb) - 1
            if not is_last_quant:
                for j in range(num_batches):
                    layer_input = []
                    for k, layer_inp in enumerate(layer_inputs[j]):
                        layer_input.append(move_to(layer_inp, cur_layer_device))
>>>>>>> 7939d1a7

                    mask = attention_masks[j]
                    layer_attention_mask = mask if mask is None else move_to(mask, cur_layer_device)

                    additional_layer_inputs = {"attention_mask": layer_attention_mask}
                    layer_position_ids = None if not position_ids else move_to(position_ids[j], cur_layer_device)
                    if layer_position_ids is not None:
                        additional_layer_inputs["position_ids"] = layer_position_ids
                    for k, v in layer_input_kwargs[j].items():
                        additional_layer_inputs[k] = nested_move_to(v, cur_layer_device)

                    if hasattr(module, "reuse_kv"):
                        if module.reuse_kv:
                            additional_layer_inputs["kv_last_layer"] = shared_kv_cache_dict.get(module_index - 1)

                    layer_output = move_to(
                        module(*layer_input)[0] if is_lm_head_module else module(*layer_input, **additional_layer_inputs)[0],
                        cur_layer_device if calibration_enable_gpu_cache else CPU,
                    )
                    layer_outputs.append([layer_output])

                    del layer_input
                    del additional_layer_inputs
                    if num_batches > 1 and j == num_batches - 1:
                        if auto_gc:
                            torch_empty_cache()

            if not is_lm_head_module:
                layers[module_index] = self.post_quantize(module)
            else:
                self.post_quantize(module)

            del module
            del gptq
            del layer_inputs

            if not is_last_quant:
                layer_inputs, layer_outputs = (
                    layer_outputs,
                    [],
                )  # TODO: is it really OK to cache only the first positional argument?

            if auto_gc:
                torch_empty_cache()

        logger.info(f"Quantization summary:\n{self.quant_log}")
        for module_log in self.quant_log:
            logger.info(module_log)
        if task is not None:
            x = list(range(layer_count))
            gpu_fig = create_plotly(x=x, y=gpu_memorys, xaxis_title="layer", yaxis_title="GPU usage (GB)")
            cpu_fig = create_plotly(x=x, y=cpu_memorys, xaxis_title="layer", yaxis_title="CPU usage (GB)")
            loss_fig = create_plotly(x=module_names, y=avg_losses, xaxis_title="layer", yaxis_title="loss")
            time_fig = create_plotly(x=module_names, y=durations, xaxis_title="layer", yaxis_title="time")
            task.get_logger().report_plotly('GPU Memory', 'GPU Memory', gpu_fig)
            task.get_logger().report_plotly('CPU Memory', 'CPU Memory', cpu_fig)
            task.get_logger().report_plotly('avg_loss', 'avg_loss', loss_fig)
            task.get_logger().report_plotly('quant_time', 'quant_time', time_fig)

        self.qlinear_kernel = pack_model(
            model=self.model,
            quant_result=quantizers,
            bits=self.quantize_config.bits,
            group_size=self.quantize_config.group_size,
            backend=backend,
            desc_act=self.quantize_config.desc_act,
            format=self.quantize_config.format,
            lm_head_name=self.lm_head,
            dynamic=self.quantize_config.dynamic,
            parallel_packing=self.quantize_config.parallel_packing,
            pack_dtype=self.quantize_config.pack_dtype,
        )

        self.model.config.use_cache = forward_pass_use_cache

        self.quantized = True
        if auto_gc:
            torch_empty_cache()

        ## need to return quantized_weight for EoRA
        return self.quant_log, quantized_weights
<<<<<<< HEAD



    def get_eora(
        self,
        calibration_dataset: Union[List[Dict[str, Union[List[int], torch.LongTensor]]], List[str], List[int]],
        batch_size: int = 1,
        quantized_weights: Dict = None,
        eora_rank: int = 64,
        calibration_enable_gpu_cache: bool = True,
        tokenizer: Optional[PreTrainedTokenizerBase] = None,
        logger_board: Optional[str] = None,
        backend: Optional[BACKEND] = BACKEND.AUTO,
        auto_gc: bool = True,
    ) -> List[Dict[str, str]]:

        print('Starting EoRA...')

        if self.quantized:
            raise EnvironmentError("quantize() is called a model that is already quantized")

        if self.quantize_config.quant_method in QUANTIZE_BLACK_LIST:
            raise ValueError(
                f"Unsupported quantization operation for quant method: {self.quantize_config.quant_method}"
            )

        if backend == BACKEND.IPEX:
            self.quantize_config.format = FORMAT.IPEX

        if self.quantize_config.format == FORMAT.MARLIN:
            raise ValueError(
                "FORMAT.MARLIN is deprecated for quantization. Please switch to FORMAT.GPTQ. GPTQMOdel will auto-use Marlin kernel for accelerated inference for FORMAT.GPTQ."
            )

        if len(calibration_dataset) == 0:
            raise ValueError("Calibration dataset must not be empty.")


        # Validate quant linear before quantization starts
        _ = select_quant_linear(
            bits=self.quantize_config.bits,
            dynamic=self.quantize_config.dynamic,
            group_size=self.quantize_config.group_size,
            desc_act=self.quantize_config.desc_act,
            sym=self.quantize_config.sym,
            backend=backend,
            device=DEVICE(self.quantize_config.device),
            pack=True,
            format=self.quantize_config.format,
            pack_dtype=self.quantize_config.pack_dtype,
        )

        # Use the provided tokenizer if one is passed to quantize()
        if tokenizer is not None:
            self.tokenizer = tokenizer
            # after tokenizer is reset, need to normalize it again
            self.tokenizer = normalize_tokenizer(self.config, self.tokenizer)

        min_calibration_dataset_size = 256
        min_calibration_dataset_input_ids_avg_length = 256

        if len(calibration_dataset) < min_calibration_dataset_size:
            logger.warning(f"Calibration dataset size should be more than {min_calibration_dataset_size}. "
                           f"Current: {len(calibration_dataset)}.")

        if self.quantize_config.format == FORMAT.BITBLAS:
            from ..nn_modules.qlinear.bitblas import BITBLAS_AVAILABLE, BITBLAS_INSTALL_HINT
            if BITBLAS_AVAILABLE is False:
                raise ValueError(BITBLAS_INSTALL_HINT)

        calibration_dataset = self.prepare_dataset(calibration_dataset, batch_size,)

        # Calculate the average length of the average input_ids
        total_input_ids_length = 0
        max_input_id_length = 0
        for row in calibration_dataset:
            input_ids = row["input_ids"]
            if isinstance(input_ids, torch.Tensor):
                if input_ids.dim() <= 2:
                    input_ids_length = input_ids.shape[-1]
                else:
                    raise ValueError(
                        "Expected a 1-dimensional tensor or 2-dimensional tensor for 'input_ids', but got a tensor with {0} dimensions.".format(
                            input_ids.dim()))
            else:
                input_ids_length = len(input_ids)

            if input_ids_length > max_input_id_length:
                max_input_id_length = input_ids_length
            total_input_ids_length += input_ids_length
        avg = total_input_ids_length / len(calibration_dataset)

        if avg < min_calibration_dataset_input_ids_avg_length:
            logger.warning(f"The average length of input_ids of calibration_dataset should be greater than "
                           f"{min_calibration_dataset_input_ids_avg_length}: actual avg: {avg}.")

        if self.quantize_config.lm_head:
            if self.model.config.tie_word_embeddings and hasattr(self.model.model, "_tied_weights_keys"):
                tied_keys = self.model._tied_weights_keys
                for item in tied_keys:
                    if self.lm_head in item:
                        raise NotImplementedError("quantizing lm_head with tied weights has not been supported "
                                                  "currently")

            lm_head_module = get_module(self.model, key=self.lm_head)
            if get_module(self.model, key=self.lm_head) is None:
                raise ValueError(f"could not find layer {self.lm_head} in the model, exit...")

            if not isinstance(lm_head_module, tuple(SUPPORTS_MODULE_TYPES)):
                raise NotImplementedError(f"This type({type(lm_head_module)}) of lm_head quantization is currently not "
                                          f"supported. SUPPORTS_MODULE_TYPES is {SUPPORTS_MODULE_TYPES}")

            lm_head_quant_config = {"bits": 8, "group_size": 32, "sym": True, "desc_act": False, "mse": 2.4}
            if self.quantize_config.dynamic is None:
                self.quantize_config.dynamic = {self.lm_head: lm_head_quant_config}
            elif self.quantize_config.dynamic_get(self.lm_head, default_value=None) is None:
                self.quantize_config.dynamic[self.lm_head] = lm_head_quant_config

        forward_pass_use_cache = self.model.config.use_cache if hasattr(self.model.config, "use_cache") else False
        self.model.config.use_cache = False

        layer_inputs = []
        attention_masks = []
        position_ids = []
        layer_input_kwargs = []
        layer_outputs = []

        if self.quantize_config.lm_head and not self.quantize_config.lm_head_low_gpu_mem_usage:
            self.model.to(self.quantize_config.device)

        num_batches = len(calibration_dataset)
        layers = get_module_by_name_prefix(self.model, self.layers_node)

        cur_layer_device = get_device(layers[0])
        data_device = cur_layer_device if calibration_enable_gpu_cache else CPU
        # TODO HookLinear add register_forward_pre_hook()
        def store_input_hook(_, args, kwargs):
            # Positional arguments.
            layer_input = []
            for inp in args:
                layer_input.append(move_to(inp, data_device))
            if len(layer_input) == 0:
                # Some models put hidden_states in kwargs instead of args.
                # For example, gptj ...
                if kwargs.get("hidden_states") is not None:
                    layer_input.append(move_to(kwargs["hidden_states"], data_device))

            layer_inputs.append(layer_input)

            # Keyword arguments.
            if kwargs.get("attention_mask") is not None:
                attention_masks.append(kwargs["attention_mask"].to(data_device))
            else:
                attention_masks.append(None)

            pos_ids = kwargs.get("position_ids", None)
            if pos_ids is not None:
                position_ids.append(move_to(pos_ids, data_device))
            one_kwargs = {}
            for (k, v) in kwargs.items():  # make sure other arguments also be captured
                if k not in ["hidden_states", "attention_mask", "position_ids"]:
                    one_kwargs[k] = nested_move_to(v, data_device)
            layer_input_kwargs.append(one_kwargs)

            if not self.quantize_config.lm_head or self.quantize_config.lm_head_low_gpu_mem_usage:
                raise ValueError

        lm_head_inputs = []
        if self.quantize_config.lm_head and not self.quantize_config.lm_head_low_gpu_mem_usage:
            def store_lm_head_input_hook(_, args, kwargs):
                # Positional arguments.
                lm_head_layer_input = []
                for inp in args:
                    lm_head_layer_input.append(move_to(inp, data_device))
                if len(lm_head_layer_input) == 0:
                    # Some models put hidden_states in kwargs instead of args.
                    # For example, gptj ...
                    if kwargs.get("hidden_states") is not None:
                        lm_head_layer_input.append(move_to(kwargs["hidden_states"], data_device))

                lm_head_inputs.append(lm_head_layer_input)
                raise ValueError

        # move layer to target device
        layers[0] = layers[0].to(self.quantize_config.device)

        ori_outside_layer_module_devices = {}
        for module_name in self.base_modules:
            module = get_module_by_name_prefix(self.model, module_name)

            if module is None:
                continue

            ori_outside_layer_module_devices[module_name] = get_device(module)
            if module is not None:
                move_to(module, cur_layer_device)

        # TODO: make this optional, backporting https://github.com/huggingface/optimum/blob/main/optimum/gptq/quantizer.py
        handle = layers[0].register_forward_pre_hook(store_input_hook, with_kwargs=True)
        if self.quantize_config.lm_head and not self.quantize_config.lm_head_low_gpu_mem_usage:
            lm_head_handle = layers[0].register_forward_pre_hook(store_lm_head_input_hook, with_kwargs=True)
        is_ovis = self.__class__.__name__ == "OvisGPTQ"
        for example in calibration_dataset:
            for k, v in example.items():
                if isinstance(v, list):
                    for i in range(len(v)):
                        if len(v[i].shape) == 1:
                            v[i] = v[i].unsqueeze(0)
                        v[i] = move_to(v[i].to(torch.bfloat16) if is_ovis else v[i], cur_layer_device)
                else:
                    if len(v.shape) == 1:
                        v = v.unsqueeze(0)
                    example[k] = move_to(v, cur_layer_device)
            try:
                if is_ovis:
                    self.generate(inputs=example.pop("input_ids"), max_new_tokens=1024, **example)
                else:
                    self.model(**example)
            except ValueError:
                pass
        handle.remove()
        if self.quantize_config.lm_head and not self.quantize_config.lm_head_low_gpu_mem_usage:
            lm_head_handle.remove()
        if self.quantize_config.lm_head and not self.quantize_config.lm_head_low_gpu_mem_usage:
            self.model.to(CPU)
        else:
            move_to(layers[0], CPU)

        for module_name in self.base_modules:
            module = get_module_by_name_prefix(self.model, module_name)
            if module is not None:
                move_to(module, ori_outside_layer_module_devices[module_name])

        if auto_gc:
            torch_empty_cache()

        layer_modules = self.layer_modules
        layer_modules = [sum(layer_modules, [])]

        # dynamic expert layer index for model defs
        if self.dynamic_expert_index is not None:
            num_experts = getattr(self.model.config, self.dynamic_expert_index)
            layer_modules = get_moe_layer_modules(layer_modules=layer_modules,
                                                    num_experts=num_experts)


        layer_count = len(layers)
        layer_pb = ProgressBar(range(layer_count))
        shared_kv_cache_dict = {}

        # replace linear with hooked linear
        replace_linear_with_hooked_linear(self.model)

        lowrank_dict = {}
        for i in layer_pb:
            layer_pb.set_description(f"Construction EoRA for layer {i} of {layer_count - 1}")
            layer = layers[i]

            if get_device(layer) == CPU and self.quantize_config.device != CPU:
                move_to(layer, self.quantize_config.device)

            cur_layer_device = get_device(layer)

            full = find_modules(layer, name="")
            modules = layer_modules
            for index, names in enumerate(modules):
                subset = {n: full[n] for n in names if n in full}

                subset_eigen_scaling_diag_matrix = {}
                for name in subset:
                    subset_eigen_scaling_diag_matrix[name] = 0

                eigen_nsamples = len(calibration_dataset)
                def hook(name):

                    def tmpp(_, input, output):
                        inp = input[0].detach().float()
                        if inp.dim() == 2:
                            inp = inp.unsqueeze(0)

                        tmp = inp.shape[0]
                        adds = torch.matmul(inp.transpose(1,2), inp)
                        adds_sum = torch.sum(adds, dim=0)

                        subset_eigen_scaling_diag_matrix[name] *= eigen_nsamples / (eigen_nsamples+tmp)

                        subset_eigen_scaling_diag_matrix[name] += adds_sum / eigen_nsamples

                        del inp, adds, adds_sum, output
                        torch.cuda.empty_cache()
                    return tmpp

                handle = []
                for name in subset:
                    if hasattr(subset[name], 'forward_hook'):
                        subset[name].forward_hook = hook(name)
                    else:
                        handle.append(subset[name].register_forward_hook(hook(name)))

                fwd_start = time.time()
                for j in range(num_batches):
                    layer_input = []
                    for k, layer_inp in enumerate(layer_inputs[j]):
                        layer_input.append(move_to(layer_inp, cur_layer_device))

                    mask = attention_masks[j]
                    layer_attention_mask = mask if mask is None else move_to(mask, cur_layer_device)

                    additional_layer_inputs = {"attention_mask": layer_attention_mask}
                    layer_position_ids = (
                        None if not position_ids else move_to(position_ids[j], cur_layer_device)
                    )
                    if layer_position_ids is not None:
                        additional_layer_inputs["position_ids"] = layer_position_ids
                    for k, v in layer_input_kwargs[j].items():
                        additional_layer_inputs[k] = nested_move_to(v, cur_layer_device)

                    with torch.no_grad():
                        # reuse_kv is a flag to reuse the kv cache, only for the hamba model
                        if hasattr(layer, "reuse_kv"):
                            if layer.reuse_kv:
                                additional_layer_inputs["kv_last_layer"] = shared_kv_cache_dict.get(i - 1)

                            layer_output = layer(*layer_input, **additional_layer_inputs)
                            if shared_kv_cache_dict.get(i) is None:
                                shared_kv_cache_dict[i] = layer_output[-1]
                        else:
                            layer(*layer_input, **additional_layer_inputs)

                    del layer_input
                    del additional_layer_inputs

                fwd_end = time.time()
                fwd_end - fwd_start

                for h in handle:
                    h.remove()

                for name in subset:
                    if hasattr(subset[name], 'forward_hook'):
                        subset[name].forward_hook = None

                if index == len(layer_modules) - 1:
                    if auto_gc:
                        torch_empty_cache()

                for name_index, name in enumerate(subset):
                    layer_name = f"{self.layers_node}.{i}.{name}"
                    layer_pb.set_description(f"Generating EoRA of {name} in layer {i} of {layer_count - 1}")

                    original_weight = subset[name].weight.data

                    dev = original_weight.device

                    quantized_weight = quantized_weights[layer_name].to(dev)

                    delta = original_weight - quantized_weight

                    ## save this later for SVD

                    raw_scaling_diag_matrix = subset_eigen_scaling_diag_matrix[name].double().to(dev)

                    L, Q = torch.linalg.eigh(raw_scaling_diag_matrix)
                    if (L < 0).any().item():
                        print(f"found negative eigenvalues in {name}")
                        minimum = torch.min(L[L > 0])
                        L[L < 0] = minimum

                    sqrtEigenvalues = torch.sqrt(L)
                    scaling_diag_matrix = Q @ torch.diag(sqrtEigenvalues)
                    try:
                        scaling_matrix_inv = torch.linalg.inv(scaling_diag_matrix)
                    except Exception:
                        print("Warning: scaling_diag_matrix is not full rank!")
                        scaling_diag_matrix += 1e-6 * torch.eye(scaling_diag_matrix.shape[0]).to(dev)
                        scaling_matrix_inv = torch.linalg.inv(scaling_diag_matrix)

                    scaling_diag_matrix = scaling_diag_matrix.float()
                    scaling_matrix_inv = scaling_matrix_inv.float()
                    ##
                    delta_scale = torch.matmul(delta.to(torch.float32), scaling_diag_matrix)

                    r=eora_rank

                    U, S, V = torch.linalg.svd(delta_scale, full_matrices=False)
                    lowrank_r = r
                    truc_s = S[:lowrank_r]
                    truc_u = U[:, :lowrank_r]
                    truc_v = torch.matmul(V[:lowrank_r, :], scaling_matrix_inv)
                    truc_sigma = torch.diag(truc_s)

                    sqrtS = torch.sqrt(truc_sigma)
                    B = torch.matmul(truc_u, sqrtS).to(quantized_weight.dtype)
                    A = torch.matmul(sqrtS, truc_v).to(quantized_weight.dtype)

                    comp_weight = quantized_weight + B@A

                    subset[name].weight.data = comp_weight.to(subset[name].weight.data.dtype)

                    lowrank_dict[f'{layer_name}.lora_A.weight'] = A.cpu().to(torch.float16)
                    lowrank_dict[f'{layer_name}.lora_B.weight'] = B.cpu().to(torch.float16)
                    del B, A, quantized_weight, U, S, V, L, Q

            for j in range(num_batches):
                layer_input = []
                for k, layer_inp in enumerate(layer_inputs[j]):
                    layer_input.append(move_to(layer_inp, cur_layer_device))

                mask = attention_masks[j]
                layer_attention_mask = mask if mask is None else move_to(mask, cur_layer_device)

                additional_layer_inputs = {"attention_mask": layer_attention_mask}
                layer_position_ids = None if not position_ids else move_to(position_ids[j], cur_layer_device)
                if layer_position_ids is not None:
                    additional_layer_inputs["position_ids"] = layer_position_ids
                for k, v in layer_input_kwargs[j].items():
                    additional_layer_inputs[k] = nested_move_to(v, cur_layer_device)

                if hasattr(layer, "reuse_kv"):
                    if layer.reuse_kv:
                        additional_layer_inputs["kv_last_layer"] = shared_kv_cache_dict.get(i - 1)

                with torch.no_grad():
                    layer_output = move_to(
                        layer(*layer_input, **additional_layer_inputs)[0],
                        cur_layer_device if calibration_enable_gpu_cache else CPU,
                    )
                    layer_outputs.append([layer_output])

                del layer_input
                del additional_layer_inputs
                if num_batches > 1 and j == num_batches - 1:
                    if auto_gc:
                        torch_empty_cache()

            move_to(layer, CPU)
            del layer
            del layer_inputs
            layer_inputs, layer_outputs = (
                layer_outputs,
                [],
            )
            if auto_gc:
                torch_empty_cache()

        self.model.config.use_cache = forward_pass_use_cache
        if auto_gc:
            torch_empty_cache()

        return lowrank_dict


=======
>>>>>>> 7939d1a7

    def to(self, device: Union[str, torch.device]):
        if hasattr(self.model, "to"):
            self.model = self.model.to(device)
            return self
        else:
            raise f"{self.model.__class__.__name__} does not support the to() method"

    def forward(self, *args, **kwargs):
        return self.model(*args, **kwargs)

    def generate(self, inputs=None, **kwargs):
        with torch.inference_mode():
            # fix hf generate not applying correct pad token
            pad_token_id = kwargs.get("pad_token_id", None)
            if pad_token_id is None and self.tokenizer:
                kwargs["pad_token_id"] = self.tokenizer.pad_token_id

            if isinstance(inputs, str) or (isinstance(inputs, list) and all(isinstance(x, str) for x in inputs)):
                if self.tokenizer is None:
                    raise ValueError("You passed in an `input` to `generate()` of type `str` but model is missing `model.tokenizer`. Please set `model.tokenizer = my_tokenizer`.")
                inputs = self.tokenizer(inputs, return_tensors="pt", padding=True, padding_side="left").to(self.model.device)
                return self.model.generate(**inputs, **kwargs)

            return self.model.generate(inputs=inputs, **kwargs)

    def prepare_inputs_for_generation(self, *args, **kwargs):
        """shortcut for model.prepare_inputs_for_generation"""
        return self.model.prepare_inputs_for_generation(*args, **kwargs)

    # placeholder, noop, and alert users to correct static api
    def push_to_hub(self,
                    repo_id: str,
                    quantized_path: str,  # saved local directory path
                    private: bool = False,
                    exists_ok: bool = False,  # set to true if repo already exists
                    token: Optional[str] = None):

        logger.error("`push_to_hub()` api cannot be used on the model instance. Please use `GPTQModel.push_to_hub()` static api instead.")

    def save(
            self,
            save_dir: str,
            safetensors_metadata: Optional[Dict[str, str]] = None,
            max_shard_size: Optional[Union[int, str]] = DEFAULT_MAX_SHARD_SIZE,
            meta_quantizer: Optional[str] = None,
            eora_path: Optional[str] = None,
            **kwargs,
    ):
        if self.quantized:
            # Safetensors is unable to save tied weights, so we untie them here. Reference: https://github.com/huggingface/safetensors/issues/202
            #untie_weights(self.model)

            self.save_quantized(
                save_dir=save_dir,
                safetensors_metadata=safetensors_metadata,
                max_shard_size=max_shard_size,
                meta_quantizer=meta_quantizer,
                eora_path=eora_path)

            # overwrite quant_override_files
            for name, value in self.quant_override_files.items():
                json_path = os.path.join(save_dir, name)
                with open(json_path, "w", encoding="utf-8") as f:
                    if isinstance(value, str):
                        f.write(value)
                    else:
                        f.write(json.dumps(value))
        else:
            self.save_pretrained(save_dir=save_dir, **kwargs)


    # returns all the loaded qlinear types, returns empty [] if non-found
    def kernels(self) -> List[Type[BaseQuantLinear]]:
        if not isinstance(self.model, nn.Module):
            return []
        loaded_kernels = set()
        modules = find_modules(self.model, layers=[BaseQuantLinear])
        for k, v in modules.items():
            loaded_kernels.add(v.__class__)

        return list(loaded_kernels)

    def compile(self, backend: str = "inductor", mode: str = None, fullgraph: bool = False):
        logger.warn("Deprecation: `model.compile()` is deprecated. Please use `model.optimize()` instead.")
        return self.optimize(backend=backend, mode=mode, fullgraph=fullgraph)

    def optimize(self, backend: str = "inductor", mode: str = None, fullgraph: bool = False):
        if not self.quantized:
            logger.warning("model is not quantized, skip compiling...")
            return self

        if Version(torch.__version__) < PYTORCH_MIN_VERSION_WITH_COMPILE:
            self.compiled = False
            logger.warning(f"To use compile(), you need to have torch version >= {TORCH_MIN_VERSION_STR}, please "
                           f"upgrade it by `pip install torch -U`")
            return self

        # needed by eora
        # torch._dynamo.config.capture_scalar_outputs = True

        logger.info(f"Compiling qlinear modules with backend: `{backend}`, mode: `{mode}`")
        modules = find_modules(self.model, layers=[BaseQuantLinear])
        for name in modules.keys():
            modules[name].optimize(fullgraph=False, backend=backend, mode=mode)

        # supress errors until PyTorch fixed: https://github.com/pytorch/pytorch/issues/132635
        # torch._dynamo.config.suppress_errors = True
        logger.info(f"Compiling model with backend: `{backend}`, mode: `{mode}`")

        self.model = torch_compile(self.model, fullgraph=fullgraph, backend=backend, mode=mode)

        #trigger kernel compilation hooks
        # if self.compiled:
        #     modules = find_modules(self.model, layers=[BaseQuantLinear])
        #     for name in modules.keys():
        #         modules[name].optimize(fullgraph=False, backend=backend, mode=mode)

        # logger.info(f"Compiling qlinear modules with backend: `{backend}`, mode: `{mode}`")
        # modules = find_modules(self.model, layers=[BaseQuantLinear])
        # for name in modules.keys():
        #     modules[name].optimize(fullgraph=False, backend=backend, mode=mode)

        return self

    def serve(self,
               host: str = "0.0.0.0",
               port: int = 80,
               async_mode: bool = False):
        from ..utils.openai_server import OpenAiServer
        self.server = OpenAiServer(model=self)
        self.server.start(host=host, port=port, async_mode=async_mode)

    def serve_shutdown(self):
        if self.server is not None:
            self.server.shutdown()

    def serve_wait_until_ready(self, timeout: int = 30, check_interval: float = 0.1):
        if self.server is not None:
            self.server.wait_until_ready(timeout=timeout, check_interval=check_interval)

    def pre_quantize_generate_hook_start(self):
        pass

    def pre_quantize_generate_hook_end(self):
        pass

    def lm_head_pre_quantize_generate_hook(self, inputs: List[List[torch.tensor]]) -> List[List[torch.tensor]]:
        if self.pre_lm_head_norm_module:
            norm = get_module_by_name_prefix(self.model, self.pre_lm_head_norm_module)
            self.pre_quantize(norm)

            for element in inputs:
                for i in range(len(element)):
                    element[i] = norm(element[i])

            self.post_quantize(norm)
        return inputs

    def pre_quantize(self, module: nn.Module) -> nn.Module:
        if get_device(module) == CPU and self.quantize_config.device != CPU:
            return move_to(module, device=self.quantize_config.device)
        return module

    def post_quantize(self, module: nn.Module) -> nn.Module:
        return move_to(module, device=CPU)

    def __getattr__(self, item):
        try:
            return super().__getattr__(item)
        except Exception:
            return getattr(self.model, item)

__all__ = ["BaseGPTQModel"]

BaseGPTQModel = ModelLoader(ModelWriter(BaseGPTQModel))<|MERGE_RESOLUTION|>--- conflicted
+++ resolved
@@ -833,22 +833,12 @@
         replace_linear_with_hooked_linear(self.model)
 
         quantized_weights = {}
-<<<<<<< HEAD
-        for i in layer_pb:
-            is_lm_head = i >= layer_count
-            if is_lm_head:
-                layer_pb.set_description("Quantizing lm_head")
-                layer = get_module(self.model, key=self.lm_head)
-                if self.quantize_config.lm_head and not self.quantize_config.lm_head_low_gpu_mem_usage:
-                    layer_inputs = lm_head_inputs
-=======
         for module_index in quant_modules_pb:
             is_lm_head_module = module_index >= layer_count
             if is_lm_head_module:
                 quant_modules_pb.info("Quantizing lm_head")
                 module = get_module(self.model, key=self.lm_head)
                 layer_inputs = self.lm_head_pre_quantize_generate_hook(layer_inputs)
->>>>>>> 7939d1a7
             else:
                 quant_modules_pb.info(f"Quantizing layer {module_index} of {layer_count - 1}")
                 module = layers[module_index]
@@ -887,7 +877,6 @@
                 for name in subset:
                     qcfg_clone = copy.deepcopy(self.quantize_config)
 
-
                     # dynamic overrides
                     if self.quantize_config.dynamic is not None:
                         layer_name = self.lm_head if is_lm_head_module else f"{self.layers_node}.{module_index}.{name}"
@@ -906,11 +895,6 @@
                         qcfg_clone.damp_percent = self.quantize_config.dynamic_get(layer_name, "damp_percent", qcfg_clone.damp_percent)
                         qcfg_clone.static_groups = self.quantize_config.dynamic_get(layer_name, "static_groups", qcfg_clone.static_groups)
 
-<<<<<<< HEAD
-                    gptq[name] = GPTQ(subset[name])
-                    gptq[name].quantizer.configure(
-                        bits,
-=======
                     tmp = GPTQ(module=subset[name], qcfg=qcfg_clone)
                     gptq[name] = tmp
 
@@ -924,7 +908,6 @@
                         tmp.fwd_inputs_buffered = True
 
                     tmp.quantizer.configure(
->>>>>>> 7939d1a7
                         perchannel=True,
                     )
 
@@ -968,19 +951,6 @@
                     for k, v in layer_input_kwargs[j].items():
                         additional_layer_inputs[k] = nested_move_to(v, cur_layer_device)
 
-<<<<<<< HEAD
-                    with torch.no_grad():
-                        # reuse_kv is a flag to reuse the kv cache, only for the hamba model
-                        if hasattr(layer, "reuse_kv"):
-                            if layer.reuse_kv:
-                                additional_layer_inputs["kv_last_layer"] = shared_kv_cache_dict.get(i - 1)
-
-                            layer_output = layer(*layer_input) if is_lm_head else layer(*layer_input, **additional_layer_inputs)
-                            if shared_kv_cache_dict.get(i) is None:
-                                shared_kv_cache_dict[i] = layer_output[-1]
-                        else:
-                            layer(*layer_input) if is_lm_head else layer(*layer_input, **additional_layer_inputs)
-=======
                     # reuse_kv is a flag to reuse the kv cache, only for the hamba model
                     if hasattr(module, "reuse_kv"):
                         if module.reuse_kv:
@@ -991,7 +961,6 @@
                             shared_kv_cache_dict[module_index] = layer_output[-1]
                     else:
                         module(*layer_input) if is_lm_head_module else module(*layer_input, **additional_layer_inputs)
->>>>>>> 7939d1a7
 
                     del layer_input
                     del additional_layer_inputs
@@ -1024,23 +993,6 @@
                     quantized_weights['model.layers.%d.%s' % (module_index, name)] = quantized_weight.cpu()
 
 
-<<<<<<< HEAD
-                    # logger.info(f"Quantizing module START: {name}, {gptq[name].shape()}")
-                    ## Need to return the quantized_weight for offloading
-                    scale, zero, g_idx, duration, avg_loss, damp_percent, quantized_weight = gptq[name].quantize(
-                        percdamp=damp_percent,
-                        group_size=group_size,
-                        actorder=desc_act,
-                        static_groups=static_groups,
-                    )
-                    ## Assign the quantized weight to the weight
-                    gptq[name].layer.weight.data = quantized_weight.to(device=gptq[name].device)
-                    ## Offload the quantized weight to CPU for EoRA
-                    quantized_weights['model.layers.%d.%s' % (i, name)] = quantized_weight.cpu()
-
-
-=======
->>>>>>> 7939d1a7
                     if task is not None:
                         task.get_logger().report_scalar(
                             title='Quantization Loss',
@@ -1077,40 +1029,12 @@
                     # logger.info(f"Quantizing module END: {name}, {gptq[name].shape()}")
 
             # logger.info(f"layer-{i}: Begin Forward() Pass 2 Post-Quant")
-<<<<<<< HEAD
-            for j in range(num_batches):
-                layer_input = []
-                for k, layer_inp in enumerate(layer_inputs[j]):
-                    layer_input.append(move_to(layer_inp, cur_layer_device))
-
-                mask = attention_masks[j]
-                layer_attention_mask = mask if mask is None else move_to(mask, cur_layer_device)
-
-                additional_layer_inputs = {"attention_mask": layer_attention_mask}
-                layer_position_ids = None if not position_ids else move_to(position_ids[j], cur_layer_device)
-                if layer_position_ids is not None:
-                    additional_layer_inputs["position_ids"] = layer_position_ids
-                for k, v in layer_input_kwargs[j].items():
-                    additional_layer_inputs[k] = nested_move_to(v, cur_layer_device)
-
-                if hasattr(layer, "reuse_kv"):
-                    if layer.reuse_kv:
-                        additional_layer_inputs["kv_last_layer"] = shared_kv_cache_dict.get(i - 1)
-
-                with torch.no_grad():
-                    layer_output = move_to(
-                        layer(*layer_input)[0] if is_lm_head else layer(*layer_input, **additional_layer_inputs)[0],
-                        cur_layer_device if calibration_enable_gpu_cache else CPU,
-                    )
-                    layer_outputs.append([layer_output])
-=======
             is_last_quant = module_index == len(quant_modules_pb) - 1
             if not is_last_quant:
                 for j in range(num_batches):
                     layer_input = []
                     for k, layer_inp in enumerate(layer_inputs[j]):
                         layer_input.append(move_to(layer_inp, cur_layer_device))
->>>>>>> 7939d1a7
 
                     mask = attention_masks[j]
                     layer_attention_mask = mask if mask is None else move_to(mask, cur_layer_device)
@@ -1192,461 +1116,6 @@
 
         ## need to return quantized_weight for EoRA
         return self.quant_log, quantized_weights
-<<<<<<< HEAD
-
-
-
-    def get_eora(
-        self,
-        calibration_dataset: Union[List[Dict[str, Union[List[int], torch.LongTensor]]], List[str], List[int]],
-        batch_size: int = 1,
-        quantized_weights: Dict = None,
-        eora_rank: int = 64,
-        calibration_enable_gpu_cache: bool = True,
-        tokenizer: Optional[PreTrainedTokenizerBase] = None,
-        logger_board: Optional[str] = None,
-        backend: Optional[BACKEND] = BACKEND.AUTO,
-        auto_gc: bool = True,
-    ) -> List[Dict[str, str]]:
-
-        print('Starting EoRA...')
-
-        if self.quantized:
-            raise EnvironmentError("quantize() is called a model that is already quantized")
-
-        if self.quantize_config.quant_method in QUANTIZE_BLACK_LIST:
-            raise ValueError(
-                f"Unsupported quantization operation for quant method: {self.quantize_config.quant_method}"
-            )
-
-        if backend == BACKEND.IPEX:
-            self.quantize_config.format = FORMAT.IPEX
-
-        if self.quantize_config.format == FORMAT.MARLIN:
-            raise ValueError(
-                "FORMAT.MARLIN is deprecated for quantization. Please switch to FORMAT.GPTQ. GPTQMOdel will auto-use Marlin kernel for accelerated inference for FORMAT.GPTQ."
-            )
-
-        if len(calibration_dataset) == 0:
-            raise ValueError("Calibration dataset must not be empty.")
-
-
-        # Validate quant linear before quantization starts
-        _ = select_quant_linear(
-            bits=self.quantize_config.bits,
-            dynamic=self.quantize_config.dynamic,
-            group_size=self.quantize_config.group_size,
-            desc_act=self.quantize_config.desc_act,
-            sym=self.quantize_config.sym,
-            backend=backend,
-            device=DEVICE(self.quantize_config.device),
-            pack=True,
-            format=self.quantize_config.format,
-            pack_dtype=self.quantize_config.pack_dtype,
-        )
-
-        # Use the provided tokenizer if one is passed to quantize()
-        if tokenizer is not None:
-            self.tokenizer = tokenizer
-            # after tokenizer is reset, need to normalize it again
-            self.tokenizer = normalize_tokenizer(self.config, self.tokenizer)
-
-        min_calibration_dataset_size = 256
-        min_calibration_dataset_input_ids_avg_length = 256
-
-        if len(calibration_dataset) < min_calibration_dataset_size:
-            logger.warning(f"Calibration dataset size should be more than {min_calibration_dataset_size}. "
-                           f"Current: {len(calibration_dataset)}.")
-
-        if self.quantize_config.format == FORMAT.BITBLAS:
-            from ..nn_modules.qlinear.bitblas import BITBLAS_AVAILABLE, BITBLAS_INSTALL_HINT
-            if BITBLAS_AVAILABLE is False:
-                raise ValueError(BITBLAS_INSTALL_HINT)
-
-        calibration_dataset = self.prepare_dataset(calibration_dataset, batch_size,)
-
-        # Calculate the average length of the average input_ids
-        total_input_ids_length = 0
-        max_input_id_length = 0
-        for row in calibration_dataset:
-            input_ids = row["input_ids"]
-            if isinstance(input_ids, torch.Tensor):
-                if input_ids.dim() <= 2:
-                    input_ids_length = input_ids.shape[-1]
-                else:
-                    raise ValueError(
-                        "Expected a 1-dimensional tensor or 2-dimensional tensor for 'input_ids', but got a tensor with {0} dimensions.".format(
-                            input_ids.dim()))
-            else:
-                input_ids_length = len(input_ids)
-
-            if input_ids_length > max_input_id_length:
-                max_input_id_length = input_ids_length
-            total_input_ids_length += input_ids_length
-        avg = total_input_ids_length / len(calibration_dataset)
-
-        if avg < min_calibration_dataset_input_ids_avg_length:
-            logger.warning(f"The average length of input_ids of calibration_dataset should be greater than "
-                           f"{min_calibration_dataset_input_ids_avg_length}: actual avg: {avg}.")
-
-        if self.quantize_config.lm_head:
-            if self.model.config.tie_word_embeddings and hasattr(self.model.model, "_tied_weights_keys"):
-                tied_keys = self.model._tied_weights_keys
-                for item in tied_keys:
-                    if self.lm_head in item:
-                        raise NotImplementedError("quantizing lm_head with tied weights has not been supported "
-                                                  "currently")
-
-            lm_head_module = get_module(self.model, key=self.lm_head)
-            if get_module(self.model, key=self.lm_head) is None:
-                raise ValueError(f"could not find layer {self.lm_head} in the model, exit...")
-
-            if not isinstance(lm_head_module, tuple(SUPPORTS_MODULE_TYPES)):
-                raise NotImplementedError(f"This type({type(lm_head_module)}) of lm_head quantization is currently not "
-                                          f"supported. SUPPORTS_MODULE_TYPES is {SUPPORTS_MODULE_TYPES}")
-
-            lm_head_quant_config = {"bits": 8, "group_size": 32, "sym": True, "desc_act": False, "mse": 2.4}
-            if self.quantize_config.dynamic is None:
-                self.quantize_config.dynamic = {self.lm_head: lm_head_quant_config}
-            elif self.quantize_config.dynamic_get(self.lm_head, default_value=None) is None:
-                self.quantize_config.dynamic[self.lm_head] = lm_head_quant_config
-
-        forward_pass_use_cache = self.model.config.use_cache if hasattr(self.model.config, "use_cache") else False
-        self.model.config.use_cache = False
-
-        layer_inputs = []
-        attention_masks = []
-        position_ids = []
-        layer_input_kwargs = []
-        layer_outputs = []
-
-        if self.quantize_config.lm_head and not self.quantize_config.lm_head_low_gpu_mem_usage:
-            self.model.to(self.quantize_config.device)
-
-        num_batches = len(calibration_dataset)
-        layers = get_module_by_name_prefix(self.model, self.layers_node)
-
-        cur_layer_device = get_device(layers[0])
-        data_device = cur_layer_device if calibration_enable_gpu_cache else CPU
-        # TODO HookLinear add register_forward_pre_hook()
-        def store_input_hook(_, args, kwargs):
-            # Positional arguments.
-            layer_input = []
-            for inp in args:
-                layer_input.append(move_to(inp, data_device))
-            if len(layer_input) == 0:
-                # Some models put hidden_states in kwargs instead of args.
-                # For example, gptj ...
-                if kwargs.get("hidden_states") is not None:
-                    layer_input.append(move_to(kwargs["hidden_states"], data_device))
-
-            layer_inputs.append(layer_input)
-
-            # Keyword arguments.
-            if kwargs.get("attention_mask") is not None:
-                attention_masks.append(kwargs["attention_mask"].to(data_device))
-            else:
-                attention_masks.append(None)
-
-            pos_ids = kwargs.get("position_ids", None)
-            if pos_ids is not None:
-                position_ids.append(move_to(pos_ids, data_device))
-            one_kwargs = {}
-            for (k, v) in kwargs.items():  # make sure other arguments also be captured
-                if k not in ["hidden_states", "attention_mask", "position_ids"]:
-                    one_kwargs[k] = nested_move_to(v, data_device)
-            layer_input_kwargs.append(one_kwargs)
-
-            if not self.quantize_config.lm_head or self.quantize_config.lm_head_low_gpu_mem_usage:
-                raise ValueError
-
-        lm_head_inputs = []
-        if self.quantize_config.lm_head and not self.quantize_config.lm_head_low_gpu_mem_usage:
-            def store_lm_head_input_hook(_, args, kwargs):
-                # Positional arguments.
-                lm_head_layer_input = []
-                for inp in args:
-                    lm_head_layer_input.append(move_to(inp, data_device))
-                if len(lm_head_layer_input) == 0:
-                    # Some models put hidden_states in kwargs instead of args.
-                    # For example, gptj ...
-                    if kwargs.get("hidden_states") is not None:
-                        lm_head_layer_input.append(move_to(kwargs["hidden_states"], data_device))
-
-                lm_head_inputs.append(lm_head_layer_input)
-                raise ValueError
-
-        # move layer to target device
-        layers[0] = layers[0].to(self.quantize_config.device)
-
-        ori_outside_layer_module_devices = {}
-        for module_name in self.base_modules:
-            module = get_module_by_name_prefix(self.model, module_name)
-
-            if module is None:
-                continue
-
-            ori_outside_layer_module_devices[module_name] = get_device(module)
-            if module is not None:
-                move_to(module, cur_layer_device)
-
-        # TODO: make this optional, backporting https://github.com/huggingface/optimum/blob/main/optimum/gptq/quantizer.py
-        handle = layers[0].register_forward_pre_hook(store_input_hook, with_kwargs=True)
-        if self.quantize_config.lm_head and not self.quantize_config.lm_head_low_gpu_mem_usage:
-            lm_head_handle = layers[0].register_forward_pre_hook(store_lm_head_input_hook, with_kwargs=True)
-        is_ovis = self.__class__.__name__ == "OvisGPTQ"
-        for example in calibration_dataset:
-            for k, v in example.items():
-                if isinstance(v, list):
-                    for i in range(len(v)):
-                        if len(v[i].shape) == 1:
-                            v[i] = v[i].unsqueeze(0)
-                        v[i] = move_to(v[i].to(torch.bfloat16) if is_ovis else v[i], cur_layer_device)
-                else:
-                    if len(v.shape) == 1:
-                        v = v.unsqueeze(0)
-                    example[k] = move_to(v, cur_layer_device)
-            try:
-                if is_ovis:
-                    self.generate(inputs=example.pop("input_ids"), max_new_tokens=1024, **example)
-                else:
-                    self.model(**example)
-            except ValueError:
-                pass
-        handle.remove()
-        if self.quantize_config.lm_head and not self.quantize_config.lm_head_low_gpu_mem_usage:
-            lm_head_handle.remove()
-        if self.quantize_config.lm_head and not self.quantize_config.lm_head_low_gpu_mem_usage:
-            self.model.to(CPU)
-        else:
-            move_to(layers[0], CPU)
-
-        for module_name in self.base_modules:
-            module = get_module_by_name_prefix(self.model, module_name)
-            if module is not None:
-                move_to(module, ori_outside_layer_module_devices[module_name])
-
-        if auto_gc:
-            torch_empty_cache()
-
-        layer_modules = self.layer_modules
-        layer_modules = [sum(layer_modules, [])]
-
-        # dynamic expert layer index for model defs
-        if self.dynamic_expert_index is not None:
-            num_experts = getattr(self.model.config, self.dynamic_expert_index)
-            layer_modules = get_moe_layer_modules(layer_modules=layer_modules,
-                                                    num_experts=num_experts)
-
-
-        layer_count = len(layers)
-        layer_pb = ProgressBar(range(layer_count))
-        shared_kv_cache_dict = {}
-
-        # replace linear with hooked linear
-        replace_linear_with_hooked_linear(self.model)
-
-        lowrank_dict = {}
-        for i in layer_pb:
-            layer_pb.set_description(f"Construction EoRA for layer {i} of {layer_count - 1}")
-            layer = layers[i]
-
-            if get_device(layer) == CPU and self.quantize_config.device != CPU:
-                move_to(layer, self.quantize_config.device)
-
-            cur_layer_device = get_device(layer)
-
-            full = find_modules(layer, name="")
-            modules = layer_modules
-            for index, names in enumerate(modules):
-                subset = {n: full[n] for n in names if n in full}
-
-                subset_eigen_scaling_diag_matrix = {}
-                for name in subset:
-                    subset_eigen_scaling_diag_matrix[name] = 0
-
-                eigen_nsamples = len(calibration_dataset)
-                def hook(name):
-
-                    def tmpp(_, input, output):
-                        inp = input[0].detach().float()
-                        if inp.dim() == 2:
-                            inp = inp.unsqueeze(0)
-
-                        tmp = inp.shape[0]
-                        adds = torch.matmul(inp.transpose(1,2), inp)
-                        adds_sum = torch.sum(adds, dim=0)
-
-                        subset_eigen_scaling_diag_matrix[name] *= eigen_nsamples / (eigen_nsamples+tmp)
-
-                        subset_eigen_scaling_diag_matrix[name] += adds_sum / eigen_nsamples
-
-                        del inp, adds, adds_sum, output
-                        torch.cuda.empty_cache()
-                    return tmpp
-
-                handle = []
-                for name in subset:
-                    if hasattr(subset[name], 'forward_hook'):
-                        subset[name].forward_hook = hook(name)
-                    else:
-                        handle.append(subset[name].register_forward_hook(hook(name)))
-
-                fwd_start = time.time()
-                for j in range(num_batches):
-                    layer_input = []
-                    for k, layer_inp in enumerate(layer_inputs[j]):
-                        layer_input.append(move_to(layer_inp, cur_layer_device))
-
-                    mask = attention_masks[j]
-                    layer_attention_mask = mask if mask is None else move_to(mask, cur_layer_device)
-
-                    additional_layer_inputs = {"attention_mask": layer_attention_mask}
-                    layer_position_ids = (
-                        None if not position_ids else move_to(position_ids[j], cur_layer_device)
-                    )
-                    if layer_position_ids is not None:
-                        additional_layer_inputs["position_ids"] = layer_position_ids
-                    for k, v in layer_input_kwargs[j].items():
-                        additional_layer_inputs[k] = nested_move_to(v, cur_layer_device)
-
-                    with torch.no_grad():
-                        # reuse_kv is a flag to reuse the kv cache, only for the hamba model
-                        if hasattr(layer, "reuse_kv"):
-                            if layer.reuse_kv:
-                                additional_layer_inputs["kv_last_layer"] = shared_kv_cache_dict.get(i - 1)
-
-                            layer_output = layer(*layer_input, **additional_layer_inputs)
-                            if shared_kv_cache_dict.get(i) is None:
-                                shared_kv_cache_dict[i] = layer_output[-1]
-                        else:
-                            layer(*layer_input, **additional_layer_inputs)
-
-                    del layer_input
-                    del additional_layer_inputs
-
-                fwd_end = time.time()
-                fwd_end - fwd_start
-
-                for h in handle:
-                    h.remove()
-
-                for name in subset:
-                    if hasattr(subset[name], 'forward_hook'):
-                        subset[name].forward_hook = None
-
-                if index == len(layer_modules) - 1:
-                    if auto_gc:
-                        torch_empty_cache()
-
-                for name_index, name in enumerate(subset):
-                    layer_name = f"{self.layers_node}.{i}.{name}"
-                    layer_pb.set_description(f"Generating EoRA of {name} in layer {i} of {layer_count - 1}")
-
-                    original_weight = subset[name].weight.data
-
-                    dev = original_weight.device
-
-                    quantized_weight = quantized_weights[layer_name].to(dev)
-
-                    delta = original_weight - quantized_weight
-
-                    ## save this later for SVD
-
-                    raw_scaling_diag_matrix = subset_eigen_scaling_diag_matrix[name].double().to(dev)
-
-                    L, Q = torch.linalg.eigh(raw_scaling_diag_matrix)
-                    if (L < 0).any().item():
-                        print(f"found negative eigenvalues in {name}")
-                        minimum = torch.min(L[L > 0])
-                        L[L < 0] = minimum
-
-                    sqrtEigenvalues = torch.sqrt(L)
-                    scaling_diag_matrix = Q @ torch.diag(sqrtEigenvalues)
-                    try:
-                        scaling_matrix_inv = torch.linalg.inv(scaling_diag_matrix)
-                    except Exception:
-                        print("Warning: scaling_diag_matrix is not full rank!")
-                        scaling_diag_matrix += 1e-6 * torch.eye(scaling_diag_matrix.shape[0]).to(dev)
-                        scaling_matrix_inv = torch.linalg.inv(scaling_diag_matrix)
-
-                    scaling_diag_matrix = scaling_diag_matrix.float()
-                    scaling_matrix_inv = scaling_matrix_inv.float()
-                    ##
-                    delta_scale = torch.matmul(delta.to(torch.float32), scaling_diag_matrix)
-
-                    r=eora_rank
-
-                    U, S, V = torch.linalg.svd(delta_scale, full_matrices=False)
-                    lowrank_r = r
-                    truc_s = S[:lowrank_r]
-                    truc_u = U[:, :lowrank_r]
-                    truc_v = torch.matmul(V[:lowrank_r, :], scaling_matrix_inv)
-                    truc_sigma = torch.diag(truc_s)
-
-                    sqrtS = torch.sqrt(truc_sigma)
-                    B = torch.matmul(truc_u, sqrtS).to(quantized_weight.dtype)
-                    A = torch.matmul(sqrtS, truc_v).to(quantized_weight.dtype)
-
-                    comp_weight = quantized_weight + B@A
-
-                    subset[name].weight.data = comp_weight.to(subset[name].weight.data.dtype)
-
-                    lowrank_dict[f'{layer_name}.lora_A.weight'] = A.cpu().to(torch.float16)
-                    lowrank_dict[f'{layer_name}.lora_B.weight'] = B.cpu().to(torch.float16)
-                    del B, A, quantized_weight, U, S, V, L, Q
-
-            for j in range(num_batches):
-                layer_input = []
-                for k, layer_inp in enumerate(layer_inputs[j]):
-                    layer_input.append(move_to(layer_inp, cur_layer_device))
-
-                mask = attention_masks[j]
-                layer_attention_mask = mask if mask is None else move_to(mask, cur_layer_device)
-
-                additional_layer_inputs = {"attention_mask": layer_attention_mask}
-                layer_position_ids = None if not position_ids else move_to(position_ids[j], cur_layer_device)
-                if layer_position_ids is not None:
-                    additional_layer_inputs["position_ids"] = layer_position_ids
-                for k, v in layer_input_kwargs[j].items():
-                    additional_layer_inputs[k] = nested_move_to(v, cur_layer_device)
-
-                if hasattr(layer, "reuse_kv"):
-                    if layer.reuse_kv:
-                        additional_layer_inputs["kv_last_layer"] = shared_kv_cache_dict.get(i - 1)
-
-                with torch.no_grad():
-                    layer_output = move_to(
-                        layer(*layer_input, **additional_layer_inputs)[0],
-                        cur_layer_device if calibration_enable_gpu_cache else CPU,
-                    )
-                    layer_outputs.append([layer_output])
-
-                del layer_input
-                del additional_layer_inputs
-                if num_batches > 1 and j == num_batches - 1:
-                    if auto_gc:
-                        torch_empty_cache()
-
-            move_to(layer, CPU)
-            del layer
-            del layer_inputs
-            layer_inputs, layer_outputs = (
-                layer_outputs,
-                [],
-            )
-            if auto_gc:
-                torch_empty_cache()
-
-        self.model.config.use_cache = forward_pass_use_cache
-        if auto_gc:
-            torch_empty_cache()
-
-        return lowrank_dict
-
-
-=======
->>>>>>> 7939d1a7
 
     def to(self, device: Union[str, torch.device]):
         if hasattr(self.model, "to"):
