--- conflicted
+++ resolved
@@ -827,7 +827,6 @@
         # prepare processor worker (looper)
         module_looper = ModuleLooper(self, processors=processors)
 
-<<<<<<< HEAD
         # When vram_opt_memory_cleanup_on_stage_end=True, disable auto-gc for the whole quantization process
         # to prevent interference with manual cleanups performed at stage ends
         gc_context = DEVICE_THREAD_POOL.no_auto_gc() if self.quantize_config.vram_opt_memory_cleanup_on_stage_end else nullcontext()
@@ -835,14 +834,8 @@
         with gc_context:
             result = module_looper.loop(
                 backend=backend,
-                fail_safe=self.quantize_config.fail_safe,
+                failsafe=self.quantize_config.failsafe,
             )
-=======
-        result = module_looper.loop(
-            backend=backend,
-            failsafe=self.quantize_config.failsafe,
-        )
->>>>>>> 4167cb09
 
         timer = getattr(self, "quant_region_timer", None)
         if timer is not None:
