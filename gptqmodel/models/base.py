import copy
import logging
import os
from os.path import join
from typing import Dict, List, Optional, Union

import accelerate
import torch
import torch.nn as nn
import transformers
from accelerate.hooks import remove_hook_from_module
from safetensors.torch import save_file as safe_save
from tqdm import tqdm
from transformers import AutoConfig, AutoModelForCausalLM, PretrainedConfig, PreTrainedModel
from transformers.modeling_utils import no_init_weights
from transformers.utils.generic import ContextManagers

from ..quantization import GPTQ, QuantizeConfig
from ..quantization.config import (FORMAT, FORMAT_FIELD_JSON, META_FIELD_QUANTIZER,
                                   META_QUANTIZER_GPTQMODEL, MIN_VERSION_WITH_V2, QUANTIZE_BLACK_LIST)
from ..utils.data import collate_data
from ..utils.importer import select_quant_linear
from ..utils.marlin import (_validate_marlin_compatibility,
                            _validate_marlin_device_support, prepare_model_for_marlin_load)
from ..utils.model import (auto_dtype_from_config, convert_gptq_v1_to_v2_format, convert_gptq_v2_to_v1_format,
                           find_layers, get_checkpoints, get_device, get_module_by_name_prefix,
                           get_module_by_name_suffix, get_moe_inside_layer_modules, gptqmodel_post_init, make_quant,
                           move_to, nested_move_to, pack_model, simple_dispatch_model)
from ..version import __version__
from ._const import CPU, CUDA_0, SUPPORTED_MODELS

logger = logging.getLogger(__name__)
handler = logging.StreamHandler()
formatter = logging.Formatter("%(levelname)s - %(message)s")
handler.setFormatter(formatter)
logger.propagate = False
logger.addHandler(handler)
logger.setLevel(logging.INFO)


class BaseGPTQModel(nn.Module):
    # these modules are non-repeating and at the root level
    # does not include the node which holds all the repeating layers
    base_modules: List[str] = None

    # name of lm_head
    lm_head: str = "lm_head"

    # repeating layers
    # node holding all the repeating layers
    layers_node: str = None
    # repeating layer type
    layer_type: str = None
    # for each repeating layer there are multiple modules within each layer
    layer_modules: List[List[str]] = None

    # some models may only be quantizable under specific gptq property
    require_true_sequential: Optional[bool] = None

    # TODO: use a better name and what if the value is not at the config root?
    # allow dynamic expert n-count layer extraction
    # so moe model defs do not need to write out 64 layers if expert size is 64 (Qwen2Moe)
    # usage: set to property in model.config that holds this int value: total number of experts
    dynamic_expert_index: Optional[str] = None

    def __init__(
        self,
        model: PreTrainedModel,
        quantized: bool,
        quantize_config: QuantizeConfig,
        is_triton_backend: bool = False,
        qlinear_kernel: nn.Module = None,
    ):
        super().__init__()

        self.model = model
        self.model_type = self.model.config.model_type
        self._quantized = quantized
        self.quantize_config = quantize_config
        self.config = self.model.config

        self.is_triton_backend = is_triton_backend

        # compat: state to assist in checkpoint_format gptq(v1) to gptq_v2 conversion
        self.qlinear_kernel = qlinear_kernel

    @property
    def quantized(self):
        return self._quantized

    @property
    def hf_device_map(self):
        return getattr(self.model, "hf_device_map", None)

    def _prepare_dataset_for_quantization(
        self,
        calibration_dataset: List[Dict[str, Union[List[int], torch.LongTensor]]],
        batch_size: int = 1,
    ):
        def _convert_tensor_to_list(tensor):
            if isinstance(tensor, torch.Tensor):
                if len(tensor.shape) == 1:
                    tensor = tensor.unsqueeze(0)
                tensor = tensor.long()
                return tensor.cpu().numpy().tolist()
            return [tensor]

        new_calibration_dataset = []
        for example in calibration_dataset:
            input_ids = _convert_tensor_to_list(example["input_ids"])
            attention_mask = _convert_tensor_to_list(example["attention_mask"])
            if "labels" in example:
                labels = _convert_tensor_to_list(example["labels"])
            elif "label" in example:
                labels = _convert_tensor_to_list(example["label"])
            elif "label_ids" in example:
                labels = _convert_tensor_to_list(example["label_ids"])
            else:
                labels = copy.deepcopy(input_ids)
            new_calibration_dataset.append(
                {
                    "input_ids": input_ids,
                    "attention_mask": attention_mask,
                    "labels": labels,
                }
            )
        pad_token_id = self.config.pad_token_id
        if not pad_token_id:
            pad_token_id = self.config.eos_token_id

        new_calibration_dataset = [
            collate_data(new_calibration_dataset[start : start + batch_size], pad_token_id)
            for start in range(0, len(new_calibration_dataset), batch_size)
        ]
        for new_example in new_calibration_dataset:
            del new_example["labels"]

        return new_calibration_dataset

    @torch.inference_mode()
    def quantize(
        self,
        calibration_dataset: List[Dict[str, Union[List[int], torch.LongTensor]]],
        batch_size: int = 1,
        use_triton: bool = False,
        use_cuda_fp16: bool = True,
        autotune_warmup_after_quantized: bool = False,
        calibration_enable_gpu_cache: bool = True,
    ):
        if self.quantized:
            raise EnvironmentError("quantize() is called a model that is already quantized")

        if self.quantize_config.quant_method in QUANTIZE_BLACK_LIST:
            raise ValueError(
                f"Unsupported quantization operation for quant method: {self.quantize_config.quant_method}"
            )

        if self.quantize_config.format == FORMAT.MARLIN:
            _validate_marlin_compatibility(self.quantize_config, throwError=True)

        # TODO: lm_head quantization is yet ready but pending
        if self.quantize_config.lm_head:
            raise ValueError("lm_head quantization is currently inference only and not applicable for quantization. Please set `lm_head=False`.")

        # TODO: we need to move all the validation into a helper method
        if self.require_true_sequential is not None and self.quantize_config.true_sequential != self.require_true_sequential:
            raise ValueError(f"This model requires `true_sequential == {self.require_true_sequential}: actual true_sequential = {self.quantize_config.true_sequential}")

        if len(calibration_dataset) == 0:
            raise ValueError("Calibration dataset must not be empty.")

        MIN_CALIBRATION_DATASET_SIZE = 256
        MIN_CALIBRATION_DATASET_INPUT_IDS_AVG_LENGTH = 256

        if len(calibration_dataset) < MIN_CALIBRATION_DATASET_SIZE:
            logger.warning(f"Calibration dataset size should be greater than {MIN_CALIBRATION_DATASET_SIZE}. "
                             f"Current size: {len(calibration_dataset)}.")

        # Calculate the average length of the average input_ids
        total_input_ids_length = 0
        for e in calibration_dataset:
            input_ids_length = len(e["input_ids"])
            total_input_ids_length += input_ids_length
        avg = total_input_ids_length / len(calibration_dataset)

        if avg < MIN_CALIBRATION_DATASET_INPUT_IDS_AVG_LENGTH:
            logger.warning(f"The average length of input_ids of calibration_dataset should be greater than "
                             f"{MIN_CALIBRATION_DATASET_INPUT_IDS_AVG_LENGTH}! Current AVG is {avg}.")

        device_map = self.hf_device_map
        if device_map:
            for name, device in device_map.items():
                if device == "cpu":
                    logger.info(f"truly offloading {name} to cpu with hook.")
                    module = get_module_by_name_suffix(self.model, name)
                    remove_hook_from_module(module, recurse=True)
                    accelerate.cpu_offload_with_hook(module, CUDA_0)

        layer_inputs = []
        attention_masks = []
        position_ids = []
        layer_input_kwargs = []
        layer_outputs = []

        calibration_dataset = self._prepare_dataset_for_quantization(calibration_dataset, batch_size)

        forward_pass_use_cache = self.model.config.use_cache
        self.model.config.use_cache = False

        num_batches = len(calibration_dataset)
        layers = get_module_by_name_prefix(self.model, self.layers_node)

        cur_layer_device = get_device(layers[0])
        data_device = cur_layer_device if calibration_enable_gpu_cache else CPU

        def store_input_hook(_, args, kwargs):
            # Positional arguments.
            layer_input = []
            for inp in args:
                layer_input.append(move_to(inp, data_device))
            layer_inputs.append(layer_input)

            # Keyword arguments.
            if kwargs["attention_mask"] is not None:
                attention_masks.append(kwargs["attention_mask"].to(data_device))
            else:
                attention_masks.append(None)

            pos_ids = kwargs.get("position_ids", None)
            if pos_ids is not None:
                position_ids.append(move_to(pos_ids, data_device))
            one_kwargs = {}
            for (
                k,
                v,
            ) in kwargs.items():  # make sure other arguments also be captured
                if k not in ["hidden_states", "attention_mask", "position_ids"]:
                    one_kwargs[k] = nested_move_to(v, data_device)
            layer_input_kwargs.append(one_kwargs)
            raise ValueError

        force_layer_back_to_cpu = False
        if get_device(layers[0]) == CPU:
            layers[0] = layers[0].to(CUDA_0)
            force_layer_back_to_cpu = True

        ori_outside_layer_module_devices = {}
        for module_name in self.base_modules:
            module = get_module_by_name_prefix(self.model, module_name)

            if module is None:
                continue

            ori_outside_layer_module_devices[module_name] = get_device(module)
            if module is not None:
                move_to(module, cur_layer_device)

        # TODO: make this optional, backporting https://github.com/huggingface/optimum/blob/main/optimum/gptq/quantizer.py
        handle = layers[0].register_forward_pre_hook(store_input_hook, with_kwargs=True)
        for example in calibration_dataset:
            for k, v in example.items():
                if len(v.shape) == 1:
                    v = v.unsqueeze(0)
                example[k] = move_to(v, cur_layer_device)
            try:
                self.model(**example)
            except ValueError:
                pass
        handle.remove()

        move_to(layers[0], CPU if force_layer_back_to_cpu else cur_layer_device)
        for module_name in self.base_modules:
            module = get_module_by_name_prefix(self.model, module_name)
            if module is not None:
                move_to(module, ori_outside_layer_module_devices[module_name])

        torch.cuda.empty_cache()

        inside_layer_modules = self.layer_modules

        if not self.quantize_config.true_sequential:
            inside_layer_modules = [sum(inside_layer_modules, [])]

            # dynamic expert layer index for model defs
<<<<<<< HEAD
            if self.dynamic_expert_layer_index is not None:
                num_experts = getattr(self.model.config, self.dynamic_expert_layer_index)
=======
            if self.dynamic_expert_index is not None:
                num_experts = hasattr(self.model.config, self.dynamic_expert_index)
>>>>>>> 8ec86153
                inside_layer_modules = get_moe_inside_layer_modules(inside_layer_modules=self.layer_modules,
                                                                    num_experts=num_experts)

        quantizers = {}

        # stores all per-layer quant stats such as avg loss and processing time
        quant_log = []

        layer_count = len(layers)
        layer_pb = tqdm(range(layer_count))
        for i in layer_pb:
            layer_pb.set_description(f"Quantizing layer {i + 1} of {layer_count}")
            layer = layers[i]
            force_layer_back_to_cpu = False
            if get_device(layer) == CPU:
                move_to(layer, CUDA_0)
                force_layer_back_to_cpu = True
            cur_layer_device = get_device(layer)

            full = find_layers(layer)
            for names in inside_layer_modules:
                subset = {n: full[n] for n in names if n in full}
                gptq = {}
                for name in subset:
                    gptq[name] = GPTQ(subset[name])
                    gptq[name].quantizer.configure(
                        self.quantize_config.bits,
                        perchannel=True,
                        sym=self.quantize_config.sym,
                        mse=False,
                    )

                def add_batch(name):
                    def tmp(_, inp, out):
                        # gptq is mutable.
                        gptq[name].add_batch(inp[0].data, out.data)  # noqa: F821

                    return tmp

                handles = []
                for name in subset:
                    handles.append(subset[name].register_forward_hook(add_batch(name)))
                for j in range(num_batches):
                    layer_input = []
                    for k, layer_inp in enumerate(layer_inputs[j]):
                        layer_input.append(move_to(layer_inp, cur_layer_device))

                    mask = attention_masks[j]
                    layer_attention_mask = mask if mask is None else move_to(mask, cur_layer_device)

                    additional_layer_inputs = {"attention_mask": layer_attention_mask}
                    layer_position_ids = (
                        None if not position_ids else move_to(position_ids[j], cur_layer_device)
                    )
                    if layer_position_ids is not None:
                        additional_layer_inputs["position_ids"] = layer_position_ids
                    for k, v in layer_input_kwargs[j].items():
                        additional_layer_inputs[k] = nested_move_to(v, cur_layer_device)
                    layer(*layer_input, **additional_layer_inputs)
                for h in handles:
                    h.remove()

                for name in subset:
                    layer_pb.set_description(f"Quantizing {name} in layer {i + 1} of {layer_count}")

                    try:
                        scale, zero, g_idx, duration, avg_loss = gptq[name].fasterquant(
                            percdamp=self.quantize_config.damp_percent,
                            group_size=self.quantize_config.group_size,
                            actorder=self.quantize_config.desc_act,
                            static_groups=self.quantize_config.static_groups,
                        )

                        stat = {"layer": i + 1, "module": name, "avg_loss": f"{avg_loss:.4f}",
                                "time": f"{duration:.4f}"}

                        quant_log.append(stat)
                        logger.info(stat)

                    except torch._C._LinAlgError as e:
                        if "not positive-definite" in str(e).lower():
                            logger.warning(
                                "Please increase damp or nsamples for calibration data to avoid the following quant error. "
                            )
                        raise e

                    quantizers[f"{self.layers_node}.{i}.{name}"] = (
                        gptq[name].quantizer.to(CPU if force_layer_back_to_cpu else cur_layer_device),
                        move_to(scale, CPU if force_layer_back_to_cpu else cur_layer_device),
                        move_to(zero, CPU if force_layer_back_to_cpu else cur_layer_device),
                        move_to(g_idx, CPU if force_layer_back_to_cpu else cur_layer_device),
                    )
                    gptq[name].free()

            for j in range(num_batches):
                layer_input = []
                for k, layer_inp in enumerate(layer_inputs[j]):
                    layer_input.append(move_to(layer_inp, cur_layer_device))

                mask = attention_masks[j]
                layer_attention_mask = mask if mask is None else move_to(mask, cur_layer_device)

                additional_layer_inputs = {"attention_mask": layer_attention_mask}
                layer_position_ids = None if not position_ids else move_to(position_ids[j], cur_layer_device)
                if layer_position_ids is not None:
                    additional_layer_inputs["position_ids"] = layer_position_ids
                for k, v in layer_input_kwargs[j].items():
                    additional_layer_inputs[k] = nested_move_to(v, cur_layer_device)
                layer_output = move_to(
                    layer(*layer_input, **additional_layer_inputs)[0],
                    cur_layer_device if calibration_enable_gpu_cache else CPU,
                )
                layer_outputs.append([layer_output])

            layers[i] = move_to(layer, CPU if force_layer_back_to_cpu else cur_layer_device)
            del layer
            del gptq
            del layer_inputs
            layer_inputs, layer_outputs = (
                layer_outputs,
                [],
            )  # TODO: is it really OK to cache only the first positional argument?
            torch.cuda.empty_cache()

        logger.info(f"Quantization summary:\n{quant_log}")
        for module_log in quant_log:
            logger.info(module_log)

        self.qlinear_kernel = pack_model(
            model=self.model,
            quantizers=quantizers,
            bits=self.quantize_config.bits,
            group_size=self.quantize_config.group_size,
            use_triton=use_triton,
            use_cuda_fp16=use_cuda_fp16,
            desc_act=self.quantize_config.desc_act,
            warmup_triton=autotune_warmup_after_quantized,
            force_layer_back_to_cpu=force_layer_back_to_cpu,
            use_marlin=self.quantize_config.format == FORMAT.MARLIN,
        )
        if device_map:
            self.model = remove_hook_from_module(self.model, recurse=True)
            self.model = simple_dispatch_model(self.model, device_map)
        self.model.config.use_cache = forward_pass_use_cache

        self._quantized = True

        torch.cuda.empty_cache()

        return quant_log

    @property
    def device(self):
        if not self.hf_device_map:
            return self.model.device
        else:
            device = [d for d in self.hf_device_map.values() if d not in {"disk"}][0]
            return torch.device(device)

    def to(self, device: Union[str, torch.device]):
        self.model.to(device)
        return self

    def forward(self, *args, **kwargs):
        return self.model(*args, **kwargs)

    def generate(self, **kwargs):
        """shortcut for model.generate"""
        with torch.inference_mode(), torch.amp.autocast(device_type=self.device.type):
            return self.model.generate(**kwargs)

    def prepare_inputs_for_generation(self, *args, **kwargs):
        """shortcut for model.prepare_inputs_for_generation"""
        return self.model.prepare_inputs_for_generation(*args, **kwargs)

    def save_quantized(
        self,
        save_dir: str,
        safetensors_metadata: Optional[Dict[str, str]] = None,
        format: Optional[FORMAT] = None,
        use_safetensors: bool = True,
    ):
        """save quantized model and configs to local disk"""
        os.makedirs(save_dir, exist_ok=True)

        # write autogptq tooling fingerprint to config
        self.quantize_config.meta_set_versionable(
            key=META_FIELD_QUANTIZER,
            value=META_QUANTIZER_GPTQMODEL,
            version=__version__,
        )

        # The config, quantize_config and model may be edited in place in save_quantized.
        config = copy.deepcopy(self.model.config)
        quantize_config = copy.deepcopy(self.quantize_config)
        model = self.model

        if not self.quantized:
            raise EnvironmentError("can only save quantized model, please execute .quantize first.")

        if format == FORMAT.GPTQ_V2 or (format is None and quantize_config.format == FORMAT.GPTQ_V2):
            logger.warning(
                f"Using 'format = {FORMAT.GPTQ_V2}': the serialized model is only supported by GPTQModel version >= {MIN_VERSION_WITH_V2}."
            )

        if format is not None and quantize_config.format != format:
            # Model qzeros may be edited in place.
            # TODO: avoid inplace modification of the weights
            model = copy.deepcopy(self.model)

            if format == FORMAT.GPTQ_V2:
                if quantize_config.format != FORMAT.GPTQ:
                    raise NotImplementedError(
                        f"Asked to serialize a model with `format={format}` but the model format is {quantize_config.format}. This is not supported."
                    )

                model = convert_gptq_v1_to_v2_format(
                    model,
                    quantize_config=quantize_config,
                    qlinear_kernel=self.qlinear_kernel,
                )

                quantize_config.format = FORMAT.GPTQ_V2
            elif format == FORMAT.GPTQ:
                if quantize_config.format != FORMAT.GPTQ_V2:
                    raise NotImplementedError(
                        f"Asked to serialize a model with `format={format}` but the model format is {quantize_config.format}. This is not supported."
                    )

                model = convert_gptq_v2_to_v1_format(
                    model, quantize_config=quantize_config, qlinear_kernel=self.qlinear_kernel
                )

                quantize_config.format = FORMAT.GPTQ

        # internal is always gptq v2 but allow users to pass gptq (v1) via config
        if format is None and quantize_config.format == FORMAT.GPTQ:
            # Model qzeros may be edited in place.
            # TODO: avoid inplace modification of the weights
            model = copy.deepcopy(self.model)
            model = convert_gptq_v2_to_v1_format(
                model, quantize_config=quantize_config, qlinear_kernel=self.qlinear_kernel
            )

        model.to(CPU)

        if quantize_config.model_file_base_name is None:
            if use_safetensors:
                model_base_name = "model"
            else:
                model_base_name = "pytorch_model"
        else:
            model_base_name = quantize_config.model_file_base_name

        if use_safetensors:
            model_save_name = model_base_name + ".safetensors"
            state_dict = model.state_dict()
            state_dict = {k: v.clone().contiguous() for k, v in state_dict.items()}
            if safetensors_metadata is None:
                safetensors_metadata = {}
            elif not isinstance(safetensors_metadata, dict):
                raise TypeError("safetensors_metadata must be a dictionary.")
            else:
                logger.debug(f"Received safetensors_metadata: {safetensors_metadata}")
                new_safetensors_metadata = {}
                converted_keys = False
                for key, value in safetensors_metadata.items():
                    if not isinstance(key, str) or not isinstance(value, str):
                        converted_keys = True
                        try:
                            new_key = str(key)
                            new_value = str(value)
                        except Exception as e:
                            raise TypeError(
                                f"safetensors_metadata: both keys and values must be strings and an error occured when trying to convert them: {e}"
                            )
                        if new_key in new_safetensors_metadata:
                            logger.warning(
                                f"After converting safetensors_metadata keys to strings, the key '{new_key}' is duplicated. Ensure that all your metadata keys are strings to avoid overwriting."
                            )
                        new_safetensors_metadata[new_key] = new_value
                safetensors_metadata = new_safetensors_metadata
                if converted_keys:
                    logger.debug(
                        f"One or more safetensors_metadata keys or values had to be converted to str(). Final safetensors_metadata: {safetensors_metadata}"
                    )

            # Format is required to enable Accelerate to load the metadata
            # otherwise it raises an OSError
            safetensors_metadata["format"] = "pt"
            safe_save(state_dict, join(save_dir, model_save_name), safetensors_metadata)
        else:
            logger.warning("We highly suggest saving quantized model using safetensors format for security reasons. Please set `use_safetensors=True` whenever possible.")
            model_save_name = model_base_name + ".bin"
            torch.save(model.state_dict(), join(save_dir, model_save_name))

        config.quantization_config = quantize_config.to_dict()
        config.save_pretrained(save_dir)

        quantize_config.model_name_or_path = save_dir
        quantize_config.model_file_base_name = model_base_name
        quantize_config.save_pretrained(save_dir)

    def save_pretrained(
        self,
        save_dir: str,
        **kwargs,
    ):
        logger.warning("You are using save_pretrained, which will re-direct to save_quantized.")
        self.save_quantized(save_dir=save_dir, **kwargs)

    @classmethod
    def from_pretrained(
        cls,
        pretrained_model_name_or_path: str,
        quantize_config: QuantizeConfig,
        max_memory: Optional[dict] = None,
        trust_remote_code: bool = False,
        torch_dtype: [str | torch.dtype] = "auto",
        **model_init_kwargs,
    ):
        """load un-quantized pretrained model to cpu"""

        if not torch.cuda.is_available():
            raise EnvironmentError("Load pretrained model to do quantization requires CUDA available.")

        def skip(*args, **kwargs):
            pass

        torch.nn.init.kaiming_uniform_ = skip
        torch.nn.init.uniform_ = skip
        torch.nn.init.normal_ = skip

        model_init_kwargs["trust_remote_code"] = trust_remote_code

        config = AutoConfig.from_pretrained(pretrained_model_name_or_path, **model_init_kwargs)

        if torch_dtype == "auto":
            torch_dtype = auto_dtype_from_config(config)
        elif not isinstance(torch_dtype, torch.dtype):
            raise ValueError(f"torch_dtype value of `{torch_dtype}` is not a torch.dtype instance.")

        # enforce some values despite user specified
        model_init_kwargs["torch_dtype"] = torch_dtype

        if config.model_type not in SUPPORTED_MODELS:
            raise TypeError(f"{config.model_type} isn't supported yet.")

        if max_memory:
            if "disk" in max_memory:
                raise NotImplementedError("disk offload not support yet.")
            with accelerate.init_empty_weights():
                model = AutoModelForCausalLM.from_config(config, trust_remote_code=True)
            model.tie_weights()

            max_memory = accelerate.utils.get_balanced_memory(
                model,
                max_memory=max_memory,
                no_split_module_classes=[cls.layer_type],
                dtype=model_init_kwargs["torch_dtype"],
                low_zero=False,
            )
            model_init_kwargs["device_map"] = accelerate.infer_auto_device_map(
                model,
                max_memory=max_memory,
                no_split_module_classes=[cls.layer_type],
                dtype=model_init_kwargs["torch_dtype"],
            )
            del model
        else:
            model_init_kwargs["device_map"] = None

        torch.cuda.empty_cache()

        model = AutoModelForCausalLM.from_pretrained(pretrained_model_name_or_path, **model_init_kwargs)

        model_config = model.config.to_dict()
        seq_len_keys = ["max_position_embeddings", "seq_length", "n_positions"]
        if any(k in model_config for k in seq_len_keys):
            for key in seq_len_keys:
                if key in model_config:
                    model.seqlen = model_config[key]
                    break
        else:
            logger.warning("can't get model's sequence length from model config, will set to 4096.")
            model.seqlen = 4096
        model.eval()

        return cls(model, quantized=False, quantize_config=quantize_config)

    @classmethod
    def from_quantized(
        cls,
        model_name_or_path: Optional[str],
        device_map: Optional[Union[str, Dict[str, Union[int, str]]]] = None,
        max_memory: Optional[dict] = None,
        device: Optional[Union[str, int]] = None,
        use_triton: bool = True,
        use_marlin: bool = True,
        torch_dtype: [str | torch.dtype] = "auto",
        use_cuda_fp16: bool = True,
        quantize_config: Optional[QuantizeConfig] = None,
        model_basename: Optional[str] = None,
        use_safetensors: bool = True,
        trust_remote_code: bool = False,
        warmup_triton: bool = False,
        disable_exllama: bool = False,
        disable_exllamav2: bool = False,
        format: Optional[FORMAT] = None,
        allow_unsafe_loading: bool = False,
        **kwargs,
    ):
        """load quantized model from local disk"""
        # If disable_exllamav2 is True, we want to fall back on the exllama kernel and not the cuda/cuda_old ones.
        if disable_exllama is None:
            if disable_exllamav2:
                disable_exllama = False
            else:
                disable_exllama = True

        # Parameters related to loading from Hugging Face Hub
        cache_dir = kwargs.pop("cache_dir", None)
        force_download = kwargs.pop("force_download", False)
        resume_download = kwargs.pop("resume_download", False)
        proxies = kwargs.pop("proxies", None)
        local_files_only = kwargs.pop("local_files_only", False)
        use_auth_token = kwargs.pop("use_auth_token", None)
        revision = kwargs.pop("revision", None)
        subfolder = kwargs.pop("subfolder", "")
        commit_hash = kwargs.pop("_commit_hash", None)

        cached_file_kwargs = {
            "cache_dir": cache_dir,
            "force_download": force_download,
            "proxies": proxies,
            "resume_download": resume_download,
            "local_files_only": local_files_only,
            "use_auth_token": use_auth_token,
            "revision": revision,
            "subfolder": subfolder,
            "_raise_exceptions_for_missing_entries": False,
            "_commit_hash": commit_hash,
        }

        if not disable_exllamav2 and not disable_exllama:
            logger.warning(
                "You have activated both exllama and exllamav2 kernel. Setting disable_exllama to True and keeping disable_exllamav2 to False"
            )
            disable_exllama = True

        # == step1: prepare configs and file names == #
        config: PretrainedConfig = AutoConfig.from_pretrained(
            model_name_or_path,
            trust_remote_code=trust_remote_code,
            **cached_file_kwargs,
        )

        if torch_dtype == "auto":
            torch_dtype = auto_dtype_from_config(config, quant_inference=True)
        elif not isinstance(torch_dtype, torch.dtype):
            raise ValueError(f"torch_dtype value of `{torch_dtype}` is not a torch.dtype instance.")

        if config.model_type not in SUPPORTED_MODELS:
            raise TypeError(f"{config.model_type} isn't supported yet.")

        if quantize_config is None:
            quantize_config = QuantizeConfig.from_pretrained(
                model_name_or_path, format=format, **cached_file_kwargs, **kwargs
            )
        else:
            if not isinstance(quantize_config, QuantizeConfig):
                quantize_config = QuantizeConfig.from_quant_config(quantize_config, format)

        if quantize_config.format == FORMAT.MARLIN:
            # format marlin requires marlin kernel
            use_marlin = True

        marlin_compatible = _validate_marlin_device_support()

        if not use_marlin:
            unsupported = _validate_marlin_compatibility(quantize_config)
            if unsupported is None and marlin_compatible:
                logger.info(
                    "You passed a model that is compatible with the Marlin int4*fp16 GPTQ kernel but use_marlin is False. We recommend using `use_marlin=True` to use the optimized Marlin kernels for inference. Example: `model = GPTQModel.from_quantized(..., use_marlin=True)`."
                )

        if model_basename is None:
            if quantize_config.model_file_base_name:
                possible_model_basenames = [quantize_config.model_file_base_name]
            else:
                possible_model_basenames = [
                    f"gptq_model-{quantize_config.bits}bit-{quantize_config.group_size}g",
                    "model",
                ]
        else:
            possible_model_basenames = [model_basename]

        quantize_config.model_name_or_path = model_name_or_path

        extensions = []
        if use_safetensors:
            extensions.append(".safetensors")
        else:
            extensions += [".bin", ".pt"]

        model_name_or_path = str(model_name_or_path)

        # Retrieve (and if necessary download) the quantized checkpoint(s).
        is_sharded, resolved_archive_file, true_model_basename = get_checkpoints(
            model_name_or_path=model_name_or_path,
            extensions=extensions,
            possible_model_basenames=possible_model_basenames,
            **cached_file_kwargs,
        )

        # bin files have security issues: disable loading by default
        if ".bin" in resolved_archive_file:
            if allow_unsafe_loading:
                logger.warning(
                    "There are security risks when loading tensors from .bin files. Make sure you are loading model only from a trusted source."
                )
            else:
                raise RuntimeError(
                    "Loading of unsafe .bin files are not allowed by default. Pass allow_unsafe_loading=True to bypass."
                )

        quantize_config.model_file_base_name = true_model_basename

        model_save_name = resolved_archive_file  # In case a model is sharded, this would be `model.safetensors.index.json` which may later break.

        # == step2: convert model to gptq-model (replace Linear with QuantLinear) == #
        def skip(*args, **kwargs):
            pass

        if torch_dtype != torch.float16:
            logger.warning("Overriding use_cuda_fp16 to False since torch_dtype is not torch.float16.")
            use_cuda_fp16 = False

        torch.nn.init.kaiming_uniform_ = skip
        torch.nn.init.uniform_ = skip
        torch.nn.init.normal_ = skip

        transformers.modeling_utils._init_weights = False

        init_contexts = [no_init_weights()]

        with ContextManagers(init_contexts):
            model = AutoModelForCausalLM.from_config(
                config, trust_remote_code=trust_remote_code, torch_dtype=torch_dtype
            )

<<<<<<< HEAD
            if cls.dynamic_expert_layer_index is not None:
                num_experts = getattr(config, cls.dynamic_expert_layer_index)
=======
            if cls.dynamic_expert_index is not None:
                num_experts = hasattr(config, cls.dynamic_expert_index)
>>>>>>> 8ec86153
                cls.inside_layer_modules = get_moe_inside_layer_modules(inside_layer_modules=cls.layer_modules,
                                                                        num_experts=num_experts)

            layers = find_layers(model)
            ignore_layers = [cls.lm_head] + cls.base_modules

            for name in list(layers.keys()):
                # allow loading of quantized lm_head
                if quantize_config.lm_head and name == cls.lm_head:
                    continue

                if any(name.startswith(ignore_layer) for ignore_layer in ignore_layers) or all(
                        not name.endswith(ignore_layer) for sublist in cls.layer_modules for ignore_layer in sublist
                ):
                    # log non-lm-head quantizerd layers only
                    if name is not cls.lm_head:
                        logger.info(f"The layer {name} is not quantized.")
                    del layers[name]

            make_quant(
                model,
                layers,
                quantize_config.bits,
                quantize_config.group_size,
                use_triton=use_triton,
                disable_exllama=disable_exllama,
                disable_exllamav2=disable_exllamav2,
                use_cuda_fp16=use_cuda_fp16,
                desc_act=quantize_config.desc_act,
                use_marlin=quantize_config.format == FORMAT.MARLIN,
            )
            model.tie_weights()

        # == step3: load checkpoint and dispatch == #
        if isinstance(device_map, str) and device_map not in [
            "auto",
            "balanced",
            "balanced_low_0",
            "sequential",
        ]:
            raise ValueError(
                "If passing a string for `device_map`, please choose 'auto', 'balanced', 'balanced_low_0' or "
                "'sequential'."
            )
        if isinstance(device_map, dict):
            max_memory = None
        else:
            if device is None and not device_map and not max_memory:
                device_map = "auto"
            if device is not None:
                device = torch.device(device)
                if not max_memory and not device_map:
                    device_map = {"": device.index if device.type == "cuda" else device.type}
            if not isinstance(device_map, dict) and device_map != "sequential":
                max_memory = accelerate.utils.get_balanced_memory(
                    model=model,
                    max_memory=max_memory,
                    no_split_module_classes=[cls.layer_type],
                    low_zero=(device_map == "balanced_low_0"),
                )
        if not isinstance(device_map, dict):
            device_map = accelerate.infer_auto_device_map(
                model,
                max_memory=max_memory,
                no_split_module_classes=[cls.layer_type],
            )

        if use_marlin:
            if is_sharded:
                raise ValueError(
                    "The loading of sharded checkpoints with Marlin is currently not supported."
                )
            if not _validate_marlin_device_support():
                raise ValueError(
                    f'Marlin kernel does not support this gpu with compute capability of `{torch.cuda.get_device_capability()}`. Please do not use `use_marlin=True`.'
                )

            # Validate the model can run in Marlin.
            if torch_dtype != torch.float16:
                raise ValueError("Marlin kernel requires torch_dtype=torch.float16.")

            _validate_marlin_compatibility(quantize_config, throwError=True)

            # Load the quant linear type we need.
            # TODO: load marlin directly with the right quantlinear class.
            quant_linear_class = select_quant_linear(
                use_triton=use_triton,
                desc_act=quantize_config.desc_act,
                group_size=quantize_config.group_size,
                bits=quantize_config.bits,
                disable_exllama=disable_exllama,
                disable_exllamav2=disable_exllamav2,
                use_marlin=False,
            )

            # Prepare model for marlin load.
            # If is marlin serialized load then load directly. Otherwise convert to marlin.
            model = prepare_model_for_marlin_load(
                model=model,
                quantize_config=quantize_config,
                quant_linear_class=quant_linear_class,
                torch_dtype=torch_dtype,
                current_model_save_name=model_save_name,
                device_map=device_map,
            )

        accelerate.utils.modeling.load_checkpoint_in_model(
            model,
            dtype=torch_dtype,  # This is very hacky but works due to https://github.com/huggingface/accelerate/blob/bd72a5f1a80d5146554458823f8aeda0a9db5297/src/accelerate/utils/modeling.py#L292
            checkpoint=model_save_name,
            device_map=device_map,
            offload_state_dict=True,
            offload_buffers=True,
        )

        # TODO: Why are we using this custom function and not dispatch_model?
        model = simple_dispatch_model(model, device_map)

        qlinear_kernel = select_quant_linear(
            use_triton=use_triton,
            desc_act=quantize_config.desc_act,
            group_size=quantize_config.group_size,
            bits=quantize_config.bits,
            disable_exllama=disable_exllama,
            disable_exllamav2=disable_exllamav2,
            use_marlin=use_marlin,
        )

        # compat: runtime convert checkpoint gptq(v1) to gptq_v2 format
        if quantize_config.format == FORMAT.GPTQ:
            # validate sym=False v1 loading needs to be protected for models produced with new v2 format codebase
            if not quantize_config.sym and not quantize_config.is_quantized_or_packed_by_v2():
                raise ValueError(
                    f"Loading of a sym=False model with format={FORMAT.GPTQ} is only supported if produced by autogptq version >= {MIN_VERSION_WITH_V2}"
                )

            logger.info(f"Compatibility: converting `{FORMAT_FIELD_JSON}` from `{FORMAT.GPTQ}` to `{FORMAT.GPTQ_V2}`.")

            model = convert_gptq_v1_to_v2_format(
                model,
                quantize_config=quantize_config,
                qlinear_kernel=qlinear_kernel,
            )

            quantize_config.format = FORMAT.GPTQ_V2

        # == step4: set seqlen == #
        model_config = model.config.to_dict()
        seq_len_keys = ["max_position_embeddings", "seq_length", "n_positions"]
        if any(k in model_config for k in seq_len_keys):
            for key in seq_len_keys:
                if key in model_config:
                    model.seqlen = model_config[key]
                    break
        else:
            logger.warning("can't get model's sequence length from model config, will set to 4096.")
            model.seqlen = 4096

        # Any post-initialization that require device information, for example buffers initialization on device.
        model = gptqmodel_post_init(model, use_act_order=quantize_config.desc_act)

        model.eval()

        # == step6: (optional) warmup triton == #
        if use_triton and warmup_triton:
            from ..nn_modules.qlinear.qlinear_tritonv2 import QuantLinear

            QuantLinear.warmup(model, seqlen=model.seqlen)

        return cls(
            model,
            quantized=True,
            quantize_config=quantize_config,
            is_triton_backend=use_triton,
            qlinear_kernel=qlinear_kernel,
        )

    def warmup_triton(self, enabled: bool = True):
        if not enabled:
            return

        from ..nn_modules.qlinear.qlinear_tritonv2 import QuantLinear

        QuantLinear.warmup(self.model, seqlen=self.model.seqlen)

    def __getattr__(self, item):
        try:
            return super().__getattr__(item)
        except Exception:
            return getattr(self.model, item)


__all__ = ["BaseGPTQModel"]<|MERGE_RESOLUTION|>--- conflicted
+++ resolved
@@ -282,13 +282,8 @@
             inside_layer_modules = [sum(inside_layer_modules, [])]
 
             # dynamic expert layer index for model defs
-<<<<<<< HEAD
-            if self.dynamic_expert_layer_index is not None:
-                num_experts = getattr(self.model.config, self.dynamic_expert_layer_index)
-=======
             if self.dynamic_expert_index is not None:
-                num_experts = hasattr(self.model.config, self.dynamic_expert_index)
->>>>>>> 8ec86153
+                num_experts = getattr(self.model.config, self.dynamic_expert_index)
                 inside_layer_modules = get_moe_inside_layer_modules(inside_layer_modules=self.layer_modules,
                                                                     num_experts=num_experts)
 
@@ -840,13 +835,8 @@
                 config, trust_remote_code=trust_remote_code, torch_dtype=torch_dtype
             )
 
-<<<<<<< HEAD
-            if cls.dynamic_expert_layer_index is not None:
-                num_experts = getattr(config, cls.dynamic_expert_layer_index)
-=======
             if cls.dynamic_expert_index is not None:
-                num_experts = hasattr(config, cls.dynamic_expert_index)
->>>>>>> 8ec86153
+                num_experts = getattr(config, cls.dynamic_expert_index)
                 cls.inside_layer_modules = get_moe_inside_layer_modules(inside_layer_modules=cls.layer_modules,
                                                                         num_experts=num_experts)
 
