from __future__ import annotations

import copy
import json
import logging
import os
import re
from os.path import isfile, join
from typing import Dict, List, Optional, Union

import accelerate
import lm_eval
import torch
import torch.nn as nn
import transformers
from accelerate.hooks import remove_hook_from_module
from lm_eval.loggers import EvaluationTracker, WandbLogger
from lm_eval.models.huggingface import HFLM
from lm_eval.tasks import TaskManager
from lm_eval.utils import handle_non_serializable
from packaging import version
from safetensors.torch import save_file as safe_save
from tqdm import tqdm
from transformers import AutoConfig, AutoModelForCausalLM, PretrainedConfig, PreTrainedModel, PreTrainedTokenizerBase
from transformers.modeling_utils import no_init_weights, shard_checkpoint
from transformers.models.mllama.modeling_mllama import MllamaCrossAttentionDecoderLayer
from transformers.utils.generic import ContextManagers
from .writer import ModelWriter

from ..nn_modules.qlinear.qlinear_exllamav2 import ExllamaV2QuantLinear
from ..nn_modules.qlinear.qlinear_qbits import QBitsQuantLinear, qbits_dtype
from ..quantization import GPTQ, QuantizeConfig
from ..quantization.config import (FORMAT, FORMAT_FIELD_JSON, META_FIELD_DAMP_AUTO_INCREMENT, META_FIELD_DAMP_PERCENT,
                                   META_FIELD_QUANTIZER, META_FIELD_URI, META_QUANTIZER_GPTQMODEL, META_VALUE_URI,
                                   MIN_VERSION_WITH_V2, QUANTIZE_BLACK_LIST, AutoRoundQuantizeConfig)
from ..utils.backend import BACKEND
from ..utils.data import collate_data
from ..utils.importer import select_quant_linear
from ..utils.marlin import (_validate_marlin_compatibility,
                            _validate_marlin_device_support, prepare_model_for_marlin_load)
from ..utils.model import (auto_dtype_from_config, check_to_quantized, convert_gptq_v1_to_v2_format,
                           convert_gptq_v2_to_v1_format, copy_py_files, find_layers, get_checkpoints, get_device,
                           get_model_files_size, get_module_by_name_prefix, get_module_by_name_suffix,
                           get_moe_layer_modules, gptqmodel_post_init, make_quant, move_to, nested_move_to, pack_model,
                           simple_dispatch_model, verify_model_hash, verify_sharded_model_hashes)
from ..version import __version__
from ._const import CPU, CUDA_0, DEVICE, SUPPORTED_MODELS
from .loader import ModelLoader

logger = logging.getLogger(__name__)
handler = logging.StreamHandler()
formatter = logging.Formatter("%(levelname)s - %(message)s")
handler.setFormatter(formatter)
logger.propagate = False
logger.addHandler(handler)
logger.setLevel(logging.INFO)


class BaseGPTQModel(nn.Module):
    # these modules are non-repeating and at the root level
    # does not include the node which holds all the repeating layers
    base_modules: List[str] = None

    # name of lm_head
    lm_head: str = "lm_head"

    # repeating layers
    # node holding all the repeating layers
    layers_node: str = None
    # repeating layer type
    layer_type: Union[List[str], str] = None
    # for each repeating layer there are multiple modules within each layer
    layer_modules: List[List[str]] = None

    # some models require trust_remove_code = True (dbrx_converted)
    require_trust_remote_code = None

    # TODO: use a better name and what if the value is not at the config root?
    # allow dynamic expert n-count layer extraction
    # so moe model defs do not need to write out 64 layers if expert size is 64 (Qwen2Moe)
    # usage: set to property in model.config that holds this int value: total number of experts
    dynamic_expert_index: Optional[str] = None

    # some models require a different model loader, such as mllama which uses AutoModelForPreTraining
    model_loader = AutoModelForCausalLM

    # allow models to define optional notes that output messages to users that want to use this model
    # list of supported keys: [ "notes" = print the notes value on model load ]
    info: Dict[str, str] = {}

    def __init__(
        self,
        model: PreTrainedModel,
        quantized: bool,
        quantize_config: QuantizeConfig,
        qlinear_kernel: nn.Module = None,
        load_quantized_model: bool = False,
        trust_remote_code: bool = False,
        model_name_or_path: str = None,
    ):
        super().__init__()

        self.model = model
        self._quantized = quantized
        self.load_quantized_model = load_quantized_model
        self.quantize_config = quantize_config
        self.config = self.model.config

        # compat: state to assist in checkpoint_format gptq(v1) to gptq_v2 conversion
        self.qlinear_kernel = qlinear_kernel
        self.trust_remote_code = trust_remote_code
        self.model_name_or_path = model_name_or_path

    @property
    def quantized(self):
        return self._quantized

    @property
    def hf_device_map(self):
        return getattr(self.model, "hf_device_map", None)

    def _prepare_dataset_for_quantization(
            self,
            calibration_dataset: List[Dict[str, Union[List[int], torch.LongTensor]]],
            batch_size: int = 1,
            tokenizer: Optional[PreTrainedTokenizerBase] = None,
    ):
        def _convert_tensor_to_list(tensor):
            if isinstance(tensor, torch.Tensor):
                if len(tensor.shape) == 1:
                    tensor = tensor.unsqueeze(0)
                tensor = tensor.long()
                return tensor.cpu().numpy().tolist()
            return [tensor]

        new_calibration_dataset = []
        for example in calibration_dataset:
            input_ids = _convert_tensor_to_list(example["input_ids"])
            attention_mask = _convert_tensor_to_list(example["attention_mask"])
            if "labels" in example:
                labels = _convert_tensor_to_list(example["labels"])
            elif "label" in example:
                labels = _convert_tensor_to_list(example["label"])
            elif "label_ids" in example:
                labels = _convert_tensor_to_list(example["label_ids"])
            else:
                labels = copy.deepcopy(input_ids)
            new_calibration_dataset.append(
                {
                    "input_ids": input_ids,
                    "attention_mask": attention_mask,
                    "labels": labels,
                }
            )

        pad_token_id = self.config.pad_token_id
        if not pad_token_id:
            if tokenizer:
                vocab = tokenizer.get_vocab()

                # auto select the best pad token to use
                for token in ["<|finetune_right_pad_id|>", "<|pad|>", "<pad>", "<|unk|>", "<unk>"]:
                    token_id = vocab.get(token)
                    if token_id is not None:
                        pad_token_id = token_id
                        break
            else:
                logger.warning("Model config does not have pad token mapped. Please pass in tokenizer to `quantize()` so GPTQModel can auto-select the best pad token.")

            if not pad_token_id and isinstance(self.config.eos_token_id, list): # Llama-3.1-8B-Instruct's eos_token_id is a list
                pad_token_id = self.config.eos_token_id[0]
            elif not pad_token_id:
                pad_token_id = self.config.eos_token_id

        if pad_token_id is None:
            raise ValueError("Calibration data requires model's `pad_token_id` or `eos_token_id` to be set: actual = `None`.")

        new_calibration_dataset_batched = [
            collate_data(new_calibration_dataset[start: start + batch_size], pad_token_id)
            for start in range(0, len(new_calibration_dataset), batch_size)
        ]

        for new_example in new_calibration_dataset_batched:
            del new_example["labels"]

        return new_calibration_dataset_batched

    def quantize(
        self,
        calibration_dataset: List[Dict[str, Union[List[int], torch.LongTensor]]],
        batch_size: int = 1,
        calibration_enable_gpu_cache: bool = True,
        tokenizer: Optional[PreTrainedTokenizerBase] = None,
    ):
        if self.quantized:
            raise EnvironmentError("quantize() is called a model that is already quantized")

        if self.quantize_config.quant_method in QUANTIZE_BLACK_LIST:
            raise ValueError(
                f"Unsupported quantization operation for quant method: {self.quantize_config.quant_method}"
            )

        if self.quantize_config.format == FORMAT.MARLIN:
            _validate_marlin_compatibility(self.quantize_config, throw_error=True)

        if self.quantize_config.lm_head and not isinstance(self.quantize_config, AutoRoundQuantizeConfig):
            raise ValueError("`lm_head=True` quantization is only available with AutoRound quantizer. Please use `AutoRoundQuantizeConfig` instead of `QuantizeConfig` and set `lm_head=True` or set `lm_head=False`.")

        if len(calibration_dataset) == 0:
            raise ValueError("Calibration dataset must not be empty.")

        # Validate quant linear before quantization starts
        _ = select_quant_linear(
            bits=self.quantize_config.bits,
            dynamic=self.quantize_config.dynamic,
            group_size=self.quantize_config.group_size,
            desc_act=self.quantize_config.desc_act,
            sym=self.quantize_config.sym,
            backend=BACKEND.AUTO,
            format=self.quantize_config.format,
        )

        min_calibration_dataset_size = 256
        min_calibration_dataset_input_ids_avg_length = 256

        if len(calibration_dataset) < min_calibration_dataset_size:
            logger.warning(f"Calibration dataset size should be greater than {min_calibration_dataset_size}. "
                             f"Current size: {len(calibration_dataset)}.")

        if self.quantize_config.format == FORMAT.BITBLAS:
            from ..nn_modules.qlinear.qlinear_bitblas import BITBLAS_AVAILABLE, BITBLAS_INSTALL_HINT
            if BITBLAS_AVAILABLE is False:
                raise ValueError(BITBLAS_INSTALL_HINT)

        # Calculate the average length of the average input_ids
        total_input_ids_length = 0
        max_input_id_length = 0
        for row in calibration_dataset:
            input_ids = row["input_ids"]
            if isinstance(input_ids, torch.Tensor):
                if input_ids.dim() == 1:
                    input_ids_length = input_ids.shape[0]
                else:
                    raise ValueError("Expected a 1-dimensional tensor for 'input_ids', but got a tensor with {0} dimensions.".format(input_ids.dim()))
            else:
                input_ids_length = len(input_ids)

            if input_ids_length > max_input_id_length:
                max_input_id_length = input_ids_length
            total_input_ids_length += input_ids_length
        avg = total_input_ids_length / len(calibration_dataset)

        if avg < min_calibration_dataset_input_ids_avg_length:
            logger.warning(f"The average length of input_ids of calibration_dataset should be greater than "
                             f"{min_calibration_dataset_input_ids_avg_length}: actual avg: {avg}.")

        device_map = self.hf_device_map
        if device_map:
            for name, device in device_map.items():
                if device == "cpu":
                    logger.info(f"truly offloading {name} to cpu with hook.")
                    module = get_module_by_name_suffix(self.model, name)
                    remove_hook_from_module(module, recurse=True)
                    accelerate.cpu_offload_with_hook(module, CUDA_0)

        calibration_dataset = self._prepare_dataset_for_quantization(calibration_dataset, batch_size, tokenizer,)

        if isinstance(self.quantize_config, AutoRoundQuantizeConfig):
            from auto_round import AutoRound
            from auto_round import __version__ as auto_round_version

            if version.parse(auto_round_version) < version.parse("0.3.0"):
                raise ValueError(f"AutoRound version must be >= 0.3.0: actual = {auto_round_version}")

            if self.quantize_config.lm_head:
                self.quantize_config.layer_config['lm_head'] = {"data_type": "int"}

            import torch.nn.functional as F
            from torch.utils.data import DataLoader

            # set the nsamples/seqlen according to the actual size of the calibration_dataset.
            nsamples = len(calibration_dataset)
            seqlen = max_input_id_length

            @torch.no_grad()
            def collate_batch(batch):
                input_ids_new = []
                attention_mask_new = []
                for text in batch:
                    input_ids, attention_mask = text["input_ids"][0], text["attention_mask"][0]

                    input_ids = input_ids[:seqlen]
                    input_ids_new.append(input_ids)

                    attention_mask = attention_mask[:seqlen]
                    attention_mask_new.append(attention_mask)

                if len(input_ids_new) == 0:
                    return None

                input_ids_new = [F.pad(t, (0, seqlen - t.size(0))) for t in input_ids_new]
                attention_mask_new = [F.pad(t, (0, seqlen - t.size(0))) for t in attention_mask_new]

                input_ids_new = torch.vstack(input_ids_new)
                attention_mask_new = torch.vstack(attention_mask_new)
                res = {"input_ids": input_ids_new, "attention_mask": attention_mask_new}
                return res

            dataloader = DataLoader(calibration_dataset, collate_fn=collate_batch, shuffle=False, batch_size=nsamples)

            self.autoround = AutoRound(self.model,
                                  tokenizer=None,
                                  bits=self.quantize_config.bits,
                                  group_size=self.quantize_config.group_size,
                                  sym=self.quantize_config.sym, batch_size=batch_size, n_samples=nsamples,
                                  dataset=dataloader, seqlen=seqlen, nblocks=self.quantize_config.nblocks,
                                  iters=self.quantize_config.iters, lr=self.quantize_config.lr,
                                  minmax_lr=self.quantize_config.minmax_lr,
                                  enable_quanted_input=self.quantize_config.enable_quanted_input,
                                  device=self.hf_device_map,
                                  amp=self.quantize_config.amp,
                                  low_gpu_mem_usage=self.quantize_config.low_gpu_mem_usage,
                                  seed=self.quantize_config.seed,
                                  gradient_accumulate_steps=self.quantize_config.gradient_accumulate_steps,
                                  scale_dtype=self.quantize_config.scale_dtype, layer_config=self.quantize_config.layer_config,
                                  enable_minmax_tuning=self.quantize_config.enable_minmax_tuning)

            model, _ = self.autoround.quantize()

            quantizers = {}
            for key in self.autoround.layer_config:
                info = self.autoround.layer_config[key]
                if not check_to_quantized(info):
                    continue
                quantizers[key] = (None, info["scale"], info["zp"].to(torch.float32), None)

            self.qlinear_kernel = pack_model(
                model=self.model,
                quantizers=quantizers,
                bits=self.quantize_config.bits,
                dynamic=self.quantize_config.dynamic,
                group_size=self.quantize_config.group_size,
                backend=BACKEND.AUTO,
                desc_act=self.quantize_config.desc_act,
                force_layer_back_to_cpu=True,
                format=self.quantize_config.format,
                parallel_packing=self.quantize_config.parallel_packing,
            )

            self.model = model
            self._quantized = True
            return

        forward_pass_use_cache = self.model.config.use_cache if hasattr(self.model.config, "use_cache") else False
        self.model.config.use_cache = False

        layer_inputs = []
        attention_masks = []
        position_ids = []
        layer_input_kwargs = []
        layer_outputs = []

        num_batches = len(calibration_dataset)
        layers = get_module_by_name_prefix(self.model, self.layers_node)

        cur_layer_device = get_device(layers[0])
        data_device = cur_layer_device if calibration_enable_gpu_cache else CPU

        def store_input_hook(_, args, kwargs):
            # Positional arguments.
            layer_input = []
            for inp in args:
                layer_input.append(move_to(inp, data_device))
            layer_inputs.append(layer_input)

            # Keyword arguments.
            if kwargs["attention_mask"] is not None:
                attention_masks.append(kwargs["attention_mask"].to(data_device))
            else:
                attention_masks.append(None)

            pos_ids = kwargs.get("position_ids", None)
            if pos_ids is not None:
                position_ids.append(move_to(pos_ids, data_device))
            one_kwargs = {}
            for (k, v) in kwargs.items():  # make sure other arguments also be captured
                if k not in ["hidden_states", "attention_mask", "position_ids"]:
                    one_kwargs[k] = nested_move_to(v, data_device)
            layer_input_kwargs.append(one_kwargs)
            raise ValueError

        force_layer_back_to_cpu = False
        if get_device(layers[0]) == CPU:
            layers[0] = layers[0].to(CUDA_0)
            force_layer_back_to_cpu = True

        ori_outside_layer_module_devices = {}
        for module_name in self.base_modules:
            module = get_module_by_name_prefix(self.model, module_name)

            if module is None:
                continue

            ori_outside_layer_module_devices[module_name] = get_device(module)
            if module is not None:
                move_to(module, cur_layer_device)

        # TODO: make this optional, backporting https://github.com/huggingface/optimum/blob/main/optimum/gptq/quantizer.py
        handle = layers[0].register_forward_pre_hook(store_input_hook, with_kwargs=True)
        for example in calibration_dataset:
            for k, v in example.items():
                if len(v.shape) == 1:
                    v = v.unsqueeze(0)
                example[k] = move_to(v, cur_layer_device)
            try:
                self.model(**example)
            except ValueError:
                pass
        handle.remove()

        move_to(layers[0], CPU if force_layer_back_to_cpu else cur_layer_device)
        for module_name in self.base_modules:
            module = get_module_by_name_prefix(self.model, module_name)
            if module is not None:
                move_to(module, ori_outside_layer_module_devices[module_name])

        torch.cuda.empty_cache()

        layer_modules = self.layer_modules

        if not self.quantize_config.true_sequential:
            layer_modules = [sum(layer_modules, [])]

        # dynamic expert layer index for model defs
        if self.dynamic_expert_index is not None:
            num_experts = getattr(self.model.config, self.dynamic_expert_index)
            layer_modules = get_moe_layer_modules(layer_modules=self.layer_modules,
                                                      num_experts=num_experts)

        quantizers = {}

        # stores all per-layer quant stats such as avg loss and processing time
        quant_log = []

        layer_count = len(layers)
        layer_pb = tqdm(range(layer_count))
        for i in layer_pb:
            layer_pb.set_description(f"Quantizing layer {i} of {layer_count - 1}")
            layer = layers[i]
            if isinstance(layer, MllamaCrossAttentionDecoderLayer):
                # TODO FIXME: currently we not support quantizing cross attention layer (pixel_values)
                continue

            force_layer_back_to_cpu = False
            if get_device(layer) == CPU:
                move_to(layer, CUDA_0)
                force_layer_back_to_cpu = True
            cur_layer_device = get_device(layer)
            full = find_layers(layer)
            for names in layer_modules:
                subset = {n: full[n] for n in names if n in full}
                gptq = {}
                for name in subset:
                    bits = self.quantize_config.bits
                    sym = self.quantize_config.sym
                    if self.quantize_config.dynamic is not None:
                        layer_name = f"{self.layers_node}.{i}.{name}"
                        bits = self.quantize_config.dynamic_get(layer_name, "bits", bits)
                        sym = self.quantize_config.dynamic_get(layer_name, "sym", sym)
                    gptq[name] = GPTQ(subset[name])
                    gptq[name].quantizer.configure(
                        bits,
                        perchannel=True,
                        sym=sym,
                        mse=False,
                    )

                def add_batch(name):
                    def tmp(_, inp, out):
                        # gptq is mutable.
                        gptq[name].add_batch(inp[0].data, out.data)  # noqa: F821

                    return tmp

                handles = []
                for name in subset:
                    handles.append(subset[name].register_forward_hook(add_batch(name)))
                for j in range(num_batches):
                    layer_input = []
                    for k, layer_inp in enumerate(layer_inputs[j]):
                        layer_input.append(move_to(layer_inp, cur_layer_device))

                    mask = attention_masks[j]
                    layer_attention_mask = mask if mask is None else move_to(mask, cur_layer_device)

                    additional_layer_inputs = {"attention_mask": layer_attention_mask}
                    layer_position_ids = (
                        None if not position_ids else move_to(position_ids[j], cur_layer_device)
                    )
                    if layer_position_ids is not None:
                        additional_layer_inputs["position_ids"] = layer_position_ids
                    for k, v in layer_input_kwargs[j].items():
                        additional_layer_inputs[k] = nested_move_to(v, cur_layer_device)
                    with torch.no_grad():
                        layer(*layer_input, **additional_layer_inputs)
                for h in handles:
                    h.remove()

                for name in subset:
                    layer_pb.set_description(f"Quantizing {name} in layer {i} of {layer_count - 1}")

                    group_size = self.quantize_config.group_size
                    actorder = self.quantize_config.desc_act
                    if self.quantize_config.dynamic is not None:
                        layer_name = f"{self.layers_node}.{i}.{name}"
                        group_size = self.quantize_config.dynamic_get(layer_name, "group_size", group_size)
                        actorder = self.quantize_config.dynamic_get(layer_name, "actorder", actorder)

                    scale, zero, g_idx, duration, avg_loss, damp_percent = gptq[name].fasterquant(
                        percdamp=self.quantize_config.damp_percent,
                        group_size=group_size,
                        actorder=actorder,
                        static_groups=self.quantize_config.static_groups,
                    )
                    stat = {"layer": i, "module": name, "avg_loss": f"{avg_loss:.5f}",
                            "damp_percent": f"{damp_percent:.5f}", "time": f"{duration:.3f}"}
                    if self.quantize_config.dynamic is not None:
                        stat["dynamic"] = self.quantize_config.dynamic_get(layer_name=layer_name)

                    quant_log.append(stat)
                    logger.info(stat)

                    quantizers[f"{self.layers_node}.{i}.{name}"] = (
                        gptq[name].quantizer.to(CPU if force_layer_back_to_cpu else cur_layer_device),
                        move_to(scale, CPU if force_layer_back_to_cpu else cur_layer_device),
                        move_to(zero, CPU if force_layer_back_to_cpu else cur_layer_device),
                        move_to(g_idx, CPU if force_layer_back_to_cpu else cur_layer_device),
                    )
                    gptq[name].free()

            for j in range(num_batches):
                layer_input = []
                for k, layer_inp in enumerate(layer_inputs[j]):
                    layer_input.append(move_to(layer_inp, cur_layer_device))

                mask = attention_masks[j]
                layer_attention_mask = mask if mask is None else move_to(mask, cur_layer_device)

                additional_layer_inputs = {"attention_mask": layer_attention_mask}
                layer_position_ids = None if not position_ids else move_to(position_ids[j], cur_layer_device)
                if layer_position_ids is not None:
                    additional_layer_inputs["position_ids"] = layer_position_ids
                for k, v in layer_input_kwargs[j].items():
                    additional_layer_inputs[k] = nested_move_to(v, cur_layer_device)
                with torch.no_grad():
                    layer_output = move_to(
                        layer(*layer_input, **additional_layer_inputs)[0],
                        cur_layer_device if calibration_enable_gpu_cache else CPU,
                    )
                    layer_outputs.append([layer_output])

            layers[i] = move_to(layer, CPU if force_layer_back_to_cpu else cur_layer_device)
            del layer
            del gptq
            del layer_inputs
            layer_inputs, layer_outputs = (
                layer_outputs,
                [],
            )  # TODO: is it really OK to cache only the first positional argument?
            torch.cuda.empty_cache()

        logger.info(f"Quantization summary:\n{quant_log}")
        for module_log in quant_log:
            logger.info(module_log)

        self.qlinear_kernel = pack_model(
            model=self.model,
            quantizers=quantizers,
            bits=self.quantize_config.bits,
            group_size=self.quantize_config.group_size,
            backend=BACKEND.AUTO,
            desc_act=self.quantize_config.desc_act,
            force_layer_back_to_cpu=force_layer_back_to_cpu,
            format=self.quantize_config.format,
            dynamic=self.quantize_config.dynamic,
            parallel_packing=self.quantize_config.parallel_packing,
        )

        if device_map:
            self.model = remove_hook_from_module(self.model, recurse=True)
            self.model = simple_dispatch_model(self.model, device_map)
        self.model.config.use_cache = forward_pass_use_cache

        self._quantized = True

        torch.cuda.empty_cache()

        return quant_log

    @property
    def device(self):
        if not self.hf_device_map:
            return self.model.device
        else:
            device = [d for d in self.hf_device_map.values() if d not in {"disk"}][0]
            return torch.device(device)

    def to(self, device: Union[str, torch.device]):
        self.model.to(device)
        return self

    def forward(self, *args, **kwargs):
        return self.model(*args, **kwargs)

    def generate(self, **kwargs):
        with torch.inference_mode(), torch.amp.autocast(device_type=self.device.type):
            return self.model.generate(**kwargs)

    def prepare_inputs_for_generation(self, *args, **kwargs):
        """shortcut for model.prepare_inputs_for_generation"""
        return self.model.prepare_inputs_for_generation(*args, **kwargs)

    def save_quantized(
        self,
        save_dir: str,
        safetensors_metadata: Optional[Dict[str, str]] = None,
        use_safetensors: bool = True,
        max_shard_size: Optional[str] = None,
        model_base_name: Optional[str] = None
    ):
        ModelWriter.save_quantized(
            save_dir=save_dir,
            use_safetensors=use_safetensors,
            max_shard_size=max_shard_size,
            quantized=self.quantized,
            model_name_or_path=self.model_name_or_path,
            model=self.model,
            load_quantized_model=self.load_quantized_model,
            qlinear_kernel=self.qlinear_kernel,
            trust_remote_code=self.trust_remote_code,
            safetensors_metadata=safetensors_metadata,
            quantize_config=self.quantize_config,
            dynamic_expert_index=self.dynamic_expert_index,
            base_modules=self.base_modules,
            lm_head=self.lm_head,
            layer_modules=self.layer_modules,
            checkpoint_file_name=self.checkpoint_file_name
        )
        

    def save_pretrained(
        self,
        save_dir: str,
        **kwargs,
    ):
        logger.warning("You are using save_pretrained, which will re-direct to save_quantized.")
        self.save_quantized(save_dir=save_dir, **kwargs)

    def lm_eval(
        self,
        tasks: Optional[List[Union[str, dict, object]]] = None,
        num_fewshot: Optional[int] = None,
        batch_size: Optional[Union[int, str]] = 32,
        max_batch_size: Optional[int] = 64,
        use_cache: Optional[str] = None,
        cache_requests: bool = False,
        rewrite_requests_cache: bool = False,
        delete_requests_cache: bool = False,
        limit: Optional[Union[int, float]] = None,
        bootstrap_iters: int = 100000,
        check_integrity: bool = False,
        write_out: bool = False,
        log_samples: bool = True,
        evaluation_tracker: Optional[EvaluationTracker] = None,
        system_instruction: Optional[str] = None,
        apply_chat_template: bool = False,
        fewshot_as_multiturn: bool = False,
        gen_kwargs: Optional[str] = None,
        task_manager: Optional[TaskManager] = None,
        verbosity: str = "INFO",
        predict_only: bool = False,
        random_seed: int = 0,
        numpy_random_seed: int = 1234,
        torch_random_seed: int = 1234,
        fewshot_random_seed: int = 1234,
        output_path: Optional[str] = None,
        wandb_project: Optional[str] = None,
        wandb_name: Optional[str] = None,
        show_config: bool = False,
    ):
        LM = HFLM(
            pretrained=self,
            batch_size=batch_size,
            max_batch_size=max_batch_size,
        )
        # evaluation_tracker need model_args cannot be None
        model_args = ""
        if evaluation_tracker is None and output_path is not None:
            evaluation_tracker = EvaluationTracker(output_path=output_path)

        results = lm_eval.simple_evaluate(
            model=LM,
            model_args=model_args,
            tasks=tasks,
            device=self.device,
            num_fewshot=num_fewshot,
            batch_size=batch_size,
            max_batch_size=max_batch_size,
            use_cache=use_cache,
            cache_requests=cache_requests,
            rewrite_requests_cache=rewrite_requests_cache,
            delete_requests_cache=delete_requests_cache,
            limit=limit,
            bootstrap_iters=bootstrap_iters,
            check_integrity=check_integrity,
            write_out=write_out,
            log_samples=log_samples,
            evaluation_tracker=evaluation_tracker,
            system_instruction=system_instruction,
            apply_chat_template=apply_chat_template,
            fewshot_as_multiturn=fewshot_as_multiturn,
            gen_kwargs=gen_kwargs,
            task_manager=task_manager,
            verbosity=verbosity,
            predict_only=predict_only,
            random_seed=random_seed,
            numpy_random_seed=numpy_random_seed,
            torch_random_seed=torch_random_seed,
            fewshot_random_seed=fewshot_random_seed,
        )

        if results is not None:
            if log_samples:
                samples = results.pop("samples")

            dumped = json.dumps(
                results, indent=2, default=handle_non_serializable, ensure_ascii=False
            )
            if show_config:
                print(dumped)

            # Add W&B logging
            if wandb_project is not None:
                wandb_logger = WandbLogger(
                    project=wandb_project, job_type="eval", name=wandb_name
                )
                wandb_logger.post_init(results)
                wandb_logger.log_eval_result()
                if log_samples:
                    wandb_logger.log_eval_samples(samples=samples)

            evaluation_tracker.save_results_aggregated(
                results=results, samples=samples if log_samples else None
            )

            if log_samples:
                for task_name, config in results["configs"].items():
                    evaluation_tracker.save_results_samples(
                        task_name=task_name, samples=samples[task_name]
                    )

            if (evaluation_tracker.push_results_to_hub or evaluation_tracker.push_samples_to_hub):
                evaluation_tracker.recreate_metadata_card()

            return results
        else:
            raise ValueError('lm_eval run fail, check your code!!!')

    @classmethod
    def from_pretrained(
        cls,
        pretrained_model_name_or_path: str,
        quantize_config: QuantizeConfig,
        trust_remote_code: bool = False,
        use_liger_kernel: bool = False,
        torch_dtype: [str | torch.dtype] = "auto",
        **model_init_kwargs,
    ):
        model = ModelLoader.from_pretrained(pretrained_model_name_or_path, trust_remote_code, use_liger_kernel, torch_dtype, cls.require_trust_remote_code, **model_init_kwargs)
        return cls(
            model,
            quantized=False,
            quantize_config=quantize_config,
            trust_remote_code=trust_remote_code,
            model_name_or_path=pretrained_model_name_or_path
        )

    @classmethod
    def from_quantized(
        cls,
        model_name_or_path: Optional[str],
        device_map: Optional[Union[str, Dict[str, Union[int, str]]]] = None,
        max_memory: Optional[dict] = None,
        device: Optional[Union[str, int]] = None,
        backend: BACKEND = BACKEND.AUTO,
        torch_dtype: [str | torch.dtype] = "auto",
        quantize_config: Optional[QuantizeConfig] = None,
        use_safetensors: bool = True,
        trust_remote_code: bool = False,
        format: Optional[FORMAT] = None,
        verify_hash: Optional[Union[str, List[str]]] = None,
        **kwargs,
    ):

        model, quantize_config, qlinear_kernel, load_quantized_model, generate = ModelLoader.from_quantized(
            model_name_or_path=model_name_or_path,
            device_map=device_map,
            max_memory=max_memory,
            backend=backend,
            device=device,
            torch_dtype=torch_dtype,
            quantize_config=quantize_config,
            use_safetensors=use_safetensors,
            trust_remote_code=trust_remote_code,
            format=format,
            verify_hash=verify_hash,
            require_trust_remote_code=cls.require_trust_remote_code,
            dynamic_expert_index=cls.dynamic_expert_index,
            base_modules=cls.base_modules,
            layer_modules=cls.layer_modules,
            lm_head=cls.lm_head,
            layer_type=cls.layer_type,
            **kwargs
        )

<<<<<<< HEAD
        cls.checkpoint_file_name = model.checkpoint_file_name
=======
        if generate is not None:
            cls.generate = generate

>>>>>>> e179c748
        return cls(
            model,
            quantized=True,
            quantize_config=quantize_config,
            qlinear_kernel=qlinear_kernel,
            load_quantized_model=load_quantized_model,
            trust_remote_code=trust_remote_code,
            model_name_or_path=model_name_or_path,
        )


    def __getattr__(self, item):
        try:
            return super().__getattr__(item)
        except Exception:
            return getattr(self.model, item)


__all__ = ["BaseGPTQModel"]<|MERGE_RESOLUTION|>--- conflicted
+++ resolved
@@ -823,13 +823,10 @@
             **kwargs
         )
 
-<<<<<<< HEAD
         cls.checkpoint_file_name = model.checkpoint_file_name
-=======
         if generate is not None:
             cls.generate = generate
 
->>>>>>> e179c748
         return cls(
             model,
             quantized=True,
