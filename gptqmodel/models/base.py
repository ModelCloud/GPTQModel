--- conflicted
+++ resolved
@@ -1372,13 +1372,6 @@
                 skip = False
                 for name in block:
                     if NOT_QUANTIZE_FLAG not in name:
-<<<<<<< HEAD
-                        # if name == "mlp.gate":
-                        #     log.debug(f'"{name}" skipped.')
-                        #     skip = True
-
-=======
->>>>>>> 50a084fd
                         m, _ = get_module_by_name_prefix(module, name)
                         # If the Model uses GQA (Grouped Query Attention), attention out will be skipped.
                         # Please refer to https://github.com/mit-han-lab/llm-awq/pull/67#issue-1850622696
