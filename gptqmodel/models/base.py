--- conflicted
+++ resolved
@@ -30,6 +30,17 @@
 from tokenicer import Tokenicer
 from transformers import AutoModelForCausalLM, PreTrainedModel, PreTrainedTokenizerBase, modeling_utils
 
+from ._const import CPU, DEFAULT_MAX_SHARD_SIZE, DEVICE, SUPPORTS_MODULE_TYPES
+from .loader import ModelLoader
+from .writer import (
+    QUANT_LOG_DAMP,
+    QUANT_LOG_FWD_TIME,
+    QUANT_LOG_LAYER,
+    QUANT_LOG_LOSS,
+    QUANT_LOG_MODULE,
+    QUANT_LOG_TIME,
+    ModelWriter,
+)
 from ..nn_modules.hooked_linear import replace_linear_with_hooked_linear
 from ..quantization import GPTQ, QuantizeConfig
 from ..quantization.config import FORMAT, QUANTIZE_BLACK_LIST, AutoRoundQuantizeConfig
@@ -48,26 +59,11 @@
     get_moe_layer_modules,
     move_to,
     nested_move_to,
-<<<<<<< HEAD
     normalize_tokenizer,
-=======
->>>>>>> 8789694f
     pack_model,
 )
 from ..utils.progress import ProgressBar
 from ..utils.torch import torch_empty_cache
-from ._const import CPU, DEFAULT_MAX_SHARD_SIZE, DEVICE, SUPPORTS_MODULE_TYPES
-from .loader import ModelLoader
-from .writer import (
-    QUANT_LOG_DAMP,
-    QUANT_LOG_FWD_TIME,
-    QUANT_LOG_LAYER,
-    QUANT_LOG_LOSS,
-    QUANT_LOG_MODULE,
-    QUANT_LOG_TIME,
-    ModelWriter,
-)
-
 
 # pytorch 2.6.0 fixes many compilation errors
 PYTORCH_MIN_VERFSION_WITH_COMPILE = Version("2.6.0")
@@ -565,23 +561,13 @@
         # replace linear with hooked linear
         replace_linear_with_hooked_linear(self.model)
 
-<<<<<<< HEAD
         quantized_weights = {}
-        for i in layer_pb:
-            is_lm_head = i >= layer_count
-            if is_lm_head:
-                layer_pb.set_description("Quantizing lm_head")
-                layer = get_module(self.model, key=self.lm_head)
-                if self.quantize_config.lm_head and not self.quantize_config.lm_head_low_gpu_mem_usage:
-                    layer_inputs = lm_head_inputs
-=======
         for module_index in quant_modules_pb:
             is_lm_head_module = module_index >= layer_count
             if is_lm_head_module:
                 quant_modules_pb.set_description("Quantizing lm_head")
                 module = get_module(self.model, key=self.lm_head)
                 layer_inputs = self.lm_head_pre_quantize_generate_hook(layer_inputs)
->>>>>>> 8789694f
             else:
                 quant_modules_pb.set_description(f"Quantizing layer {module_index} of {layer_count - 1}")
                 module = layers[module_index]
@@ -685,20 +671,8 @@
                     for k, v in layer_input_kwargs[j].items():
                         additional_layer_inputs[k] = nested_move_to(v, cur_layer_device)
 
-<<<<<<< HEAD
                     with torch.no_grad():
                         # reuse_kv is a flag to reuse the kv cache, only for the hamba model
-                        if hasattr(layer, "reuse_kv"):
-                            if layer.reuse_kv:
-                                additional_layer_inputs["kv_last_layer"] = shared_kv_cache_dict.get(i - 1)
-
-                            layer_output = layer(*layer_input) if is_lm_head else layer(*layer_input, **additional_layer_inputs)
-                            if shared_kv_cache_dict.get(i) is None:
-                                shared_kv_cache_dict[i] = layer_output[-1]
-                        else:
-                            layer(*layer_input) if is_lm_head else layer(*layer_input, **additional_layer_inputs)
-=======
-                    # reuse_kv is a flag to reuse the kv cache, only for the hamba model
                     if hasattr(module, "reuse_kv"):
                         if module.reuse_kv:
                             additional_layer_inputs["kv_last_layer"] = shared_kv_cache_dict.get(module_index - 1)
@@ -706,9 +680,8 @@
                         layer_output = module(*layer_input) if is_lm_head_module else module(*layer_input, **additional_layer_inputs)
                         if shared_kv_cache_dict.get(module_index) is None:
                             shared_kv_cache_dict[module_index] = layer_output[-1]
-                    else:
+                        else:
                         module(*layer_input) if is_lm_head_module else module(*layer_input, **additional_layer_inputs)
->>>>>>> 8789694f
 
                     del layer_input
                     del additional_layer_inputs
@@ -794,40 +767,12 @@
                     # logger.info(f"Quantizing module END: {name}, {gptq[name].shape()}")
 
             # logger.info(f"layer-{i}: Begin Forward() Pass 2 Post-Quant")
-<<<<<<< HEAD
-            for j in range(num_batches):
-                layer_input = []
-                for k, layer_inp in enumerate(layer_inputs[j]):
-                    layer_input.append(move_to(layer_inp, cur_layer_device))
-
-                mask = attention_masks[j]
-                layer_attention_mask = mask if mask is None else move_to(mask, cur_layer_device)
-
-                additional_layer_inputs = {"attention_mask": layer_attention_mask}
-                layer_position_ids = None if not position_ids else move_to(position_ids[j], cur_layer_device)
-                if layer_position_ids is not None:
-                    additional_layer_inputs["position_ids"] = layer_position_ids
-                for k, v in layer_input_kwargs[j].items():
-                    additional_layer_inputs[k] = nested_move_to(v, cur_layer_device)
-
-                if hasattr(layer, "reuse_kv"):
-                    if layer.reuse_kv:
-                        additional_layer_inputs["kv_last_layer"] = shared_kv_cache_dict.get(i - 1)
-
-                with torch.no_grad():
-                    layer_output = move_to(
-                        layer(*layer_input)[0] if is_lm_head else layer(*layer_input, **additional_layer_inputs)[0],
-                        cur_layer_device if calibration_enable_gpu_cache else CPU,
-                    )
-                    layer_outputs.append([layer_output])
-=======
             is_last_quant = module_index == len(quant_modules_pb) - 1
             if not is_last_quant:
                 for j in range(num_batches):
                     layer_input = []
                     for k, layer_inp in enumerate(layer_inputs[j]):
                         layer_input.append(move_to(layer_inp, cur_layer_device))
->>>>>>> 8789694f
 
                     mask = attention_masks[j]
                     layer_attention_mask = mask if mask is None else move_to(mask, cur_layer_device)
@@ -843,6 +788,7 @@
                         if module.reuse_kv:
                             additional_layer_inputs["kv_last_layer"] = shared_kv_cache_dict.get(module_index - 1)
 
+                with torch.no_grad():
                     layer_output = move_to(
                         module(*layer_input)[0] if is_lm_head_module else module(*layer_input, **additional_layer_inputs)[0],
                         cur_layer_device if calibration_enable_gpu_cache else CPU,
