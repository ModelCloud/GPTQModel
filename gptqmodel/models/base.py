--- conflicted
+++ resolved
@@ -600,14 +600,9 @@
                 move_to(layer, self.quantize_config.device)
 
             cur_layer_device = get_device(layer)
-<<<<<<< HEAD
             full = find_layers(layer, name=self.lm_head if is_lm_head else "")
             modules = [[self.lm_head]] if is_lm_head else layer_modules
             for names in modules:
-=======
-            full = find_layers(layer)
-            for index, names in enumerate(layer_modules):
->>>>>>> 196afced
                 subset = {n: full[n] for n in names if n in full}
                 skipped_modules = []
                 gptq = {}
