import copy
import json
import logging
import os
import re
from os.path import isfile, join
from typing import Dict, List, Optional, Union

import accelerate
import torch
import torch.nn as nn
import transformers
from accelerate.hooks import remove_hook_from_module
from safetensors.torch import save_file as safe_save
from tqdm import tqdm
from transformers import AutoConfig, AutoModelForCausalLM, PretrainedConfig, PreTrainedModel
from transformers.modeling_utils import no_init_weights, shard_checkpoint
from transformers.utils.generic import ContextManagers

from ..quantization import GPTQ, QuantizeConfig
from ..quantization.config import (FORMAT, FORMAT_FIELD_JSON, META_FIELD_QUANTIZER,
                                   META_QUANTIZER_GPTQMODEL, MIN_VERSION_WITH_V2, QUANTIZE_BLACK_LIST)
from ..utils.backend import Backend
from ..utils.bitblas import convert_to_bitblas, prepare_model_for_bitblas_load
from ..utils.data import collate_data
from ..utils.importer import QBITS_AVAILABLE, QBITS_EXCEPTION, select_quant_linear
from ..utils.marlin import (_validate_marlin_compatibility,
                            _validate_marlin_device_support, prepare_model_for_marlin_load)
from ..utils.model import (auto_dtype_from_config, convert_gptq_v1_to_v2_format, convert_gptq_v2_to_v1_format,
                           find_layers, get_checkpoints, get_device, get_module_by_name_prefix,
                           get_module_by_name_suffix, get_moe_layer_modules, gptqmodel_post_init, make_quant,
                           move_to, nested_move_to, pack_model, simple_dispatch_model, verify_model_hash,
                           verify_sharded_model_hashes)
from ..version import __version__
from ._const import CPU, CUDA_0, SUPPORTED_MODELS

if QBITS_AVAILABLE:
    from intel_extension_for_transformers import qbits

logger = logging.getLogger(__name__)
handler = logging.StreamHandler()
formatter = logging.Formatter("%(levelname)s - %(message)s")
handler.setFormatter(formatter)
logger.propagate = False
logger.addHandler(handler)
logger.setLevel(logging.INFO)


class BaseGPTQModel(nn.Module):
    # these modules are non-repeating and at the root level
    # does not include the node which holds all the repeating layers
    base_modules: List[str] = None

    # name of lm_head
    lm_head: str = "lm_head"

    # repeating layers
    # node holding all the repeating layers
    layers_node: str = None
    # repeating layer type
    layer_type: str = None
    # for each repeating layer there are multiple modules within each layer
    layer_modules: List[List[str]] = None

    # some models require trust_remove_code = True (dbrx_converted)
    require_trust_remote_code = None

    # TODO: use a better name and what if the value is not at the config root?
    # allow dynamic expert n-count layer extraction
    # so moe model defs do not need to write out 64 layers if expert size is 64 (Qwen2Moe)
    # usage: set to property in model.config that holds this int value: total number of experts
    dynamic_expert_index: Optional[str] = None

    # allow models to define optional notes that output messages to users that want to use this model
    # list of supported keys: [ "notes" = print the notes value on model load ]
    info: Dict[str, str] = {}

    def __init__(
        self,
        model: PreTrainedModel,
        quantized: bool,
        quantize_config: QuantizeConfig,
        qlinear_kernel: nn.Module = None,
    ):
        super().__init__()

        self.model = model
        self.model_type = self.model.config.model_type
        self._quantized = quantized
        self.quantize_config = quantize_config
        self.config = self.model.config

        # compat: state to assist in checkpoint_format gptq(v1) to gptq_v2 conversion
        self.qlinear_kernel = qlinear_kernel

    @property
    def quantized(self):
        return self._quantized

    @property
    def hf_device_map(self):
        return getattr(self.model, "hf_device_map", None)

    def _prepare_dataset_for_quantization(
            self,
            calibration_dataset: List[Dict[str, Union[List[int], torch.LongTensor]]],
            batch_size: int = 1,
    ):
        def _convert_tensor_to_list(tensor):
            if isinstance(tensor, torch.Tensor):
                if len(tensor.shape) == 1:
                    tensor = tensor.unsqueeze(0)
                tensor = tensor.long()
                return tensor.cpu().numpy().tolist()
            return [tensor]

        new_calibration_dataset = []
        for example in calibration_dataset:
            input_ids = _convert_tensor_to_list(example["input_ids"])
            attention_mask = _convert_tensor_to_list(example["attention_mask"])
            if "labels" in example:
                labels = _convert_tensor_to_list(example["labels"])
            elif "label" in example:
                labels = _convert_tensor_to_list(example["label"])
            elif "label_ids" in example:
                labels = _convert_tensor_to_list(example["label_ids"])
            else:
                labels = copy.deepcopy(input_ids)
            new_calibration_dataset.append(
                {
                    "input_ids": input_ids,
                    "attention_mask": attention_mask,
                    "labels": labels,
                }
            )
        pad_token_id = self.config.pad_token_id
        if not pad_token_id:
            pad_token_id = self.config.eos_token_id

        if pad_token_id is None:
            raise ValueError("Calibration data requires model's `pad_token_id` or `eos_token_id` to be set: actual = `None`.")

        new_calibration_dataset_batched = [
            collate_data(new_calibration_dataset[start: start + batch_size], pad_token_id)
            for start in range(0, len(new_calibration_dataset), batch_size)
        ]

        for new_example in new_calibration_dataset_batched:
            del new_example["labels"]

        return new_calibration_dataset_batched

    @torch.inference_mode()
    def quantize(
        self,
        calibration_dataset: List[Dict[str, Union[List[int], torch.LongTensor]]],
        batch_size: int = 1,
        autotune_warmup_after_quantized: bool = False,
        calibration_enable_gpu_cache: bool = True,
    ):
        if self.quantized:
            raise EnvironmentError("quantize() is called a model that is already quantized")

        if self.quantize_config.quant_method in QUANTIZE_BLACK_LIST:
            raise ValueError(
                f"Unsupported quantization operation for quant method: {self.quantize_config.quant_method}"
            )

        if self.quantize_config.format == FORMAT.MARLIN:
            _validate_marlin_compatibility(self.quantize_config, throwError=True)

        # TODO: lm_head quantization is yet ready but pending
        if self.quantize_config.lm_head:
            raise ValueError("lm_head quantization is currently inference only and not applicable for quantization. Please set `lm_head=False`.")

        if len(calibration_dataset) == 0:
            raise ValueError("Calibration dataset must not be empty.")

        min_calibration_dataset_size = 256
        min_calibration_dataset_input_ids_avg_length = 256

        if len(calibration_dataset) < min_calibration_dataset_size:
            logger.warning(f"Calibration dataset size should be greater than {min_calibration_dataset_size}. "
                             f"Current size: {len(calibration_dataset)}.")

        # Calculate the average length of the average input_ids
        total_input_ids_length = 0
        for e in calibration_dataset:
            input_ids_length = len(e["input_ids"])
            total_input_ids_length += input_ids_length
        avg = total_input_ids_length / len(calibration_dataset)

        if avg < min_calibration_dataset_input_ids_avg_length:
            logger.warning(f"The average length of input_ids of calibration_dataset should be greater than "
                             f"{min_calibration_dataset_input_ids_avg_length}! Current AVG is {avg}.")


        device_map = self.hf_device_map
        if device_map:
            for name, device in device_map.items():
                if device == "cpu":
                    logger.info(f"truly offloading {name} to cpu with hook.")
                    module = get_module_by_name_suffix(self.model, name)
                    remove_hook_from_module(module, recurse=True)
                    accelerate.cpu_offload_with_hook(module, CUDA_0)

        layer_inputs = []
        attention_masks = []
        position_ids = []
        layer_input_kwargs = []
        layer_outputs = []

        calibration_dataset = self._prepare_dataset_for_quantization(calibration_dataset, batch_size)

        forward_pass_use_cache = self.model.config.use_cache
        self.model.config.use_cache = False

        num_batches = len(calibration_dataset)
        layers = get_module_by_name_prefix(self.model, self.layers_node)

        cur_layer_device = get_device(layers[0])
        data_device = cur_layer_device if calibration_enable_gpu_cache else CPU

        def store_input_hook(_, args, kwargs):
            # Positional arguments.
            layer_input = []
            for inp in args:
                layer_input.append(move_to(inp, data_device))
            layer_inputs.append(layer_input)

            # Keyword arguments.
            if kwargs["attention_mask"] is not None:
                attention_masks.append(kwargs["attention_mask"].to(data_device))
            else:
                attention_masks.append(None)

            pos_ids = kwargs.get("position_ids", None)
            if pos_ids is not None:
                position_ids.append(move_to(pos_ids, data_device))
            one_kwargs = {}
            for (k, v) in kwargs.items():  # make sure other arguments also be captured
                if k not in ["hidden_states", "attention_mask", "position_ids"]:
                    one_kwargs[k] = nested_move_to(v, data_device)
            layer_input_kwargs.append(one_kwargs)
            raise ValueError

        force_layer_back_to_cpu = False
        if get_device(layers[0]) == CPU and self.device != torch.device("cpu"):
            layers[0] = layers[0].to(CUDA_0)
            force_layer_back_to_cpu = True

        ori_outside_layer_module_devices = {}
        for module_name in self.base_modules:
            module = get_module_by_name_prefix(self.model, module_name)

            if module is None:
                continue

            ori_outside_layer_module_devices[module_name] = get_device(module)
            if module is not None:
                move_to(module, cur_layer_device)

        # TODO: make this optional, backporting https://github.com/huggingface/optimum/blob/main/optimum/gptq/quantizer.py
        handle = layers[0].register_forward_pre_hook(store_input_hook, with_kwargs=True)
        for example in calibration_dataset:
            for k, v in example.items():
                if len(v.shape) == 1:
                    v = v.unsqueeze(0)
                example[k] = move_to(v, cur_layer_device)
            try:
                self.model(**example)
            except ValueError:
                pass
        handle.remove()

        move_to(layers[0], CPU if force_layer_back_to_cpu else cur_layer_device)
        for module_name in self.base_modules:
            module = get_module_by_name_prefix(self.model, module_name)
            if module is not None:
                move_to(module, ori_outside_layer_module_devices[module_name])

        if self.device != torch.device("cpu"):
            torch.cuda.empty_cache()

        layer_modules = self.layer_modules

        if not self.quantize_config.true_sequential:
            layer_modules = [sum(layer_modules, [])]

        # dynamic expert layer index for model defs
        if self.dynamic_expert_index is not None:
            num_experts = getattr(self.model.config, self.dynamic_expert_index)
            layer_modules = get_moe_layer_modules(layer_modules=self.layer_modules,
                                                      num_experts=num_experts)

        quantizers = {}

        # stores all per-layer quant stats such as avg loss and processing time
        quant_log = []

        layer_count = len(layers)
        layer_pb = tqdm(range(layer_count))
        for i in layer_pb:
            layer_pb.set_description(f"Quantizing layer {i + 1} of {layer_count}")
            layer = layers[i]
            force_layer_back_to_cpu = False
            if get_device(layer) == CPU and self.device != torch.device("cpu"):
                move_to(layer, CUDA_0)
                force_layer_back_to_cpu = True
            cur_layer_device = get_device(layer)

            full = find_layers(layer)
            for names in layer_modules:
                subset = {n: full[n] for n in names if n in full}
                gptq = {}
                for name in subset:
                    gptq[name] = GPTQ(subset[name])
                    gptq[name].quantizer.configure(
                        self.quantize_config.bits,
                        perchannel=True,
                        sym=self.quantize_config.sym,
                        mse=False,
                    )

                def add_batch(name):
                    def tmp(_, inp, out):
                        # gptq is mutable.
                        gptq[name].add_batch(inp[0].data, out.data)  # noqa: F821

                    return tmp

                handles = []
                for name in subset:
                    handles.append(subset[name].register_forward_hook(add_batch(name)))
                for j in range(num_batches):
                    layer_input = []
                    for k, layer_inp in enumerate(layer_inputs[j]):
                        layer_input.append(move_to(layer_inp, cur_layer_device))

                    mask = attention_masks[j]
                    layer_attention_mask = mask if mask is None else move_to(mask, cur_layer_device)

                    additional_layer_inputs = {"attention_mask": layer_attention_mask}
                    layer_position_ids = (
                        None if not position_ids else move_to(position_ids[j], cur_layer_device)
                    )
                    if layer_position_ids is not None:
                        additional_layer_inputs["position_ids"] = layer_position_ids
                    for k, v in layer_input_kwargs[j].items():
                        additional_layer_inputs[k] = nested_move_to(v, cur_layer_device)
                    layer(*layer_input, **additional_layer_inputs)
                for h in handles:
                    h.remove()

                for name in subset:
                    layer_pb.set_description(f"Quantizing {name} in layer {i + 1} of {layer_count}")

                    try:
                        scale, zero, g_idx, duration, avg_loss = gptq[name].fasterquant(
                            percdamp=self.quantize_config.damp_percent,
                            group_size=self.quantize_config.group_size,
                            actorder=self.quantize_config.desc_act,
                            static_groups=self.quantize_config.static_groups,
                        )

                        stat = {"layer": i + 1, "module": name, "avg_loss": f"{avg_loss:.4f}",
                                "time": f"{duration:.4f}"}

                        quant_log.append(stat)
                        logger.info(stat)

                    except torch._C._LinAlgError as e:
                        if "not positive-definite" in str(e).lower():
                            logger.warning(
                                "Please increase damp or nsamples for calibration data to avoid the following quant error. "
                            )
                        raise e

                    quantizers[f"{self.layers_node}.{i}.{name}"] = (
                        gptq[name].quantizer.to(CPU if force_layer_back_to_cpu else cur_layer_device),
                        move_to(scale, CPU if force_layer_back_to_cpu else cur_layer_device),
                        move_to(zero, CPU if force_layer_back_to_cpu else cur_layer_device),
                        move_to(g_idx, CPU if force_layer_back_to_cpu else cur_layer_device),
                    )
                    gptq[name].free()

            for j in range(num_batches):
                layer_input = []
                for k, layer_inp in enumerate(layer_inputs[j]):
                    layer_input.append(move_to(layer_inp, cur_layer_device))

                mask = attention_masks[j]
                layer_attention_mask = mask if mask is None else move_to(mask, cur_layer_device)

                additional_layer_inputs = {"attention_mask": layer_attention_mask}
                layer_position_ids = None if not position_ids else move_to(position_ids[j], cur_layer_device)
                if layer_position_ids is not None:
                    additional_layer_inputs["position_ids"] = layer_position_ids
                for k, v in layer_input_kwargs[j].items():
                    additional_layer_inputs[k] = nested_move_to(v, cur_layer_device)
                layer_output = move_to(
                    layer(*layer_input, **additional_layer_inputs)[0],
                    cur_layer_device if calibration_enable_gpu_cache else CPU,
                )
                layer_outputs.append([layer_output])

            layers[i] = move_to(layer, CPU if force_layer_back_to_cpu else cur_layer_device)
            del layer
            del gptq
            del layer_inputs
            layer_inputs, layer_outputs = (
                layer_outputs,
                [],
            )  # TODO: is it really OK to cache only the first positional argument?
            if self.device != torch.device("cpu"):
                torch.cuda.empty_cache()

        logger.info(f"Quantization summary:\n{quant_log}")
        for module_log in quant_log:
            logger.info(module_log)

        self.qlinear_kernel = pack_model(
            model=self.model,
            quantizers=quantizers,
            bits=self.quantize_config.bits,
            group_size=self.quantize_config.group_size,
            backend=Backend.AUTO,
            desc_act=self.quantize_config.desc_act,
            warmup_triton=autotune_warmup_after_quantized,
            force_layer_back_to_cpu=force_layer_back_to_cpu,
            format=self.quantize_config.format,
        )
        if device_map:
            self.model = remove_hook_from_module(self.model, recurse=True)
            self.model = simple_dispatch_model(self.model, device_map)
        self.model.config.use_cache = forward_pass_use_cache

        self._quantized = True

        if self.device != torch.device("cpu"):
            torch.cuda.empty_cache()

        if self.quantize_config.format == FORMAT.BITBLAS:
            from ..nn_modules.qlinear.qlinear_bitblas import BitBLASQuantLinear

            # BitBLASQuantLinear does not have a pack method and needs to be converted to BitBLAS format when saving.
            logger.info("Converting model to BitBlas Format...")
            self.model = convert_to_bitblas(self.model, self.qlinear_kernel, self.quantize_config, self.quantize_config.sym,
                                       self.quantize_config.desc_act, repack=True)
            self.qlinear_kernel = BitBLASQuantLinear

        return quant_log

    @property
    def device(self):
        if not self.hf_device_map:
            return self.model.device
        else:
            device = [d for d in self.hf_device_map.values() if d not in {"disk"}][0]
            return torch.device(device)

    def to(self, device: Union[str, torch.device]):
        self.model.to(device)
        return self

    def forward(self, *args, **kwargs):
        return self.model(*args, **kwargs)

    def generate(self, **kwargs):
        """shortcut for model.generate"""
        with torch.inference_mode(), torch.amp.autocast(device_type=self.device.type):
            return self.model.generate(**kwargs)

    def prepare_inputs_for_generation(self, *args, **kwargs):
        """shortcut for model.prepare_inputs_for_generation"""
        return self.model.prepare_inputs_for_generation(*args, **kwargs)

    def save_quantized(
        self,
        save_dir: str,
        safetensors_metadata: Optional[Dict[str, str]] = None,
        use_safetensors: bool = True,
        max_shard_size: Optional[str] = None,
        model_base_name: Optional[str] = None
    ):
        """save quantized model and configs to local disk"""
        os.makedirs(save_dir, exist_ok=True)

        # write autogptq tooling fingerprint to config
        self.quantize_config.meta_set_versionable(
            key=META_FIELD_QUANTIZER,
            value=META_QUANTIZER_GPTQMODEL,
            version=__version__,
        )

        # The config, quantize_config and model may be edited in place in save_quantized.
        config = copy.deepcopy(self.model.config)
        quantize_config = copy.deepcopy(self.quantize_config)
        model = self.model

        if not self.quantized:
            raise ValueError("Save aborted as model is not quantized. Please call `quantize()` first.")

        if model_base_name is None:
            model_base_name = (
                    self.quantize_config.model_file_base_name or
                    f"gptq_model-{self.quantize_config.bits}bit-{self.quantize_config.group_size}g"
            )

        if quantize_config.format == FORMAT.GPTQ_V2:
            logger.warning(
                f"Using 'format = {FORMAT.GPTQ_V2}': the serialized model is only supported by GPTQModel version >= {MIN_VERSION_WITH_V2}."
            )

        # internal is always gptq v2 but allow users to pass gptq (v1) via config
        if quantize_config.format == FORMAT.GPTQ:
            # Model qzeros may be edited in place.
            # TODO: avoid inplace modification of the weights
            # fix ModelCloud/GPTQModel/issues/47
            # fix gptqmodel_cuda cannot be serialized
            # no need to set it back, no calculation below
            if quantize_config.bits != 4:
                cuda_name_modules = {}
                from gptqmodel.nn_modules.qlinear.qlinear_cuda import CudaQuantLinear
                from gptqmodel.nn_modules.qlinear.qlinear_cuda_old import CudaOldQuantLinear
                for name, module in model.named_modules():
                    if isinstance(module, CudaQuantLinear) or isinstance(module, CudaOldQuantLinear):
                        cuda_name_modules[name] = module.gptqmodel_cuda
                        module.gptqmodel_cuda = None
                model = copy.deepcopy(self.model)

                for name, modules in model.named_modules():
                    if (isinstance(module, CudaQuantLinear) or isinstance(module, CudaOldQuantLinear)) and name in cuda_name_modules:
                        module.gptqmodel_cuda = cuda_name_modules[name]

                del cuda_name_modules
            else:
                model = copy.deepcopy(self.model)
            model = convert_gptq_v2_to_v1_format(
                model, quantize_config=quantize_config, qlinear_kernel=self.qlinear_kernel
            )

        model.to(CPU)

        state_dict = model.state_dict()

        if quantize_config.model_file_base_name is None:
            if use_safetensors:
                model_base_name = "model"
            else:
                model_base_name = "pytorch_model"
        else:
            model_base_name = quantize_config.model_file_base_name

        if use_safetensors:
            state_dict = {k: v.clone().contiguous() for k, v in state_dict.items()}
            model_save_name = model_base_name + ".safetensors"
        else:
            model_save_name = model_base_name + ".bin"

        if not self.qlinear_kernel.SUPPORTED_SHARDS and max_shard_size is not None:
            logger.warning("Sharding is not supported for this quant. Disabling sharding.")
            max_shard_size = None

        if max_shard_size is None:
            if use_safetensors:
                if safetensors_metadata is None:
                    safetensors_metadata = {}
                elif not isinstance(safetensors_metadata, dict):
                    raise TypeError("safetensors_metadata must be a dictionary.")
                else:
                    logger.debug(f"Received safetensors_metadata: {safetensors_metadata}")
                    new_safetensors_metadata = {}
                    converted_keys = False
                    for key, value in safetensors_metadata.items():
                        if not isinstance(key, str) or not isinstance(value, str):
                            converted_keys = True
                            try:
                                new_key = str(key)
                                new_value = str(value)
                            except Exception as e:
                                raise TypeError(
                                    f"safetensors_metadata: both keys and values must be strings and an error occured when trying to convert them: {e}"
                                )
                            if new_key in new_safetensors_metadata:
                                logger.warning(
                                    f"After converting safetensors_metadata keys to strings, the key '{new_key}' is duplicated. Ensure that all your metadata keys are strings to avoid overwriting."
                                )
                            new_safetensors_metadata[new_key] = new_value
                    safetensors_metadata = new_safetensors_metadata
                    if converted_keys:
                        logger.debug(
                            f"One or more safetensors_metadata keys or values had to be converted to str(). Final safetensors_metadata: {safetensors_metadata}"
                        )

                # Format is required to enable Accelerate to load the metadata
                # otherwise it raises an OSError
                safetensors_metadata["format"] = "pt"
                safe_save(state_dict, join(save_dir, model_save_name), safetensors_metadata)
            else:
                logger.warning(
                    "We highly suggest saving quantized model using safetensors format for security reasons. Please set `use_safetensors=True` whenever possible.")
                torch.save(model.state_dict(), join(save_dir, model_save_name))
        else:
            # Shard checkpoint
            shards, index = shard_checkpoint(state_dict, max_shard_size=max_shard_size, weights_name=model_save_name)

            # Clean the folder from a previous save
            for filename in os.listdir(save_dir):
                full_filename = join(save_dir, filename)

                # make sure that file to be deleted matches format of sharded file, e.g. pytorch_model-00001-of-00005
                filename_no_suffix = filename.replace(".bin", "").replace(".safetensors", "")
                reg = re.compile(r"(.*?)-\d{5}-of-\d{5}")

                if (
                        filename.startswith(model_base_name)
                        and isfile(full_filename)
                        and filename not in shards.keys()
                        and reg.fullmatch(filename_no_suffix) is not None
                ):
                    os.remove(full_filename)

            # Save the model
            for shard_file, shard in shards.items():
                if use_safetensors:
                    if safetensors_metadata is None:
                        safetensors_metadata = {}
                    elif not isinstance(safetensors_metadata, dict):
                        raise TypeError("safetensors_metadata must be a dictionary.")
                    else:
                        logger.debug(f"Received safetensors_metadata: {safetensors_metadata}")
                        new_safetensors_metadata = {}
                        converted_keys = False
                        for key, value in safetensors_metadata.items():
                            if not isinstance(key, str) or not isinstance(value, str):
                                converted_keys = True
                                try:
                                    new_key = str(key)
                                    new_value = str(value)
                                except Exception as e:
                                    raise TypeError(
                                        f"safetensors_metadata: both keys and values must be strings and an error occured when trying to convert them: {e}")
                                if new_key in new_safetensors_metadata:
                                    logger.warning(
                                        f"After converting safetensors_metadata keys to strings, the key '{new_key}' is duplicated. Ensure that all your metadata keys are strings to avoid overwriting.")
                                new_safetensors_metadata[new_key] = new_value
                        safetensors_metadata = new_safetensors_metadata
                        if converted_keys:
                            logger.debug(
                                f"One or more safetensors_metadata keys or values had to be converted to str(). Final safetensors_metadata: {safetensors_metadata}")

                    # Format is required to enable Accelerate to load the metadata
                    # otherwise it raises an OSError
                    safetensors_metadata["format"] = "pt"

                    safe_save(shard, join(save_dir, shard_file), safetensors_metadata)
                else:
                    torch.save(shard, join(save_dir, shard_file))

            if index is not None:
                index_save_name = model_save_name + ".index.json"
                index_save_path = join(save_dir, index_save_name)
                # Save the index as well
                with open(index_save_path, "w", encoding="utf-8") as f:
                    content = json.dumps(index, indent=2, sort_keys=True) + "\n"
                    f.write(content)
        config.quantization_config = quantize_config.to_dict()
        config.save_pretrained(save_dir)

        quantize_config.model_name_or_path = save_dir
        quantize_config.model_file_base_name = model_base_name
        quantize_config.save_pretrained(save_dir)

    def save_pretrained(
        self,
        save_dir: str,
        **kwargs,
    ):
        logger.warning("You are using save_pretrained, which will re-direct to save_quantized.")
        self.save_quantized(save_dir=save_dir, **kwargs)

    @classmethod
    def from_pretrained(
        cls,
        pretrained_model_name_or_path: str,
        quantize_config: QuantizeConfig,
        trust_remote_code: bool = False,
        torch_dtype: [str | torch.dtype] = "auto",
        **model_init_kwargs,
    ):
        """load un-quantized pretrained model to cpu"""

        use_cpu = False
        if not torch.cuda.is_available():
            use_cpu = True
            if not QBITS_AVAILABLE:
                raise ValueError(
                    f"QBits appears to be not available with the error: {QBITS_EXCEPTION}. Please install with `pip install intel-extension-for-transformers`."
                )
            else:
                torch_dtype = torch.bfloat16 if qbits.check_isa_supported("AMX") else torch.float32

        if cls.require_trust_remote_code and not trust_remote_code:
            raise ValueError(
                f"{pretrained_model_name_or_path} requires trust_remote_code=True. Please set trust_remote_code=True to load this model."
            )

        # allow models to define optional notes that output messages to users that want to use this model
        notes = cls.info.get("notes")
        if notes:
            logger.info(notes)

        def skip(*args, **kwargs):
            pass

        torch.nn.init.kaiming_uniform_ = skip
        torch.nn.init.uniform_ = skip
        torch.nn.init.normal_ = skip

        model_init_kwargs["trust_remote_code"] = trust_remote_code

        config = AutoConfig.from_pretrained(pretrained_model_name_or_path, **model_init_kwargs)

        if torch_dtype == "auto":
            torch_dtype = auto_dtype_from_config(config)
        elif not isinstance(torch_dtype, torch.dtype):
            raise ValueError(f"torch_dtype value of `{torch_dtype}` is not a torch.dtype instance.")

        # enforce some values despite user specified
        model_init_kwargs["torch_dtype"] = torch_dtype

        if config.model_type not in SUPPORTED_MODELS:
            raise TypeError(f"{config.model_type} isn't supported yet.")

<<<<<<< HEAD
        if max_memory:
            if "disk" in max_memory:
                raise NotImplementedError("disk offload not support yet.")
            with accelerate.init_empty_weights():
                model = AutoModelForCausalLM.from_config(config, trust_remote_code=True)
            model.tie_weights()

            max_memory = accelerate.utils.get_balanced_memory(
                model,
                max_memory=max_memory,
                no_split_module_classes=[cls.layer_type],
                dtype=model_init_kwargs["torch_dtype"],
                low_zero=False,
            )
            model_init_kwargs["device_map"] = accelerate.infer_auto_device_map(
                model,
                max_memory=max_memory,
                no_split_module_classes=[cls.layer_type],
                dtype=model_init_kwargs["torch_dtype"],
            )
            del model
        else:
            model_init_kwargs["device_map"] = None

        if not use_cpu:
            torch.cuda.empty_cache()
=======
        torch.cuda.empty_cache()
>>>>>>> 9babfe03

        model = AutoModelForCausalLM.from_pretrained(pretrained_model_name_or_path, **model_init_kwargs)

        model_config = model.config.to_dict()
        seq_len_keys = ["max_position_embeddings", "seq_length", "n_positions"]
        if any(k in model_config for k in seq_len_keys):
            for key in seq_len_keys:
                if key in model_config:
                    model.seqlen = model_config[key]
                    break
        else:
            logger.warning("can't get model's sequence length from model config, will set to 4096.")
            model.seqlen = 4096
        model.eval()

        return cls(model, quantized=False, quantize_config=quantize_config)

    @classmethod
    def from_quantized(
        cls,
        model_name_or_path: Optional[str],
        device_map: Optional[Union[str, Dict[str, Union[int, str]]]] = None,
        max_memory: Optional[dict] = None,
        device: Optional[Union[str, int]] = None,
        backend: Backend = Backend.AUTO,
        torch_dtype: [str | torch.dtype] = "auto",
        quantize_config: Optional[QuantizeConfig] = None,
        model_basename: Optional[str] = None,
        use_safetensors: bool = True,
        trust_remote_code: bool = False,
        warmup_triton: bool = False,
        format: Optional[FORMAT] = None,
        allow_unsafe_loading: bool = False,
        verify_hash: Optional[Union[str, List[str]]] = None,
        **kwargs,
    ):

        if (not torch.cuda.is_available() or device == "cpu") and backend == Backend.AUTO:
            if device != "cpu":
                logger.warning("no CUDA devices detected. Falling back to QBIT cpu based generation")
            backend = Backend.QBITS

        if backend == Backend.QBITS:
            if not QBITS_AVAILABLE:
                raise ValueError(f"QBits appears to be not available with the error: {QBITS_EXCEPTION}. Please install with `pip install intel-extension-for-transformers`.")
            if torch_dtype is None:
                torch_dtype = torch.bfloat16 if qbits.check_isa_supported("AMX") else torch.float32

        """load quantized model from local disk"""
        if cls.require_trust_remote_code and not trust_remote_code:
            raise ValueError(
                f"{model_name_or_path} requires trust_remote_code=True. Please set trust_remote_code=True to load this model."
            )

        # Parameters related to loading from Hugging Face Hub
        cache_dir = kwargs.pop("cache_dir", None)
        force_download = kwargs.pop("force_download", False)
        resume_download = kwargs.pop("resume_download", False)
        proxies = kwargs.pop("proxies", None)
        local_files_only = kwargs.pop("local_files_only", False)
        use_auth_token = kwargs.pop("use_auth_token", None)
        revision = kwargs.pop("revision", None)
        subfolder = kwargs.pop("subfolder", "")
        commit_hash = kwargs.pop("_commit_hash", None)

        cached_file_kwargs = {
            "cache_dir": cache_dir,
            "force_download": force_download,
            "proxies": proxies,
            "resume_download": resume_download,
            "local_files_only": local_files_only,
            "use_auth_token": use_auth_token,
            "revision": revision,
            "subfolder": subfolder,
            "_raise_exceptions_for_missing_entries": False,
            "_commit_hash": commit_hash,
        }

        # == step1: prepare configs and file names == #
        config: PretrainedConfig = AutoConfig.from_pretrained(
            model_name_or_path,
            trust_remote_code=trust_remote_code,
            **cached_file_kwargs,
        )

        if torch_dtype == "auto":
            torch_dtype = auto_dtype_from_config(config, quant_inference=True)
        elif not isinstance(torch_dtype, torch.dtype):
            raise ValueError(f"torch_dtype value of `{torch_dtype}` is not a torch.dtype instance.")

        if config.model_type not in SUPPORTED_MODELS:
            raise TypeError(f"{config.model_type} isn't supported yet.")

        if quantize_config is None:
            quantize_config = QuantizeConfig.from_pretrained(
                model_name_or_path, format=format, **cached_file_kwargs, **kwargs
            )
        else:
            if not isinstance(quantize_config, QuantizeConfig):
                quantize_config = QuantizeConfig.from_quant_config(quantize_config, format)

        if quantize_config.format == FORMAT.MARLIN:
            # format marlin requires marlin kernel
            if backend != Backend.MARLIN and backend != Backend.AUTO:
                raise TypeError(f"FORMAT.MARLIN requires Backend.AUTO or Backend.MARLIN: actual = `{backend}`.")
            backend = Backend.MARLIN

        marlin_compatible = False if backend != Backend.QBITS else _validate_marlin_device_support()

        if backend != Backend.MARLIN:
            unsupported = _validate_marlin_compatibility(quantize_config)
            if unsupported is None and marlin_compatible:
                logger.info(
                    "You passed a model that is compatible with the Marlin int4*fp16 GPTQ kernel but backend is not Backend.MARLIN. We recommend using `backend=Backend.MARLIN` to use the optimized Marlin kernels for inference. Example: `model = GPTQModel.from_quantized(..., backend=Backend.MARLIN)`."
                )

        if quantize_config.format == FORMAT.BITBLAS:
            # format bitblas requires bitblas kernel
            if backend != Backend.BITBLAS and backend != Backend.AUTO:
                raise TypeError(f"FORMAT.BITBLAS requires Backend.AUTO or Backend.BITBLAS: actual = `{backend}`.")
            backend = Backend.BITBLAS

        if model_basename is None:
            if quantize_config.model_file_base_name:
                possible_model_basenames = [quantize_config.model_file_base_name]
            else:
                possible_model_basenames = [
                    f"gptq_model-{quantize_config.bits}bit-{quantize_config.group_size}g",
                    "model",
                ]
        else:
            possible_model_basenames = [model_basename]

        quantize_config.model_name_or_path = model_name_or_path

        extensions = []
        if use_safetensors:
            extensions.append(".safetensors")
        else:
            extensions += [".bin", ".pt"]

        model_name_or_path = str(model_name_or_path)

        # Retrieve (and if necessary download) the quantized checkpoint(s).
        is_sharded, resolved_archive_file, true_model_basename = get_checkpoints(
            model_name_or_path=model_name_or_path,
            extensions=extensions,
            possible_model_basenames=possible_model_basenames,
            **cached_file_kwargs,
        )

        # bin files have security issues: disable loading by default
        if ".bin" in resolved_archive_file:
            if allow_unsafe_loading:
                logger.warning(
                    "There are security risks when loading tensors from .bin files. Make sure you are loading model only from a trusted source."
                )
            else:
                raise ValueError(
                    "Loading of unsafe .bin files are not allowed by default. Pass allow_unsafe_loading=True to bypass."
                )

        quantize_config.model_file_base_name = true_model_basename

        model_save_name = resolved_archive_file  # In case a model is sharded, this would be `model.safetensors.index.json` which may later break.
        if verify_hash:
            if is_sharded:
                verfieid = verify_sharded_model_hashes(model_save_name, verify_hash)
            else:
                verfieid = verify_model_hash(model_save_name, verify_hash)
            if not verfieid:
                raise ValueError(f"Hash verification failed for {model_save_name}")
            logger.info(f"Hash verification succeeded for {model_save_name}")
        # == step2: convert model to gptq-model (replace Linear with QuantLinear) == #
        def skip(*args, **kwargs):
            pass

        torch.nn.init.kaiming_uniform_ = skip
        torch.nn.init.uniform_ = skip
        torch.nn.init.normal_ = skip

        transformers.modeling_utils._init_weights = False

        init_contexts = [no_init_weights()]

        with ContextManagers(init_contexts):
            model = AutoModelForCausalLM.from_config(
                config, trust_remote_code=trust_remote_code, torch_dtype=torch_dtype
            )

            if cls.dynamic_expert_index is not None:
                num_experts = getattr(config, cls.dynamic_expert_index)
                cls.layer_modules = get_moe_layer_modules(layer_modules=cls.layer_modules,
                                                          num_experts=num_experts)

            layers = find_layers(model)
            ignore_layers = [cls.lm_head] + cls.base_modules

            for name in list(layers.keys()):
                # allow loading of quantized lm_head
                if quantize_config.lm_head and name == cls.lm_head:
                    continue

                if any(name.startswith(ignore_layer) for ignore_layer in ignore_layers) or all(
                        not name.endswith(ignore_layer) for sublist in cls.layer_modules for ignore_layer in sublist
                ):
                    # log non-lm-head quantizerd layers only
                    if name is not cls.lm_head:
                        logger.info(f"The layer {name} is not quantized.")
                    del layers[name]

            preload_qlinear_kernel = make_quant(
                model,
                layers,
                quantize_config.bits,
                quantize_config.group_size,
                backend=backend.AUTO if backend == Backend.MARLIN or backend == Backend.BITBLAS else backend,
                format=FORMAT.GPTQ_V2,
                desc_act=quantize_config.desc_act,
            )
            model.tie_weights()

        # == step3: load checkpoint and dispatch == #
        if isinstance(device_map, str) and device_map not in [
            "auto",
            "balanced",
            "balanced_low_0",
            "sequential",
        ]:
            raise ValueError(
                "If passing a string for `device_map`, please choose 'auto', 'balanced', 'balanced_low_0' or "
                "'sequential'."
            )
        if isinstance(device_map, dict):
            max_memory = None
        else:
            if device is None and not device_map and not max_memory:
                device_map = "auto"
            if device is not None:
                device = torch.device(device)
                if not max_memory and not device_map:
                    device_map = {"": device.index if device.type == "cuda" else device.type}
            if not isinstance(device_map, dict) and device_map != "sequential":
                max_memory = accelerate.utils.get_balanced_memory(
                    model=model,
                    max_memory=max_memory,
                    no_split_module_classes=[cls.layer_type],
                    low_zero=(device_map == "balanced_low_0"),
                )
        if not isinstance(device_map, dict):
            device_map = accelerate.infer_auto_device_map(
                model,
                max_memory=max_memory,
                no_split_module_classes=[cls.layer_type],
            )

        load_checkpoint_in_model = False
        # compat: runtime convert checkpoint gptq(v1) to gptq_v2 format
        if quantize_config.format == FORMAT.GPTQ:
            accelerate.load_checkpoint_in_model(
                model,
                dtype=torch_dtype,
                # This is very hacky but works due to https://github.com/huggingface/accelerate/blob/bd72a5f1a80d5146554458823f8aeda0a9db5297/src/accelerate/utils/modeling.py#L292
                checkpoint=model_save_name,
                device_map=device_map,
                offload_state_dict=True,
                offload_buffers=True,
            )
            # validate sym=False v1 loading needs to be protected for models produced with new v2 format codebase
            if not quantize_config.sym and not quantize_config.is_quantized_or_packed_by_v2():
                raise ValueError(
                    f"Loading of a sym=False model with format={FORMAT.GPTQ} is only supported if produced by gptqmodel version >= {MIN_VERSION_WITH_V2}"
                )

            logger.info(
                f"Compatibility: converting `{FORMAT_FIELD_JSON}` from `{FORMAT.GPTQ}` to `{FORMAT.GPTQ_V2}`.")
            model = convert_gptq_v1_to_v2_format(
                model,
                quantize_config=quantize_config,
                qlinear_kernel=preload_qlinear_kernel,
            )
            load_checkpoint_in_model = True
            quantize_config.format = FORMAT.GPTQ_V2

        if backend == Backend.MARLIN:
            if is_sharded:
                raise ValueError(
                    "The loading of sharded checkpoints with Marlin is currently not supported."
                )
            if not _validate_marlin_device_support():
                raise ValueError(
                    f'Marlin kernel does not support this gpu with compute capability of `{torch.cuda.get_device_capability()}`. Please do not use `back=Backend.MARLIN`.'
                )

            # Validate the model can run in Marlin.
            if torch_dtype != torch.float16:
                raise ValueError("Marlin kernel requires torch_dtype=torch.float16.")

            _validate_marlin_compatibility(quantize_config, throwError=True)

            # Prepare model for marlin load.
            # If is marlin serialized load then load directly. Otherwise, convert to marlin.
            model = prepare_model_for_marlin_load(
                model=model,
                quantize_config=quantize_config,
                quant_linear_class=preload_qlinear_kernel,
                torch_dtype=torch_dtype,
                current_model_save_name=model_save_name,
                device_map=device_map,
                desc_act=quantize_config.desc_act,
                sym=quantize_config.sym,
                load_checkpoint_in_model=load_checkpoint_in_model,
            )

        if backend == Backend.BITBLAS:
            if is_sharded:
                raise ValueError(
                    "The loading of sharded checkpoints with BitBLAS is currently not supported. Please raise an issue in GPTQModel repository.")

            # Prepare model for bitblas load.
            # If is bitblas serialized load then load directly. Otherwise, convert to bitblas.
            model = prepare_model_for_bitblas_load(
                model=model,
                quantize_config=quantize_config,
                quant_linear_class=preload_qlinear_kernel,
                torch_dtype=torch_dtype,
                model_save_name=model_save_name,
                device_map=device_map,
                desc_act=quantize_config.desc_act,
                sym=quantize_config.sym,
                load_checkpoint_in_model=load_checkpoint_in_model,
            )

        # If we use marlin or bitblas to load the quantized model, the model is already a converted model,
        # and we no longer need to call load_checkpoint_in_model()
        if not load_checkpoint_in_model and backend != Backend.MARLIN and backend != Backend.BITBLAS:
            accelerate.load_checkpoint_in_model(
                model,
                dtype=torch_dtype,  # This is very hacky but works due to https://github.com/huggingface/accelerate/blob/bd72a5f1a80d5146554458823f8aeda0a9db5297/src/accelerate/utils/modeling.py#L292
                checkpoint=model_save_name,
                device_map=device_map,
                # offload_state_dict=True,
                # offload_buffers=True,
            )

        # TODO: Why are we using this custom function and not dispatch_model?
        model = simple_dispatch_model(model, device_map)

        qlinear_kernel = select_quant_linear(
            bits=quantize_config.bits,
            group_size=quantize_config.group_size,
            desc_act=quantize_config.desc_act,
            sym=quantize_config.sym,
            backend=backend,
            format=quantize_config.format,
        )

        # == step4: set seqlen == #
        model_config = model.config.to_dict()
        seq_len_keys = ["max_position_embeddings", "seq_length", "n_positions"]
        if any(k in model_config for k in seq_len_keys):
            for key in seq_len_keys:
                if key in model_config:
                    model.seqlen = model_config[key]
                    break
        else:
            logger.warning("can't get model's sequence length from model config, will set to 4096.")
            model.seqlen = 4096

        # Any post-initialization that require device information, for example buffers initialization on device.
        model = gptqmodel_post_init(model, use_act_order=quantize_config.desc_act)

        model.eval()

        # == step6: (optional) warmup triton == #
        if backend == Backend.TRITON and warmup_triton:
            from ..nn_modules.qlinear.qlinear_tritonv2 import TritonV2QuantLinear

            TritonV2QuantLinear.warmup(model, seqlen=model.seqlen)

        return cls(
            model,
            quantized=True,
            quantize_config=quantize_config,
            qlinear_kernel=qlinear_kernel,
        )

    def warmup_triton(self, enabled: bool = True):
        if not enabled:
            return

        from ..nn_modules.qlinear.qlinear_tritonv2 import TritonV2QuantLinear

        TritonV2QuantLinear.warmup(self.model, seqlen=self.model.seqlen)

    def __getattr__(self, item):
        try:
            return super().__getattr__(item)
        except Exception:
            return getattr(self.model, item)


__all__ = ["BaseGPTQModel"]<|MERGE_RESOLUTION|>--- conflicted
+++ resolved
@@ -733,7 +733,7 @@
         if config.model_type not in SUPPORTED_MODELS:
             raise TypeError(f"{config.model_type} isn't supported yet.")
 
-<<<<<<< HEAD
+        torch.cuda.empty_cache()
         if max_memory:
             if "disk" in max_memory:
                 raise NotImplementedError("disk offload not support yet.")
@@ -760,9 +760,6 @@
 
         if not use_cpu:
             torch.cuda.empty_cache()
-=======
-        torch.cuda.empty_cache()
->>>>>>> 9babfe03
 
         model = AutoModelForCausalLM.from_pretrained(pretrained_model_name_or_path, **model_init_kwargs)
 
