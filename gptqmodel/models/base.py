# SPDX-FileCopyrightText: 2024-2025 ModelCloud.ai
# SPDX-FileCopyrightText: 2024-2025 qubitium@modelcloud.ai
# SPDX-License-Identifier: Apache-2.0
# Contact: qubitium@modelcloud.ai, x.com/qubitium

from __future__ import annotations

import copy
import json
import os
from collections import defaultdict
from typing import Any, Dict, List, Optional, Type, Union

import torch
import torch._dynamo
import torch.nn as nn
from tokenicer import Tokenicer
from transformers import (AutoModelForCausalLM, AutoProcessor, PreTrainedModel,
                          PreTrainedTokenizerBase, ProcessorMixin, modeling_utils)

from ..adapter.adapter import Adapter
from ..nn_modules.qlinear import BaseQuantLinear
from ..nn_modules.qlinear.torch import TorchQuantLinear
from ..quantization import QuantizeConfig
from ..quantization.config import FORMAT, QUANT_METHOD, QUANTIZE_BLACK_LIST
from ..quantization.rotation.rotation import fuse_layer_norms, rotate_model
from ..utils.backend import BACKEND
from ..utils.data import collate_data
from ..utils.hf import autofix_hf_model_config
from ..utils.importer import select_quant_linear
from ..utils.logger import setup_logger
from ..utils.model import MODALITY, find_modules, get_device, get_module_by_name_prefix, move_to
from ..utils.offload import offload_to_disk
from ..utils.structure import alias_from_turtle_for_submodule
from ..utils.torch import TORCH_HAS_COMPILE, torch_compile, torch_empty_cache
from ._const import (CALIBRATION_DATASET_CONCAT_CHAR, CPU, DEFAULT_MAX_SHARD_SIZE,
                     DEVICE, EXPERT_INDEX_PLACEHOLDER, META)
from .loader import ModelLoader
from .writer import ModelWriter


class _ClassPropertyDescriptor:
    def __init__(self, fget, fset=None):
        self.fget = fget

    def __get__(self, instance, owner=None):
        if owner is None:
            owner = type(instance)
        return self.fget.__get__(instance, owner)()


def classproperty(func):
    if not isinstance(func, (classmethod, staticmethod)):
        func = classmethod(func)
    return _ClassPropertyDescriptor(func)


def filter_not_quantize_module(layer_modules):
    return [
        [name for name in block if NOT_QUANTIZE_FLAG not in name]
        for block in layer_modules
        if any(NOT_QUANTIZE_FLAG not in name for name in block)
    ]


def generate_node_for_awq_scaling(inp, prev_op, module_kwargs, nodes_size, subset, module2inspect):
    n = {
        "prev_op": prev_op,
        "layers": subset,
        "inp": inp,
    }
    if nodes_size == 0:
        # Only the first node needs kwargs
        n["kwargs"] = module_kwargs

    if module2inspect is not None:
        n["module2inspect"] = module2inspect

    return n, None

def check_support_param_buffer_assignment(*args, **kwargs):
    return False


NOT_QUANTIZE_FLAG = ":!"


# Fix cpu memory leak.
# See https://github.com/huggingface/transformers/issues/34366
modeling_utils.check_support_param_buffer_assignment = check_support_param_buffer_assignment

log = setup_logger()

class BaseQModel(nn.Module):
    # name of lm_head
    lm_head: str = "lm_head"

    # a tree node of all the roots that contain quantizable modules
    module_tree: List[str] = None

    # Strict=True -> all layer_modules must exists in model
    # Some models (deepseek2-lite) dynamically create lora modules based on config.rank
    layer_modules_strict = True

    pre_lm_head_norm_module: str = None

    # awq scaling optimizations requires some modules within same subset to strictly match the shape of previous module
    # list modules where they must match the shape of previous module in execution to consider for scaling optimization
    awq_scale_optimize_shape_dependent_modules: List[str] = None

    # some models require trust_remove_code = True (dbrx_converted)
    require_trust_remote_code = None
    # some models require transformer version(internalm require '<=4.42.2')
    require_pkgs_version: Optional[List[str]] = None
    # some models require a specific dtype, such as float16
    require_dtype: Optional[str|torch.dtype] = None
    require_fast_init: bool = True

    # some models require Processor? For example, Qwen2VLImageProcessor.
    require_load_processor = False

    # TODO: use a better name and what if the value is not at the config root?
    # allow dynamic expert n-count layer extraction
    # so moe model defs do not need to write out 64 layers if expert size is 64 (Qwen2Moe)
    # usage: set to property in model.config that holds this int value: total number of experts
    dynamic_expert_index: Optional[str] = None

    # some models require a different model loader, such as mllama which uses AutoModelForPreTraining
    loader = AutoModelForCausalLM

    # monkey patch api for trust_remote_code=True models that have broken transformer compat
    require_monkeypatch = False

    # some models have broken attention mask codes so we need to only use batch 1 with no masks
    support_batch_quantize = True

    # allow models to define optional notes that output messages to users that want to use this model
    # list of supported keys: [ "notes" = print the notes value on model load ]
    info: Dict[str, str] = {}

    supports_desc_act = [True, False]

    modality: List[MODALITY] = [MODALITY.TEXT]

    quant_override_files: Dict[str, Union[str | Dict[str, Any]]] = {}

    server = None

    support_batch_quantize = True

    def __init__(
        self,
        model: PreTrainedModel,
        quantized: bool,
        quantize_config: QuantizeConfig,
        tokenizer: Optional[PreTrainedTokenizerBase] = None,
        qlinear_kernel: nn.Module = None,
        load_quantized_model: bool = False,
        trust_remote_code: bool = False,
        model_local_path: str = None,
        # turtle model is a sympathetic model used to reduce cpu ram usage
        # during quantization stage.
        turtle_model: Optional[PreTrainedModel] = None,
    ):
        super().__init__()

        self.model = self.after_model_load(model, load_quantized_model=load_quantized_model)
        self.turtle_model = turtle_model

        self.compiled = False # set to True while compile() is triggered successfully
        self.quantized = quantized
        self.load_quantized_model = load_quantized_model
        if tokenizer is not None:
            if isinstance(tokenizer, PreTrainedTokenizerBase):
                self.tokenizer = Tokenicer.load(tokenizer, trust_remote_code=trust_remote_code)
            else:
                raise ValueError(
                    f"Unsupported `tokenizer` type: Expected `PreTrainedTokenizerBase`, actual = `{type(tokenizer)}`.")
            self.model.tokenizer = self.tokenizer.tokenizer # helpful for CI tests
        else:
            self.tokenizer = tokenizer # TODO none?
            self.model.tokenizer = tokenizer # helpful for CI tests # TODO none?

        # auto-fix model config erors
        if isinstance(self.model, PreTrainedModel):
            autofix_hf_model_config(self.model, path=model_local_path)

        self.quantize_config = quantize_config

        # compat: state to assist in checkpoint_format gptq(v1) to gptq_v2 conversion
        self.qlinear_kernel = qlinear_kernel
        self.trust_remote_code = trust_remote_code
        self.model_local_path = model_local_path
        # stores all per-layer quant stats such as avg loss and processing time
        self.quant_log = []

        self.processor: ProcessorMixin = None
        if self.require_load_processor:
            self.processor = AutoProcessor.from_pretrained(model_local_path)

        # apply patching of broken trust_remote_code models here
        if self.require_monkeypatch:
            self.monkey_patch()

        # hack: circular import
        from ..adapter.adapter import Lora

        # check adapter load and print info so users knows lora(s) are applied
        if isinstance(self.quantize_config.adapter, Lora):
            loaded_loras = 0
            qmodules = find_modules(self.model, layers=[BaseQuantLinear])
            for name, m in qmodules.items():
                if all(hasattr(m.adapter, name) for name in Lora.parameter_keys()):
                    loaded_loras += 1

            log.info(f"Adapter: `{loaded_loras}` EoRA/Lora adapters loaded for `{len(qmodules)}` modules.")

        # print kernel info:
        log.info(f"Kernel: loaded -> `[{', '.join(cls.__name__ for cls in self.kernels())}]`")

    @classmethod
    def extract_layers_node(cls):
        """
        Given a module_tree structure, return the layers_node string.
        It concatenates everything up to (but not including) the first "#" with '.'.
        Example:
            ["model", "layers", "#", {...}] -> ["model.layers"]
        """

        prefix_parts = []
        for node in cls.module_tree:
            if node == "#":
                break
            if isinstance(node, str):
                prefix_parts.append(node)
            else:
                break  # stop if unexpected nested structure

        return [".".join(prefix_parts)] if prefix_parts else []

    @classmethod
    def build_moe_modules_if_need(cls, model_config, layer_modules, is_awq_quantize: bool = False):
        # MoE models
        if model_config is not None and cls.dynamic_expert_index is not None:
            num_experts = cls.get_num_experts(model_config)

            moe_simple = []
            for names in layer_modules:
                moe_simple.append([])

                has_expert = all(EXPERT_INDEX_PLACEHOLDER in n for n in names)

                if not has_expert:
                    moe_simple[-1].extend(names)
                    continue

                if is_awq_quantize:
                    # AWQ Required
                    # result like: ['mlp.experts.0.gate_proj', 'mlp.experts.0.up_proj', 'mlp.experts.1.gate_proj', 'mlp.experts.1.up_proj', ...]
                    for index in range(num_experts):
                        for n in names:
                            moe_simple[-1].append(n.replace(EXPERT_INDEX_PLACEHOLDER, str(index)))
                else:
                    # result like: ['mlp.experts.0.gate_proj', 'mlp.experts.1.gate_proj', 'mlp.experts.0.up_proj', 'mlp.experts.1.up_proj', ...]
                    for n in names:
                        for index in range(num_experts):
                            moe_simple[-1].append(n.replace(EXPERT_INDEX_PLACEHOLDER, str(index)))

            return moe_simple

        return layer_modules

    @classmethod
    def get_num_experts(cls, model_config):
        if hasattr(model_config, "text_config"):
            num_experts = getattr(model_config.text_config, cls.dynamic_expert_index)
        else:
            num_experts = getattr(model_config, cls.dynamic_expert_index)
        return num_experts

    # Inside each `LlamaDecoderLayer` layer are many internal modules
    # List them in the order executed in model forward() code
    # Many models have same execution order of: attention (q_k_v) projection, attention (output) projection, mlp (n) projections
    @classmethod
    def simple_layer_modules(cls, model_config, is_awq_quantize: bool = False):
        layer_modules = cls.build_layer_modules(cls.module_tree)

        layer_modules = cls.build_moe_modules_if_need(model_config, layer_modules, is_awq_quantize)

        layer_modules = filter_not_quantize_module(layer_modules)
        # print(f"simple_layer_modules layer_modules: {layer_modules}")
        return layer_modules

    @classmethod
    def full_layer_modules(cls, model_config=None, is_awq_quantize: bool = False):
        full = cls.build_layer_modules(cls.module_tree)
        full = cls.build_moe_modules_if_need(model_config, full, is_awq_quantize)
<<<<<<< HEAD
        # print(f"full layer_modules: {full}")
=======
        # (f"full layer_modules: {full}")
>>>>>>> e0029a60
        return full

    def prepare_dataset(
        self,
        calibration_dataset: Union[List[Dict[str, Union[List[int], torch.LongTensor]]], List[str], List[List[int]]],
        # Setting a fixed calibration_dataset_concat_size may improve the performance of the quantized model.
        calibration_dataset_concat_size: Optional[int] = None,
        batch_size: int = 1,
        calibration_data_min_length: int = 10,
    ):
        if isinstance(calibration_dataset[0], (str, list)) or (isinstance(calibration_dataset[0], list) and all(isinstance(x, int) for x in calibration_dataset[0])):
            if self.tokenizer is None:
                raise ValueError(f"tokenizer must be provided when calibration_dataset is List[str] or List[int], type: {type(calibration_dataset[0])}")

            # Convert strings/ints to tokenized format
            new_calibration_dataset = []
            for data in calibration_dataset:
                # convert to tensor directly if already in token ids format (ints)
                if isinstance(data, list) and all(isinstance(x, int) for x in data):
                    input_ids = torch.tensor([data], dtype=torch.long)
                    attention_mask = torch.ones_like(input_ids)
                    new_calibration_dataset.append({
                        "input_ids": input_ids,
                        "attention_mask": attention_mask
                    })
                # call tokenizer if dataset still string format (str)
                else:
                    tokenized = self.tokenizer(data, return_tensors="pt")
                    new_calibration_dataset.append({
                        "input_ids": tokenized["input_ids"],
                        "attention_mask": tokenized["attention_mask"]
                    })
            calibration_dataset = new_calibration_dataset

        def _convert_tensor_to_list(tensor):
            if isinstance(tensor, torch.Tensor):
                if len(tensor.shape) == 1:
                    tensor = tensor.unsqueeze(0)
                tensor = tensor.long()
                return tensor.cpu().numpy().tolist()
            return [tensor]

        new_calibration_dataset = []
        too_short_calibration_data_count = 0
        for example in calibration_dataset:
            input_ids = _convert_tensor_to_list(example["input_ids"])
            attention_mask = _convert_tensor_to_list(example["attention_mask"])

            # filter if input_ids is too short
            if len(input_ids[0]) <= calibration_data_min_length:
                too_short_calibration_data_count += 1
                continue

            new_calibration_dataset.append(
                {
                    "input_ids": input_ids,
                    "attention_mask": attention_mask,
                }
            )

        if too_short_calibration_data_count > 0:
            log.warn(f"Quantize: {too_short_calibration_data_count} input_ids with length <= {calibration_data_min_length} were removed. "
                     f"Use quantize(calibration_data_min_length={calibration_data_min_length}) to set a custom minimum length.")

        if calibration_dataset_concat_size:
            concatenated_data = []
            input_ids_buff = []
            attention_mask_buff = []
            current_length = 0

            new_line = self.tokenizer(CALIBRATION_DATASET_CONCAT_CHAR, return_tensors="pt")
            new_line_input_ids = _convert_tensor_to_list(new_line["input_ids"])[0]
            new_line_attention_mask = _convert_tensor_to_list(new_line["attention_mask"])[0]
            new_line_input_ids_len = len(new_line_input_ids)

            for example in new_calibration_dataset:
                input_ids = example["input_ids"][0]
                attention_mask = example["attention_mask"][0]

                if current_length + len(input_ids) + new_line_input_ids_len >= calibration_dataset_concat_size:
                    if len(input_ids_buff) > 0:
                        remaining_space = calibration_dataset_concat_size - current_length
                        # if there is remaining space, add the remaining input to the current block
                        if remaining_space > 0:
                            input_ids_buff.extend(new_line_input_ids)
                            input_ids_buff.extend(input_ids[:remaining_space - new_line_input_ids_len])
                            attention_mask_buff.extend(new_line_attention_mask)
                            attention_mask_buff.extend(attention_mask[:remaining_space - new_line_input_ids_len])

                            concatenated_data.append({
                                "input_ids": [input_ids_buff],
                                "attention_mask": [attention_mask_buff]
                            })
                        else:
                            # if there is no remaining space, add the current block to the concatenated data
                            concatenated_data.append({
                                "input_ids": [input_ids_buff],
                                "attention_mask": [attention_mask_buff]
                            })

                        input_ids_buff = input_ids[:calibration_dataset_concat_size]
                        attention_mask_buff = attention_mask[:calibration_dataset_concat_size]
                        current_length = len(input_ids_buff)
                    else:
                        input_ids_buff = input_ids[:calibration_dataset_concat_size]
                        attention_mask_buff = attention_mask[:calibration_dataset_concat_size]
                        current_length = len(input_ids_buff)
                else:
                    if len(input_ids_buff) > 0:
                        input_ids_buff.extend(new_line_input_ids)
                        attention_mask_buff.extend(new_line_attention_mask)
                        current_length += new_line_input_ids_len

                    input_ids_buff.extend(input_ids)
                    attention_mask_buff.extend(attention_mask)
                    current_length += len(input_ids)


            if input_ids_buff:
                padding_length = calibration_dataset_concat_size - len(input_ids_buff)
                if padding_length > 0:
                    input_ids_buff.extend([self.tokenizer.pad_token_id] * padding_length)
                    attention_mask_buff.extend([0] * padding_length)
                concatenated_data.append({
                    "input_ids": [input_ids_buff],
                    "attention_mask": [attention_mask_buff]
                })

            new_calibration_dataset = concatenated_data

        if self.support_batch_quantize:
            new_calibration_dataset_batched = [
                collate_data(new_calibration_dataset[start: start + batch_size], self.tokenizer.pad_token_id)
                for start in range(0, len(new_calibration_dataset), batch_size)
            ]
        else:
            new_calibration_dataset_batched = [
                {"input_ids": torch.tensor(block["input_ids"], dtype=torch.long)}
                for block in new_calibration_dataset
            ]

        return new_calibration_dataset_batched

    def quantize(
        self,
        calibration_dataset: Union[List[Dict[str, Union[List[int], torch.LongTensor]]], List[str], List[int]],
        # Setting a fixed calibration_dataset_concat_size may improve the performance of the quantized model.
        calibration_dataset_concat_size: Optional[int] = None,
        batch_size: int = 1,
        calibration_enable_gpu_cache: bool = True,
        tokenizer: Optional[PreTrainedTokenizerBase] = None,
        logger_board: Optional[str] = None,
        backend: Optional[BACKEND] = BACKEND.AUTO,
        # Experimental: enables the buffering of fwd inputs to cpu, slower than non-buffered, may reduce vram usage
        buffered_fwd: bool = False,
        # torch/cuda GC is auto enabled to reduce vram usage: disable to for small models or you know there is no possibility of oom due to vram to accelerate quantization
        auto_gc: bool = True,
        # eora adapter generation needs config Lora(rank=1, path='lora.safetensors')
        adapter: Adapter = None,
        adapter_calibration_dataset: Union[List[Dict[str, Union[List[int], torch.LongTensor]]], List[str], List[int]] = None,
        # minimum length of calibration data, default is 10
        calibration_data_min_length: int = 10,
    ) -> Dict[str, List[Dict[str, str]]]:
        if self.quantized:
            raise EnvironmentError("quantize() is called a model that is already quantized")

        if self.quantize_config.quant_method in QUANTIZE_BLACK_LIST:
            raise ValueError(
                f"Unsupported quantization operation for quant method: {self.quantize_config.quant_method}"
            )

        if not self.support_batch_quantize:
            log.warn("Quantize: batch_size overriden by model class definition to `disabled`")
            batch_size = 1 # but actually disabled

        if self.quantize_config.quant_method != QUANT_METHOD.AWQ and self.quantize_config.format == FORMAT.MARLIN:
            raise ValueError(
                "FORMAT.MARLIN is deprecated for quantization. Please switch to FORMAT.GPTQ. GPTQMOdel will auto-use Marlin kernel for accelerated inference for FORMAT.GPTQ."
            )

        if self.quantize_config.quant_method == QUANT_METHOD.AWQ:
            if self.quantize_config.format == FORMAT.GEMV_FAST:
                # AWQ GEMV_FAST only supports pack_dtype is torch.int16
                log.info("Quantize Model: Auto fix `pack_dtype` to `torch.int16`")
                self.quantize_config.pack_dtype = torch.int16
            elif self.quantize_config.format == FORMAT.MARLIN:
                # AWQ MARLIN only supports zero_point is false
                log.info("Quantize Model: Auto fix `zero_point` to `False`")
                self.quantize_config.zero_point = False

        if self.support_batch_quantize is False:
            batch_size = 1
            log.warn("Batch quantization is not supported for this model. Setting batch_size to 1.")

        # Validate quant linear before quantization starts
        _ = select_quant_linear(
            bits=self.quantize_config.bits,
            dynamic=self.quantize_config.dynamic,
            group_size=self.quantize_config.group_size,
            desc_act=self.quantize_config.desc_act,
            sym=self.quantize_config.sym,
            backend=backend,
            format=self.quantize_config.format,
            quant_method=self.quantize_config.quant_method,
            device=DEVICE(self.quantize_config.device),
            pack=True,
            pack_dtype=self.quantize_config.pack_dtype,
        )

        # Use the provided tokenizer if one is passed to quantize()
        if tokenizer is not None:
            if isinstance(tokenizer, PreTrainedTokenizerBase):
                # TODO FIX ME...this is a bug
                self.tokenizer = Tokenicer.load(tokenizer, trust_remote_code=self.trust_remote_code)
            else:
                raise ValueError(
                    f"Unsupported `tokenizer` type: Expected `PreTrainedTokenizerBase`, actual = `{type(tokenizer)}`.")

        if self.quantize_config.format == FORMAT.BITBLAS:
            from ..nn_modules.qlinear.bitblas import BITBLAS_AVAILABLE, BITBLAS_INSTALL_HINT
            if BITBLAS_AVAILABLE is False:
                raise ValueError(BITBLAS_INSTALL_HINT)

        # overwrite quantize_config.adapter
        if adapter is not None:
            self.quantize_config.adapter = adapter

        from ..adapter.adapter import Lora
        from ..looper.eora_processor import EoraProcessor
        from ..looper.module_looper import ModuleLooper

        # has lora process
        needs_lora = isinstance(self.quantize_config.adapter, Lora)

        args = {
            "tokenizer": self.tokenizer,
            "qcfg": self.quantize_config,
            "calibration_dataset": calibration_dataset,
            "prepare_dataset_func": self.prepare_dataset,
            "calibration_dataset_concat_size": calibration_dataset_concat_size,
            "batch_size": batch_size,
            "logger_board": logger_board,
            "calculate_w_wq_diff": needs_lora,  # lora needs original w - wq delta
        }

        # rotate model
        if self.quantize_config.rotation:
            from gptqmodel.models.definitions.llama import LlamaQModel
            from gptqmodel.models.definitions.qwen2 import Qwen2QModel
            if not isinstance(self, (LlamaQModel, Qwen2QModel)):
                raise ValueError(f"rotation only supports: llama/qwen2 model, "
                                    f"current model is {self.__class__.__name__}")

            if self.model.config.tie_word_embeddings:
                log.info("Rotation requires word embeddings to be untied. Untying.")
                self.model.config.tie_word_embeddings = False
                lm_head, _ = get_module_by_name_prefix(self.model, self.lm_head)
                lm_head.weight = nn.Parameter(lm_head.weight.data.clone())

            module_name_args = {
                "layers_node": self.extract_layers_node(),
                "lm_head_name": self.lm_head
            }
            self.model = fuse_layer_norms(model=self.model,
                                            pre_lm_head_norm_module_name=self.pre_lm_head_norm_module,
                                            **module_name_args)

            # MPS does not support float64.
            rotation_device = self.quantize_config.device if self.quantize_config.device != DEVICE.MPS else DEVICE.CPU
            self.model, _ = rotate_model(model=self.model, rotate_mode=self.quantize_config.rotation,
                                            device=rotation_device, **module_name_args)
            if auto_gc:
                torch_empty_cache()

        # init processor with default GPTQ processor
        if self.quantize_config.quant_method == QUANT_METHOD.QQQ:
            from ..looper.qqq_processor import QQQProcessor
            quantize_processor = [QQQProcessor(**args)]
        elif self.quantize_config.quant_method == QUANT_METHOD.AWQ:
            from ..looper.awq_processor import AWQProcessor

            os.environ["AWQ_BATCH_SIZE"] = str(batch_size)

<<<<<<< HEAD
            # if self.model.config.model_type not in AWQ_CAUSAL_LM_MODEL_MAP.keys():
            #     raise TypeError(f"{self.model.config.model_type} isn't supported yet.")

=======
>>>>>>> e0029a60
            args["gptq_model"] = self
            args["model"] = self.model
            args["batch_size"] = batch_size
            awq_processor = AWQProcessor(**args)
            quantize_processor = [awq_processor]
        else:
            from ..looper.gptq_processor import GPTQProcessor
            quantize_processor = [GPTQProcessor(**args)]

        if self.quantize_config.v2 is True:
            from ..looper.native_processor import NativeProcessor
            args_clone = copy.deepcopy(args)
            args_clone.pop("calculate_w_wq_diff", None)
            quantize_processor.insert(0, NativeProcessor(**args_clone))

        processors = quantize_processor
        # Append EoRA processor for lora adapter
        if needs_lora:
            processors.append(
                EoraProcessor(
                    tokenizer=self.tokenizer,
                    qcfg=self.quantize_config,
                    calibration_dataset=adapter_calibration_dataset if adapter_calibration_dataset is not None else calibration_dataset,
                    prepare_dataset_func=self.prepare_dataset,
                    calibration_dataset_concat_size=calibration_dataset_concat_size,
                    batch_size=batch_size,
                    logger_board=logger_board,
                )
            )

        # prepare processor worker (looper)
        module_looper = ModuleLooper(self, processors=processors)

        return module_looper.loop(
            calibration_enable_gpu_cache=calibration_enable_gpu_cache,
            buffered_fwd=buffered_fwd,
            auto_gc=auto_gc,
            backend=backend,
            fail_safe=self.quantize_config.fail_safe,
        )

    def _eora_generate(
        self,
        # eora adapter generation needs config Lora(rank=1, path='lora.safetensors')
        adapter: Adapter,
        quantized_modules: Dict[str, TorchQuantLinear],
        calibration_dataset: Union[List[Dict[str, Union[List[int], torch.LongTensor]]], List[str], List[int]],
        calibration_dataset_concat_size: Optional[int] = None,
        batch_size: int = 1,
        calibration_enable_gpu_cache: bool = True,
        tokenizer: Optional[PreTrainedTokenizerBase] = None,
        logger_board: Optional[str] = None,
        # Experimental: enables the buffering of fwd inputs to cpu, slower than non-buffered, may reduce vram usage
        buffered_fwd: bool = False,
        # torch/cuda GC is auto enabled to reduce vram usage: disable to for small models or you know there is no possibility of oom due to vram to accelerate quantization
        auto_gc: bool = True,
    ):
        if self.quantized:
            raise EnvironmentError("eora_generate() is called a model that is already quantized")

        # Use the provided tokenizer if one is passed to quantize()
        if tokenizer is not None:
            if isinstance(tokenizer, PreTrainedTokenizerBase):
                # TODO FIX ME...this is a bug
                self.tokenizer = Tokenicer.load(tokenizer, trust_remote_code=self.trust_remote_code)
            else:
                raise ValueError(
                    f"Unsupported `tokenizer` type: Expected `PreTrainedTokenizerBase`, actual = `{type(tokenizer)}`.")

        from ..adapter.adapter import Lora
        from ..looper.dequantize_processor import DequantizeProcessor
        from ..looper.eora_processor import EoraProcessor
        from ..looper.module_looper import ModuleLooper

        self.quantize_config.adapter = adapter

        assert isinstance(self.quantize_config.adapter, Lora)

        # init processor with EoRA processor
        processors = [
            DequantizeProcessor(
                quantized_modules=quantized_modules,
            ),
            EoraProcessor(
                tokenizer=self.tokenizer,
                qcfg=self.quantize_config,
                calibration_dataset=calibration_dataset,
                prepare_dataset_func=self.prepare_dataset,
                calibration_dataset_concat_size=calibration_dataset_concat_size,
                batch_size=batch_size,
                logger_board=logger_board,
            ),
        ]

        # prepare processor worker (looper)
        module_looper = ModuleLooper(model=self, processors=processors)

        module_looper.loop(
            calibration_enable_gpu_cache=calibration_enable_gpu_cache,
            buffered_fwd=buffered_fwd,
            auto_gc=auto_gc,
        )

        self.eora_save(save_dir=adapter.path, model_save_dir=self.model_local_path)
        return

    def to(self, device: Union[str, torch.device]):
        if hasattr(self.model, "to"):
            self.model = self.model.to(device)
            return self
        else:
            raise f"{self.model.__class__.__name__} does not support the to() method"

    def forward(self, *args, **kwargs):
        return self.model(*args, **kwargs)

    def generate(self, inputs=None, **kwargs):
        with torch.inference_mode():
            # fix hf generate not applying correct pad token
            pad_token_id = kwargs.get("pad_token_id", None)
            if pad_token_id is None and self.tokenizer:
                kwargs["pad_token_id"] = self.tokenizer.pad_token_id

            if isinstance(inputs, str) or (isinstance(inputs, list) and all(isinstance(x, str) for x in inputs)):
                if self.tokenizer is None:
                    raise ValueError("You passed in an `input` to `generate()` of type `str` but model is missing `model.tokenizer`. Please set `model.tokenizer = my_tokenizer`.")
                inputs = self.tokenizer(inputs, return_tensors="pt", padding=True, padding_side="left").to(self.model.device)
                return self.model.generate(**inputs, **kwargs)

            return self.model.generate(inputs=inputs, **kwargs)

    def prepare_inputs_for_generation(self, *args, **kwargs):
        """shortcut for model.prepare_inputs_for_generation"""
        return self.model.prepare_inputs_for_generation(*args, **kwargs)

    # placeholder, noop, and alert users to correct static api
    def push_to_hub(self,
                    repo_id: str,
                    quantized_path: str,  # saved local directory path
                    private: bool = False,
                    exists_ok: bool = False,  # set to true if repo already exists
                    token: Optional[str] = None):

        log.error("`push_to_hub()` api cannot be used on the model instance. Please use `GPTQModel.push_to_hub()` static api instead.")

    def save(
            self,
            save_dir: str,
            safetensors_metadata: Optional[Dict[str, str]] = None,
            max_shard_size: Optional[Union[int, str]] = DEFAULT_MAX_SHARD_SIZE,
            meta_quantizer: Optional[str] = None,
            eora_path: Optional[str] = None,
            **kwargs,
    ):
        if self.quantized:
            # Safetensors is unable to save tied weights, so we untie them here. Reference: https://github.com/huggingface/safetensors/issues/202
            #untie_weights(self.model)

            self.save_quantized(
                save_dir=save_dir,
                safetensors_metadata=safetensors_metadata,
                max_shard_size=max_shard_size,
                meta_quantizer=meta_quantizer,
                eora_path=eora_path)

            # overwrite quant_override_files
            for name, value in self.quant_override_files.items():
                json_path = os.path.join(save_dir, name)
                with open(json_path, "w", encoding="utf-8") as f:
                    if isinstance(value, str):
                        f.write(value)
                    else:
                        f.write(json.dumps(value))
        else:
            self.save_pretrained(save_dir=save_dir, **kwargs)


    # returns all the loaded qlinear types, returns empty [] if non-found
    def kernels(self) -> List[Type[BaseQuantLinear]]:
        if not isinstance(self.model, nn.Module):
            return []
        loaded_kernels = set()
        modules = find_modules(self.model, layers=[BaseQuantLinear])
        for k, v in modules.items():
            loaded_kernels.add(v.__class__)

        return list(loaded_kernels)

    def compile(self, backend: str = "inductor", mode: str = None, fullgraph: bool = False):
        log.warn("Deprecation: `model.compile()` is deprecated. Please use `model.optimize()` instead.")
        return self.optimize(backend=backend, mode=mode, fullgraph=fullgraph)

    def optimize(self, backend: str = "inductor", mode: str = None, fullgraph: bool = False):
        if not self.quantized:
            log.warn("model is not quantized, skip compiling...")
            return self

        if TORCH_HAS_COMPILE:
            self.compiled = False
            log.warn("To use compile(), you need to have torch version >= 2.6.0, please "
                           "upgrade it by `pip install -U torch torchaudio torchvision`")
            return self

        # needed by eora
        # torch._dynamo.config.capture_scalar_outputs = True

        log.info(f"Compiling qlinear modules with backend: `{backend}`, mode: `{mode}`")
        modules = find_modules(self.model, layers=[BaseQuantLinear])
        for name in modules.keys():
            modules[name].optimize(fullgraph=False, backend=backend, mode=mode)

        # supress errors until PyTorch fixed: https://github.com/pytorch/pytorch/issues/132635
        # torch._dynamo.config.suppress_errors = True
        log.info(f"Compiling model with backend: `{backend}`, mode: `{mode}`")

        self.model = torch_compile(self.model, fullgraph=fullgraph, backend=backend, mode=mode)

        #trigger kernel compilation hooks
        # if self.compiled:
        #     modules = find_modules(self.model, layers=[BaseQuantLinear])
        #     for name in modules.keys():
        #         modules[name].optimize(fullgraph=False, backend=backend, mode=mode)

        # logger.info(f"Compiling qlinear modules with backend: `{backend}`, mode: `{mode}`")
        # modules = find_modules(self.model, layers=[BaseQuantLinear])
        # for name in modules.keys():
        #     modules[name].optimize(fullgraph=False, backend=backend, mode=mode)

        return self

    def serve(self,
               host: str = "0.0.0.0",
               port: int = 80,
               async_mode: bool = False):
        from ..utils.openai_server import OpenAiServer
        self.server = OpenAiServer(model=self)
        self.server.start(host=host, port=port, async_mode=async_mode)

    def serve_shutdown(self):
        if self.server is not None:
            self.server.shutdown()

    def serve_wait_until_ready(self, timeout: int = 30, check_interval: float = 0.1):
        if self.server is not None:
            self.server.wait_until_ready(timeout=timeout, check_interval=check_interval)

    def before_model_load(self, load_quantized_model):
        pass

    def after_model_load(self, model, load_quantized_model):
        return model

    def pre_quantize_generate_hook_start(self):
        pass

    def pre_quantize_generate_hook_end(self):
        if self.quantize_config.offload_to_disk:
            offload_to_disk(model=self.model, module=self.get_base_modules(model=self.model), disk_path=self.quantize_config.offload_to_disk_path)

    def lm_head_pre_quantize_generate_hook(self, inputs: List[List[torch.tensor]]) -> List[List[torch.tensor]]:
        if self.pre_lm_head_norm_module:
            norm, _ = get_module_by_name_prefix(self.model, [self.pre_lm_head_norm_module])
            norm = self.pre_quantize(norm)

            for element in inputs:
                for i in range(len(element)):
                    element[i] = norm(element[i])

            self.post_quantize(norm)
        return inputs

    def pre_quantize(self, module: nn.Module) -> nn.Module:
        if get_device(module) == META:
            return self.shell_module_materialize(
                target_submodule=module,
                device=self.quantize_config.device,
            )
        elif get_device(module) == CPU and self.quantize_config.device != CPU:
            return move_to(module, device=self.quantize_config.device)
        else:
            return module

    def post_quantize(self, module: nn.Module) -> nn.Module:
        #return self.offload_to_disk(module=module)
        return move_to(module, device=CPU)

    def move_embed(self, device: str):
        for embed_module_name in self.get_base_modules(self.model):
            embed_module, _ = get_module_by_name_prefix(self.model, embed_module_name)
            if embed_module is not None:
                self.shell_module_materialize(
                    target_submodule=embed_module,
                    device=device,
                )

    def awq_skip_modules_for_scaling(self) -> bool:
        pass

    def awq_get_modules_for_scaling(self, module, input_feat, module_kwargs):
        nodes = []
        last_module = None  # most recent norm obj (from a '!...' block)
        last_module_name = None
        last_module_root = None  # self_attn.* has root == self_attn, mlp.* has root == mlp

        num_experts = None
        if self.model.config is not None and self.dynamic_expert_index is not None:
            num_experts = self.get_num_experts(self.model.config)

        def strip_not_quantize_flag(module_name):
            if NOT_QUANTIZE_FLAG in module_name:
                return module_name[:module_name.find(NOT_QUANTIZE_FLAG)]
            else:
                return module_name

        for i, block in enumerate(self.full_layer_modules(self.model.config, is_awq_quantize=True)):
            not_quantized = all(NOT_QUANTIZE_FLAG in name for name in block)
            if not_quantized:
                # Remember the latest norm (use the last entry if multiple are present)
                last_module_name = strip_not_quantize_flag(block[-1])
                last_module, _ = get_module_by_name_prefix(module, last_module_name)
                continue

            if num_experts is not None and len(block) == num_experts and last_module is not None and last_module_name is not None:
                # mlp.experts.0.down_proj
                target_suffix = last_module_name.split(".")[-1]
                for name in block:
                    prev_op_name = ".".join(name.split(".")[:-1] + [target_suffix])
                    prev_op, _ = get_module_by_name_prefix(module, prev_op_name)
                    assert prev_op is not None

                    m, _ = get_module_by_name_prefix(module, name)
                    subset = [m]
                    n, root = generate_node_for_awq_scaling(inp=input_feat[name], prev_op=prev_op,
                                                            module_kwargs=module_kwargs, nodes_size=len(nodes),
                                                            subset=subset, module2inspect=None)
                    if root is not None and last_module_root != root:
                        last_module_root = root

                    nodes.append(n)
            else:
                # Normal execution subset
                subset = []
                skip = False
                for name in block:
                    if NOT_QUANTIZE_FLAG not in name:
                        if name == "mlp.gate":
                            log.debug(f'"{name}" skipped.')
                            skip = True

                        m, _ = get_module_by_name_prefix(module, name)
                        # If the Model uses GQA (Grouped Query Attention), attention out will be skipped.
                        # Please refer to https://github.com/mit-han-lab/llm-awq/pull/67#issue-1850622696
                        if (self.awq_scale_optimize_shape_dependent_modules is not None
                                and name in self.awq_scale_optimize_shape_dependent_modules
                                and isinstance(last_module, nn.Linear)
                                and last_module.weight.shape != m.weight.shape):
                            log.debug(f'"{name}" attention out skipped.')
                            skip = True

                        subset.append(m)

                if skip:
                    continue

                assert len(subset) > 0
                prev_op = last_module
                assert prev_op is not None

                root_split = block[0].split(".")
                module2inspect = None
                if len(root_split) >= 2:
                    root = root_split[0]
                    if root != last_module_root:
                        last_module_root = root
                        module2inspect, _ = get_module_by_name_prefix(module, root)

                if num_experts is not None and len(block) == 2 * num_experts and module2inspect is not None:
                    inp = input_feat[last_module_root]
                else:
                    inp = input_feat[block[0]]

                n, root = generate_node_for_awq_scaling(inp=inp, prev_op=prev_op,
                                                        module_kwargs=module_kwargs, nodes_size=len(nodes),
                                                        subset=subset, module2inspect=module2inspect)

                nodes.append(n)

            # Update tracker to the LAST item of this block
            last_module_name = strip_not_quantize_flag(block[-1])
            last_module, _ = get_module_by_name_prefix(module, last_module_name)

        import torch
        def format_nodes(nodes):
            out = []
            for n in nodes:
                entry = {}
                for k, v in n.items():
                    if isinstance(v, torch.Tensor):
                        entry[k] = f"Tensor(shape={tuple(v.shape)}, dtype={v.dtype})"
                    elif isinstance(v, dict):
                        entry[k] = [
                            f"Key: {kk}, Value: Tensor(shape={tuple(x.shape)}, dtype={x.dtype}); " if isinstance(x,
                                                                                                                 torch.Tensor) else type(
                                x).__name__
                            for kk, x in v.items()
                        ]
                    else:
                        entry[k] = v
                out.append(entry)
            return out

        print("DEBUG AWQ NODES:", format_nodes(nodes))
        return nodes

    # transfer actually materizlied module from turtle (real) to shell
    def shell_module_materialize(
            self,
            target_submodule: torch.nn.Module,
            device: torch.device,
            non_blocking: bool = False,
    ) -> torch.nn.Module:
        module = alias_from_turtle_for_submodule(
            target_model=self.model,
            turtle_model=self.turtle_model,
            target_submodule=target_submodule,
            device=self.quantize_config.device,
        )

        # reload turle
        # FIX ME..need trust remote true
        model_init_kwargs = self.turtle_model._model_init_kwargs
        self.turtle_model = self.loader.from_pretrained(self.model_local_path, config=self.turtle_model.config, low_cpu_mem_usage=True, **model_init_kwargs)
        self.turtle_model._model_init_kwargs = model_init_kwargs

        # gc.collect()
        return module

    ## overrides nn.module.train()
    # def train(self, mode=True):
    #     old_mode = self.training
    #     # Call the parent class's train() method to set the training mode
    #     super().train(mode)
    #
    #     if old_mode == mode:
    #         return
    #
    #     # Custom behavior when switching to training mode
    #     if mode:
    #         if not self.SUPPORTS_TRAINING:
    #             err = f"{self.__class__.__name__}: MODEL switching to training mode."
    #             log.error(err)
    #             raise NotImplementedError(err)
    #         else:
    #             log.info(f"{self.__class__.__name__}: MODEL switching to training mode.")
    #     else:
    #         log.info(f"{self.__class__.__name__}: `MODEL switching to eval mode.")
    @classmethod
    def build_layer_modules(cls, tree):
        """
        tree format:
          [<model_name>, <submodule>, "#", { parent_module: ( "child[:!][:grp]", ... ), ... }]
        Rules:
          - ':!' means participates in inference but is NOT quantized; keep this marker in output.
          - ':<digit>' means grouping; children with the same group id are emitted in the same block.
          - Both can appear together, e.g. 'module_name:!:2'.
          - Supports nested dict structures for MoE models with experts.
          - Special key "#" in nested dicts means direct children under parent (no additional nesting).
          - EXPERT_INDEX_PLACEHOLDER in keys will be handled by simple_layer_modules for MoE expansion.
        Output:
          _layer_modules = [ [items...], [items...], ... ]
        """
        mapping = None
        for item in tree:
            if isinstance(item, dict):
                mapping = item
                break
        if mapping is None:
            raise ValueError("Mapping configuration not found in the tree.")

        out_blocks = []

        def process_entries(parent, entries, parent_group_offset=0):
            """Process entries recursively to handle nested dict structures for MoE"""
            groups = defaultdict(list)

            # Handle tuple/list of strings (traditional format)
            if isinstance(entries, (tuple, list)):
                for ent in entries:
                    parts = ent.split(':')
                    child = parts[0]

                    flags = parts[1:]
                    has_bang = ('!' in flags)
                    # first numeric tag is the group id; default 0
                    grp = next((int(p) for p in flags if p.isdigit()), 0)
                    # Apply parent group offset to avoid conflicts between different nesting levels
                    grp += parent_group_offset

                    # Store the full path including parent for later use
                    # Special case: if parent ends with the same name as child, don't duplicate
                    if parent.endswith(f".{child}"):
                        full_path = parent
                    else:
                        full_path = f"{parent}.{child}" if parent != child else child
                    groups[grp].append((full_path, has_bang))

            # Handle nested dict structure (MoE format)
            elif isinstance(entries, dict):
                # Calculate max group number used at current level to avoid conflicts
                max_current_group = 0
                for sub_parent, sub_entries in entries.items():
                    if isinstance(sub_entries, (tuple, list)):
                        for ent in sub_entries:
                            parts = ent.split(':')
                            flags = parts[1:]
                            grp = next((int(p) for p in flags if p.isdigit()), 0)
                            max_current_group = max(max_current_group, grp)

                # Process nested entries with appropriate group offset
                current_offset = parent_group_offset
                for sub_parent, sub_entries in entries.items():
                    if sub_parent == "#":
                        # Special case: "#" means expert index placeholder
                        # Create a template path that will be expanded later by simple_layer_modules
                        template_parent = f"{parent}.{EXPERT_INDEX_PLACEHOLDER}"
                        # Use a higher offset for expert modules to avoid conflicts with parent level
                        expert_offset = current_offset + max_current_group + 100  # Large offset to avoid conflicts

                        # Handle special case where sub_entries is ("#",) or "#" - this means use the parent path directly
                        if (isinstance(sub_entries, (tuple, list)) and len(sub_entries) == 1 and sub_entries[0] == "#") or sub_entries == "#":
                            # For ("#",) or "#" format, use the template_parent directly with default group 0
                            groups[expert_offset].append((template_parent, False))
                        else:
                            sub_groups = process_entries(template_parent, sub_entries, expert_offset)
                            for grp, items in sub_groups.items():
                                groups[grp].extend(items)
                    else:
                        # Nested structure: process recursively with full path
                        # Special case: empty string key means use parent path directly
                        if sub_parent == "":
                            full_sub_parent = parent
                        else:
                            full_sub_parent = f"{parent}.{sub_parent}"
                        sub_groups = process_entries(full_sub_parent, sub_entries, current_offset)
                        for grp, items in sub_groups.items():
                            groups[grp].extend(items)
                        # Update offset for next sibling to avoid conflicts
                        if sub_groups:
                            current_offset = max(sub_groups.keys()) + 1

            return groups

        for parent, entries in mapping.items():
            groups = process_entries(parent, entries)

            # Emit per-group, skipping pure-:! blocks (norm-only), but
            # preserving :! markers on mixed blocks if they ever occur.
            for g in sorted(groups):
                items = groups[g]
                # if every entry is :!, skip this block (matches your expected output)
                # if all(has_bang for _, has_bang in items):
                #     continue

                block = []
                for full_path, has_bang in items:
                    # The full path is already constructed in process_entries
                    if has_bang:
                        full_path += NOT_QUANTIZE_FLAG
                    block.append(full_path)

                out_blocks.append(block)

        return out_blocks

    @classmethod
    def get_base_modules(cls, model):
        """
        Return list of base modules directly under 'model' but not 'model.layers'.
        """
        root = cls.module_tree[0]  # "model"
        exclude = cls.module_tree[1]  # "layers"

        base = getattr(model, root)
        out = []
        for name, _ in base.named_children():
            if name != exclude:  # skip second node which is parallel in scope
                out.append(f"{root}.{name}")

        # print(f"Base Modules: {out}")
        return out

    def generate_layers_modules_tree_simple(self, node):
        """
        Recursively walk a nested list/dict structure and:
          1. Drop dict entries where *all* values are ':!' flagged.
          2. Remove ':!' and ':<digit>' markers from strings.
        """

        # If it's a list, recurse into each element
        if isinstance(node, list):
            return [self.generate_layers_modules_tree_simple(x) for x in node]

        # If it's a dict, process each key -> value
        if isinstance(node, dict):
            new_dict = {}
            for k, v in node.items():
                # Expand tuple-of-strings blocks (special handling)
                if isinstance(v, (tuple, list)) and all(isinstance(x, str) for x in v):
                    # Rule 1: check if ALL entries are :!
                    if all(any(p == "!" for p in x.split(":")[1:]) for x in v):
                        continue  # skip this parent entirely

                    # Rule 2: strip :! and :digit markers
                    cleaned = tuple(x.split(":")[0] for x in v)
                    new_dict[k] = cleaned
                else:
                    # Recurse deeper
                    new_dict[k] = self.generate_layers_modules_tree_simple(v)
            return new_dict

        # If it's a plain string (unlikely here), strip markers
        if isinstance(node, str):
            return node.split(":")[0]

        # For other types, return as-is
        return node

    def __getattr__(self, item):
        try:
            return super().__getattr__(item)
        except Exception:
            return getattr(self.model, item)

__all__ = ["BaseQModel"]

BaseQModel = ModelLoader(ModelWriter(BaseQModel))<|MERGE_RESOLUTION|>--- conflicted
+++ resolved
@@ -1,7 +1,18 @@
-# SPDX-FileCopyrightText: 2024-2025 ModelCloud.ai
-# SPDX-FileCopyrightText: 2024-2025 qubitium@modelcloud.ai
-# SPDX-License-Identifier: Apache-2.0
+# Copyright 2024-2025 ModelCloud.ai
+# Copyright 2024-2025 qubitium@modelcloud.ai
 # Contact: qubitium@modelcloud.ai, x.com/qubitium
+#
+# Licensed under the Apache License, Version 2.0 (the "License");
+# you may not use this file except in compliance with the License.
+# You may obtain a copy of the License at
+#
+#     http://www.apache.org/licenses/LICENSE-2.0
+#
+# Unless required by applicable law or agreed to in writing, software
+# distributed under the License is distributed on an "AS IS" BASIS,
+# WITHOUT WARRANTIES OR CONDITIONS OF ANY KIND, either express or implied.
+# See the License for the specific language governing permissions and
+# limitations under the License.
 
 from __future__ import annotations
 
@@ -295,11 +306,7 @@
     def full_layer_modules(cls, model_config=None, is_awq_quantize: bool = False):
         full = cls.build_layer_modules(cls.module_tree)
         full = cls.build_moe_modules_if_need(model_config, full, is_awq_quantize)
-<<<<<<< HEAD
         # print(f"full layer_modules: {full}")
-=======
-        # (f"full layer_modules: {full}")
->>>>>>> e0029a60
         return full
 
     def prepare_dataset(
@@ -475,7 +482,7 @@
             log.warn("Quantize: batch_size overriden by model class definition to `disabled`")
             batch_size = 1 # but actually disabled
 
-        if self.quantize_config.quant_method != QUANT_METHOD.AWQ and self.quantize_config.format == FORMAT.MARLIN:
+        if self.quantize_config.format == FORMAT.MARLIN:
             raise ValueError(
                 "FORMAT.MARLIN is deprecated for quantization. Please switch to FORMAT.GPTQ. GPTQMOdel will auto-use Marlin kernel for accelerated inference for FORMAT.GPTQ."
             )
@@ -583,12 +590,9 @@
 
             os.environ["AWQ_BATCH_SIZE"] = str(batch_size)
 
-<<<<<<< HEAD
             # if self.model.config.model_type not in AWQ_CAUSAL_LM_MODEL_MAP.keys():
             #     raise TypeError(f"{self.model.config.model_type} isn't supported yet.")
 
-=======
->>>>>>> e0029a60
             args["gptq_model"] = self
             args["model"] = self.model
             args["batch_size"] = batch_size
