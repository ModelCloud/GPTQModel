from __future__ import annotations

import copy
import json
import logging
import os
import re
from os.path import isfile, join
from typing import Dict, List, Optional, Union

import accelerate
import lm_eval
import torch
import torch.nn as nn
import transformers
from accelerate.hooks import remove_hook_from_module
from lm_eval.loggers import EvaluationTracker, WandbLogger
from lm_eval.models.huggingface import HFLM
from lm_eval.tasks import TaskManager
from lm_eval.utils import handle_non_serializable
from packaging import version
from safetensors.torch import save_file as safe_save
from tqdm import tqdm
from transformers import AutoConfig, AutoModelForCausalLM, PretrainedConfig, PreTrainedModel, PreTrainedTokenizerBase
from transformers.modeling_utils import no_init_weights, shard_checkpoint
from transformers.models.mllama.modeling_mllama import MllamaCrossAttentionDecoderLayer
from transformers.utils.generic import ContextManagers
<<<<<<< HEAD
=======
from .loader import ModelLoader
>>>>>>> 8d98befa

from ..nn_modules.qlinear.qlinear_exllamav2 import ExllamaV2QuantLinear
from ..nn_modules.qlinear.qlinear_qbits import QBitsQuantLinear, qbits_dtype
from ..quantization import GPTQ, QuantizeConfig
from ..quantization.config import (FORMAT, FORMAT_FIELD_JSON, META_FIELD_DAMP_AUTO_INCREMENT, META_FIELD_DAMP_PERCENT,
                                   META_FIELD_QUANTIZER, META_FIELD_URI, META_QUANTIZER_GPTQMODEL, META_VALUE_URI,
                                   MIN_VERSION_WITH_V2, QUANTIZE_BLACK_LIST, AutoRoundQuantizeConfig)
from ..utils.backend import BACKEND
from ..utils.data import collate_data
from ..utils.importer import select_quant_linear
from ..utils.marlin import (_validate_marlin_compatibility,
                            _validate_marlin_device_support, prepare_model_for_marlin_load)
from ..utils.model import (auto_dtype_from_config, check_to_quantized, convert_gptq_v1_to_v2_format,
                           convert_gptq_v2_to_v1_format, copy_py_files, find_layers, get_checkpoints, get_device,
                           get_model_files_size, get_module_by_name_prefix, get_module_by_name_suffix,
                           get_moe_layer_modules, gptqmodel_post_init, make_quant, move_to, nested_move_to, pack_model,
                           simple_dispatch_model, verify_model_hash, verify_sharded_model_hashes)
from ..version import __version__
from ._const import CPU, CUDA_0, DEVICE, SUPPORTED_MODELS
from .base_loader import Base_Loader

logger = logging.getLogger(__name__)
handler = logging.StreamHandler()
formatter = logging.Formatter("%(levelname)s - %(message)s")
handler.setFormatter(formatter)
logger.propagate = False
logger.addHandler(handler)
logger.setLevel(logging.INFO)


class BaseGPTQModel(nn.Module):
    # these modules are non-repeating and at the root level
    # does not include the node which holds all the repeating layers
    base_modules: List[str] = None

    # name of lm_head
    lm_head: str = "lm_head"

    # repeating layers
    # node holding all the repeating layers
    layers_node: str = None
    # repeating layer type
    layer_type: Union[List[str], str] = None
    # for each repeating layer there are multiple modules within each layer
    layer_modules: List[List[str]] = None

    # some models require trust_remove_code = True (dbrx_converted)
    require_trust_remote_code = None

    # TODO: use a better name and what if the value is not at the config root?
    # allow dynamic expert n-count layer extraction
    # so moe model defs do not need to write out 64 layers if expert size is 64 (Qwen2Moe)
    # usage: set to property in model.config that holds this int value: total number of experts
    dynamic_expert_index: Optional[str] = None

    # some models require a different model loader, such as mllama which uses AutoModelForPreTraining
    model_loader = AutoModelForCausalLM

    # allow models to define optional notes that output messages to users that want to use this model
    # list of supported keys: [ "notes" = print the notes value on model load ]
    info: Dict[str, str] = {}

    def __init__(
        self,
        model: PreTrainedModel,
        quantized: bool,
        quantize_config: QuantizeConfig,
        qlinear_kernel: nn.Module = None,
        load_quantized_model: bool = False,
        trust_remote_code: bool = False,
        model_name_or_path: str = None,
    ):
        super().__init__()

        self.model = model
        self._quantized = quantized
        self.load_quantized_model = load_quantized_model
        self.quantize_config = quantize_config
        self.config = self.model.config

        # compat: state to assist in checkpoint_format gptq(v1) to gptq_v2 conversion
        self.qlinear_kernel = qlinear_kernel
        self.trust_remote_code = trust_remote_code
        self.model_name_or_path = model_name_or_path

    @property
    def quantized(self):
        return self._quantized

    @property
    def hf_device_map(self):
        return getattr(self.model, "hf_device_map", None)

    def _prepare_dataset_for_quantization(
            self,
            calibration_dataset: List[Dict[str, Union[List[int], torch.LongTensor]]],
            batch_size: int = 1,
            tokenizer: Optional[PreTrainedTokenizerBase] = None,
    ):
        def _convert_tensor_to_list(tensor):
            if isinstance(tensor, torch.Tensor):
                if len(tensor.shape) == 1:
                    tensor = tensor.unsqueeze(0)
                tensor = tensor.long()
                return tensor.cpu().numpy().tolist()
            return [tensor]

        new_calibration_dataset = []
        for example in calibration_dataset:
            input_ids = _convert_tensor_to_list(example["input_ids"])
            attention_mask = _convert_tensor_to_list(example["attention_mask"])
            if "labels" in example:
                labels = _convert_tensor_to_list(example["labels"])
            elif "label" in example:
                labels = _convert_tensor_to_list(example["label"])
            elif "label_ids" in example:
                labels = _convert_tensor_to_list(example["label_ids"])
            else:
                labels = copy.deepcopy(input_ids)
            new_calibration_dataset.append(
                {
                    "input_ids": input_ids,
                    "attention_mask": attention_mask,
                    "labels": labels,
                }
            )

        pad_token_id = self.config.pad_token_id
        if not pad_token_id:
            if tokenizer:
                vocab = tokenizer.get_vocab()

                # auto select the best pad token to use
                for token in ["<|finetune_right_pad_id|>", "<|pad|>", "<pad>", "<|unk|>", "<unk>"]:
                    token_id = vocab.get(token)
                    if token_id is not None:
                        pad_token_id = token_id
                        break
            else:
                logger.warning("Model config does not have pad token mapped. Please pass in tokenizer to `quantize()` so GPTQModel can auto-select the best pad token.")

            if not pad_token_id and isinstance(self.config.eos_token_id, list): # Llama-3.1-8B-Instruct's eos_token_id is a list
                pad_token_id = self.config.eos_token_id[0]
            elif not pad_token_id:
                pad_token_id = self.config.eos_token_id

        if pad_token_id is None:
            raise ValueError("Calibration data requires model's `pad_token_id` or `eos_token_id` to be set: actual = `None`.")

        new_calibration_dataset_batched = [
            collate_data(new_calibration_dataset[start: start + batch_size], pad_token_id)
            for start in range(0, len(new_calibration_dataset), batch_size)
        ]

        for new_example in new_calibration_dataset_batched:
            del new_example["labels"]

        return new_calibration_dataset_batched

    def quantize(
        self,
        calibration_dataset: List[Dict[str, Union[List[int], torch.LongTensor]]],
        batch_size: int = 1,
        calibration_enable_gpu_cache: bool = True,
        tokenizer: Optional[PreTrainedTokenizerBase] = None,
    ):
        if self.quantized:
            raise EnvironmentError("quantize() is called a model that is already quantized")

        if self.quantize_config.quant_method in QUANTIZE_BLACK_LIST:
            raise ValueError(
                f"Unsupported quantization operation for quant method: {self.quantize_config.quant_method}"
            )

        if self.quantize_config.format == FORMAT.MARLIN:
            _validate_marlin_compatibility(self.quantize_config, throw_error=True)

        if self.quantize_config.lm_head and not isinstance(self.quantize_config, AutoRoundQuantizeConfig):
            raise ValueError("`lm_head=True` quantization is only available with AutoRound quantizer. Please use `AutoRoundQuantizeConfig` instead of `QuantizeConfig` and set `lm_head=True` or set `lm_head=False`.")

        if len(calibration_dataset) == 0:
            raise ValueError("Calibration dataset must not be empty.")

        # Validate quant linear before quantization starts
        _ = select_quant_linear(
            bits=self.quantize_config.bits,
            dynamic=self.quantize_config.dynamic,
            group_size=self.quantize_config.group_size,
            desc_act=self.quantize_config.desc_act,
            sym=self.quantize_config.sym,
            backend=BACKEND.AUTO,
            format=self.quantize_config.format,
        )

        min_calibration_dataset_size = 256
        min_calibration_dataset_input_ids_avg_length = 256

        if len(calibration_dataset) < min_calibration_dataset_size:
            logger.warning(f"Calibration dataset size should be greater than {min_calibration_dataset_size}. "
                             f"Current size: {len(calibration_dataset)}.")

        if self.quantize_config.format == FORMAT.BITBLAS:
            from ..nn_modules.qlinear.qlinear_bitblas import BITBLAS_AVAILABLE, BITBLAS_INSTALL_HINT
            if BITBLAS_AVAILABLE is False:
                raise ValueError(BITBLAS_INSTALL_HINT)

        # Calculate the average length of the average input_ids
        total_input_ids_length = 0
        max_input_id_length = 0
        for row in calibration_dataset:
            input_ids = row["input_ids"]
            if isinstance(input_ids, torch.Tensor):
                if input_ids.dim() == 1:
                    input_ids_length = input_ids.shape[0]
                else:
                    raise ValueError("Expected a 1-dimensional tensor for 'input_ids', but got a tensor with {0} dimensions.".format(input_ids.dim()))
            else:
                input_ids_length = len(input_ids)

            if input_ids_length > max_input_id_length:
                max_input_id_length = input_ids_length
            total_input_ids_length += input_ids_length
        avg = total_input_ids_length / len(calibration_dataset)

        if avg < min_calibration_dataset_input_ids_avg_length:
            logger.warning(f"The average length of input_ids of calibration_dataset should be greater than "
                             f"{min_calibration_dataset_input_ids_avg_length}: actual avg: {avg}.")

        device_map = self.hf_device_map
        if device_map:
            for name, device in device_map.items():
                if device == "cpu":
                    logger.info(f"truly offloading {name} to cpu with hook.")
                    module = get_module_by_name_suffix(self.model, name)
                    remove_hook_from_module(module, recurse=True)
                    accelerate.cpu_offload_with_hook(module, CUDA_0)

        calibration_dataset = self._prepare_dataset_for_quantization(calibration_dataset, batch_size, tokenizer,)

        if isinstance(self.quantize_config, AutoRoundQuantizeConfig):
            from auto_round import AutoRound
            from auto_round import __version__ as auto_round_version

            if version.parse(auto_round_version) < version.parse("0.3.0"):
                raise ValueError(f"AutoRound version must be >= 0.3.0: actual = {auto_round_version}")

            if self.quantize_config.lm_head:
                self.quantize_config.layer_config['lm_head'] = {"data_type": "int"}

            import torch.nn.functional as F
            from torch.utils.data import DataLoader

            # set the nsamples/seqlen according to the actual size of the calibration_dataset.
            nsamples = len(calibration_dataset)
            seqlen = max_input_id_length

            @torch.no_grad()
            def collate_batch(batch):
                input_ids_new = []
                attention_mask_new = []
                for text in batch:
                    input_ids, attention_mask = text["input_ids"][0], text["attention_mask"][0]

                    input_ids = input_ids[:seqlen]
                    input_ids_new.append(input_ids)

                    attention_mask = attention_mask[:seqlen]
                    attention_mask_new.append(attention_mask)

                if len(input_ids_new) == 0:
                    return None

                input_ids_new = [F.pad(t, (0, seqlen - t.size(0))) for t in input_ids_new]
                attention_mask_new = [F.pad(t, (0, seqlen - t.size(0))) for t in attention_mask_new]

                input_ids_new = torch.vstack(input_ids_new)
                attention_mask_new = torch.vstack(attention_mask_new)
                res = {"input_ids": input_ids_new, "attention_mask": attention_mask_new}
                return res

            dataloader = DataLoader(calibration_dataset, collate_fn=collate_batch, shuffle=False, batch_size=nsamples)

            self.autoround = AutoRound(self.model,
                                  tokenizer=None,
                                  bits=self.quantize_config.bits,
                                  group_size=self.quantize_config.group_size,
                                  sym=self.quantize_config.sym, batch_size=batch_size, n_samples=nsamples,
                                  dataset=dataloader, seqlen=seqlen, nblocks=self.quantize_config.nblocks,
                                  iters=self.quantize_config.iters, lr=self.quantize_config.lr,
                                  minmax_lr=self.quantize_config.minmax_lr,
                                  enable_quanted_input=self.quantize_config.enable_quanted_input,
                                  device=self.hf_device_map,
                                  amp=self.quantize_config.amp,
                                  low_gpu_mem_usage=self.quantize_config.low_gpu_mem_usage,
                                  seed=self.quantize_config.seed,
                                  gradient_accumulate_steps=self.quantize_config.gradient_accumulate_steps,
                                  scale_dtype=self.quantize_config.scale_dtype, layer_config=self.quantize_config.layer_config,
                                  enable_minmax_tuning=self.quantize_config.enable_minmax_tuning)

            model, _ = self.autoround.quantize()

            quantizers = {}
            for key in self.autoround.layer_config:
                info = self.autoround.layer_config[key]
                if not check_to_quantized(info):
                    continue
                quantizers[key] = (None, info["scale"], info["zp"].to(torch.float32), None)

            self.qlinear_kernel = pack_model(
                model=self.model,
                quantizers=quantizers,
                bits=self.quantize_config.bits,
                dynamic=self.quantize_config.dynamic,
                group_size=self.quantize_config.group_size,
                backend=BACKEND.AUTO,
                desc_act=self.quantize_config.desc_act,
                force_layer_back_to_cpu=True,
                format=self.quantize_config.format,
                parallel_packing=self.quantize_config.parallel_packing,
            )

            self.model = model
            self._quantized = True
            return

        forward_pass_use_cache = self.model.config.use_cache if hasattr(self.model.config, "use_cache") else False
        self.model.config.use_cache = False

        layer_inputs = []
        attention_masks = []
        position_ids = []
        layer_input_kwargs = []
        layer_outputs = []

        num_batches = len(calibration_dataset)
        layers = get_module_by_name_prefix(self.model, self.layers_node)

        cur_layer_device = get_device(layers[0])
        data_device = cur_layer_device if calibration_enable_gpu_cache else CPU

        def store_input_hook(_, args, kwargs):
            # Positional arguments.
            layer_input = []
            for inp in args:
                layer_input.append(move_to(inp, data_device))
            layer_inputs.append(layer_input)

            # Keyword arguments.
            if kwargs["attention_mask"] is not None:
                attention_masks.append(kwargs["attention_mask"].to(data_device))
            else:
                attention_masks.append(None)

            pos_ids = kwargs.get("position_ids", None)
            if pos_ids is not None:
                position_ids.append(move_to(pos_ids, data_device))
            one_kwargs = {}
            for (k, v) in kwargs.items():  # make sure other arguments also be captured
                if k not in ["hidden_states", "attention_mask", "position_ids"]:
                    one_kwargs[k] = nested_move_to(v, data_device)
            layer_input_kwargs.append(one_kwargs)
            raise ValueError

        force_layer_back_to_cpu = False
        if get_device(layers[0]) == CPU:
            layers[0] = layers[0].to(CUDA_0)
            force_layer_back_to_cpu = True

        ori_outside_layer_module_devices = {}
        for module_name in self.base_modules:
            module = get_module_by_name_prefix(self.model, module_name)

            if module is None:
                continue

            ori_outside_layer_module_devices[module_name] = get_device(module)
            if module is not None:
                move_to(module, cur_layer_device)

        # TODO: make this optional, backporting https://github.com/huggingface/optimum/blob/main/optimum/gptq/quantizer.py
        handle = layers[0].register_forward_pre_hook(store_input_hook, with_kwargs=True)
        for example in calibration_dataset:
            for k, v in example.items():
                if len(v.shape) == 1:
                    v = v.unsqueeze(0)
                example[k] = move_to(v, cur_layer_device)
            try:
                self.model(**example)
            except ValueError:
                pass
        handle.remove()

        move_to(layers[0], CPU if force_layer_back_to_cpu else cur_layer_device)
        for module_name in self.base_modules:
            module = get_module_by_name_prefix(self.model, module_name)
            if module is not None:
                move_to(module, ori_outside_layer_module_devices[module_name])

        torch.cuda.empty_cache()

        layer_modules = self.layer_modules

        if not self.quantize_config.true_sequential:
            layer_modules = [sum(layer_modules, [])]

        # dynamic expert layer index for model defs
        if self.dynamic_expert_index is not None:
            num_experts = getattr(self.model.config, self.dynamic_expert_index)
            layer_modules = get_moe_layer_modules(layer_modules=self.layer_modules,
                                                      num_experts=num_experts)

        quantizers = {}

        # stores all per-layer quant stats such as avg loss and processing time
        quant_log = []

        layer_count = len(layers)
        layer_pb = tqdm(range(layer_count))
        for i in layer_pb:
            layer_pb.set_description(f"Quantizing layer {i} of {layer_count - 1}")
            layer = layers[i]
            if isinstance(layer, MllamaCrossAttentionDecoderLayer):
                # TODO FIXME: currently we not support quantizing cross attention layer (pixel_values)
                continue

            force_layer_back_to_cpu = False
            if get_device(layer) == CPU:
                move_to(layer, CUDA_0)
                force_layer_back_to_cpu = True
            cur_layer_device = get_device(layer)
            full = find_layers(layer)
            for names in layer_modules:
                subset = {n: full[n] for n in names if n in full}
                gptq = {}
                for name in subset:
                    bits = self.quantize_config.bits
                    sym = self.quantize_config.sym
                    if self.quantize_config.dynamic is not None:
                        layer_name = f"{self.layers_node}.{i}.{name}"
                        bits = self.quantize_config.dynamic_get(layer_name, "bits", bits)
                        sym = self.quantize_config.dynamic_get(layer_name, "sym", sym)
                    gptq[name] = GPTQ(subset[name])
                    gptq[name].quantizer.configure(
                        bits,
                        perchannel=True,
                        sym=sym,
                        mse=False,
                    )

                def add_batch(name):
                    def tmp(_, inp, out):
                        # gptq is mutable.
                        gptq[name].add_batch(inp[0].data, out.data)  # noqa: F821

                    return tmp

                handles = []
                for name in subset:
                    handles.append(subset[name].register_forward_hook(add_batch(name)))
                for j in range(num_batches):
                    layer_input = []
                    for k, layer_inp in enumerate(layer_inputs[j]):
                        layer_input.append(move_to(layer_inp, cur_layer_device))

                    mask = attention_masks[j]
                    layer_attention_mask = mask if mask is None else move_to(mask, cur_layer_device)

                    additional_layer_inputs = {"attention_mask": layer_attention_mask}
                    layer_position_ids = (
                        None if not position_ids else move_to(position_ids[j], cur_layer_device)
                    )
                    if layer_position_ids is not None:
                        additional_layer_inputs["position_ids"] = layer_position_ids
                    for k, v in layer_input_kwargs[j].items():
                        additional_layer_inputs[k] = nested_move_to(v, cur_layer_device)
                    with torch.no_grad():
                        layer(*layer_input, **additional_layer_inputs)
                for h in handles:
                    h.remove()

                for name in subset:
                    layer_pb.set_description(f"Quantizing {name} in layer {i} of {layer_count - 1}")

                    group_size = self.quantize_config.group_size
                    actorder = self.quantize_config.desc_act
                    if self.quantize_config.dynamic is not None:
                        layer_name = f"{self.layers_node}.{i}.{name}"
                        group_size = self.quantize_config.dynamic_get(layer_name, "group_size", group_size)
                        actorder = self.quantize_config.dynamic_get(layer_name, "actorder", actorder)

                    scale, zero, g_idx, duration, avg_loss, damp_percent = gptq[name].fasterquant(
                        percdamp=self.quantize_config.damp_percent,
                        group_size=group_size,
                        actorder=actorder,
                        static_groups=self.quantize_config.static_groups,
                    )
                    stat = {"layer": i, "module": name, "avg_loss": f"{avg_loss:.5f}",
                            "damp_percent": f"{damp_percent:.5f}", "time": f"{duration:.3f}"}
                    if self.quantize_config.dynamic is not None:
                        stat["dynamic"] = self.quantize_config.dynamic_get(layer_name=layer_name)

                    quant_log.append(stat)
                    logger.info(stat)

                    quantizers[f"{self.layers_node}.{i}.{name}"] = (
                        gptq[name].quantizer.to(CPU if force_layer_back_to_cpu else cur_layer_device),
                        move_to(scale, CPU if force_layer_back_to_cpu else cur_layer_device),
                        move_to(zero, CPU if force_layer_back_to_cpu else cur_layer_device),
                        move_to(g_idx, CPU if force_layer_back_to_cpu else cur_layer_device),
                    )
                    gptq[name].free()

            for j in range(num_batches):
                layer_input = []
                for k, layer_inp in enumerate(layer_inputs[j]):
                    layer_input.append(move_to(layer_inp, cur_layer_device))

                mask = attention_masks[j]
                layer_attention_mask = mask if mask is None else move_to(mask, cur_layer_device)

                additional_layer_inputs = {"attention_mask": layer_attention_mask}
                layer_position_ids = None if not position_ids else move_to(position_ids[j], cur_layer_device)
                if layer_position_ids is not None:
                    additional_layer_inputs["position_ids"] = layer_position_ids
                for k, v in layer_input_kwargs[j].items():
                    additional_layer_inputs[k] = nested_move_to(v, cur_layer_device)
                with torch.no_grad():
                    layer_output = move_to(
                        layer(*layer_input, **additional_layer_inputs)[0],
                        cur_layer_device if calibration_enable_gpu_cache else CPU,
                    )
                    layer_outputs.append([layer_output])

            layers[i] = move_to(layer, CPU if force_layer_back_to_cpu else cur_layer_device)
            del layer
            del gptq
            del layer_inputs
            layer_inputs, layer_outputs = (
                layer_outputs,
                [],
            )  # TODO: is it really OK to cache only the first positional argument?
            torch.cuda.empty_cache()

        logger.info(f"Quantization summary:\n{quant_log}")
        for module_log in quant_log:
            logger.info(module_log)

        self.qlinear_kernel = pack_model(
            model=self.model,
            quantizers=quantizers,
            bits=self.quantize_config.bits,
            group_size=self.quantize_config.group_size,
            backend=BACKEND.AUTO,
            desc_act=self.quantize_config.desc_act,
            force_layer_back_to_cpu=force_layer_back_to_cpu,
            format=self.quantize_config.format,
            dynamic=self.quantize_config.dynamic,
            parallel_packing=self.quantize_config.parallel_packing,
        )

        if device_map:
            self.model = remove_hook_from_module(self.model, recurse=True)
            self.model = simple_dispatch_model(self.model, device_map)
        self.model.config.use_cache = forward_pass_use_cache

        self._quantized = True

        torch.cuda.empty_cache()

        return quant_log

    @property
    def device(self):
        if not self.hf_device_map:
            return self.model.device
        else:
            device = [d for d in self.hf_device_map.values() if d not in {"disk"}][0]
            return torch.device(device)

    def to(self, device: Union[str, torch.device]):
        self.model.to(device)
        return self

    def forward(self, *args, **kwargs):
        return self.model(*args, **kwargs)

    def generate(self, **kwargs):
        with torch.inference_mode(), torch.amp.autocast(device_type=self.device.type):
            return self.model.generate(**kwargs)

    def prepare_inputs_for_generation(self, *args, **kwargs):
        """shortcut for model.prepare_inputs_for_generation"""
        return self.model.prepare_inputs_for_generation(*args, **kwargs)

    def save_quantized(
        self,
        save_dir: str,
        safetensors_metadata: Optional[Dict[str, str]] = None,
        use_safetensors: bool = True,
        max_shard_size: Optional[str] = None,
        model_base_name: Optional[str] = None
    ):
        """save quantized model and configs to local disk"""
        os.makedirs(save_dir, exist_ok=True)

        pre_quantized_size_mb = get_model_files_size(self.model_name_or_path)
        pre_quantized_size_gb = pre_quantized_size_mb / 1024

        # write gptqmodel tooling fingerprint to config
        self.quantize_config.meta_set_versionable(
            key=META_FIELD_QUANTIZER,
            value=META_QUANTIZER_GPTQMODEL,
            version=__version__,
        )

        self.quantize_config.meta_set(
            key=META_FIELD_URI,
            value=META_VALUE_URI,
        )

        self.quantize_config.meta_set(
            key=META_FIELD_DAMP_PERCENT,
            value=self.quantize_config.damp_percent
        )

        self.quantize_config.meta_set(
            key=META_FIELD_DAMP_AUTO_INCREMENT,
            value=self.quantize_config.damp_auto_increment
        )

        # The config, quantize_config and model may be edited in place in save_quantized.
        config = copy.deepcopy(self.model.config)
        quantize_config = copy.deepcopy(self.quantize_config)

        if not self.quantized:
            raise ValueError("Save aborted as model is not quantized. Please call `quantize()` first.")

        if model_base_name is None:
            model_base_name = (
                    f"gptq_model-{self.quantize_config.bits}bit-{self.quantize_config.group_size}g"
            )

        if quantize_config.format == FORMAT.GPTQ_V2:
            logger.warning(
                f"Using 'format = {FORMAT.GPTQ_V2}': the serialized model is only supported by GPTQModel version >= {MIN_VERSION_WITH_V2}."
            )

        if not self.load_quantized_model:
            model = self.model
            # # internal is always gptq v2 but allow users to pass gptq (v1) via config
            if quantize_config.format == FORMAT.GPTQ:
                # Model qzeros may be edited in place.
                model = convert_gptq_v2_to_v1_format(
                    model, quantize_config=quantize_config, qlinear_kernel=self.qlinear_kernel
                )
        else:
            model = self.get_model_with_quantize(quantize_config, self.model_name_or_path)
        model.to(CPU)
        state_dict = model.state_dict()

        model_base_name = "model"

        if use_safetensors:
            state_dict = {k: v.clone().contiguous() for k, v in state_dict.items()}
            model_save_name = model_base_name + ".safetensors"
        else:
            model_save_name = model_base_name + ".bin"
        if not self.qlinear_kernel.SUPPORTS_SHARDS and max_shard_size is not None:
            logger.warning("Sharding is not supported for this quant. Disabling sharding.")
            max_shard_size = None

        if max_shard_size is None:
            if use_safetensors:
                if safetensors_metadata is None:
                    safetensors_metadata = {}
                elif not isinstance(safetensors_metadata, dict):
                    raise TypeError("safetensors_metadata must be a dictionary.")
                else:
                    logger.debug(f"Received safetensors_metadata: {safetensors_metadata}")
                    new_safetensors_metadata = {}
                    converted_keys = False
                    for key, value in safetensors_metadata.items():
                        if not isinstance(key, str) or not isinstance(value, str):
                            converted_keys = True
                            try:
                                new_key = str(key)
                                new_value = str(value)
                            except Exception as e:
                                raise TypeError(
                                    f"safetensors_metadata: both keys and values must be strings and an error occured when trying to convert them: {e}"
                                )
                            if new_key in new_safetensors_metadata:
                                logger.warning(
                                    f"After converting safetensors_metadata keys to strings, the key '{new_key}' is duplicated. Ensure that all your metadata keys are strings to avoid overwriting."
                                )
                            new_safetensors_metadata[new_key] = new_value
                    safetensors_metadata = new_safetensors_metadata
                    if converted_keys:
                        logger.debug(
                            f"One or more safetensors_metadata keys or values had to be converted to str(). Final safetensors_metadata: {safetensors_metadata}"
                        )

                # Format is required to enable Accelerate to load the metadata
                # otherwise it raises an OSError
                safetensors_metadata["format"] = "pt"
                safe_save(state_dict, join(save_dir, model_save_name), safetensors_metadata)
            else:
                logger.warning(
                    "We highly suggest saving quantized model using safetensors format for security reasons. Please set `use_safetensors=True` whenever possible.")
                torch.save(model.state_dict(), join(save_dir, model_save_name))
            total_size_mb = os.path.getsize(join(save_dir, model_save_name)) / (1024 * 1024)
        else:
            # Shard checkpoint
            shards, index = shard_checkpoint(state_dict, max_shard_size=max_shard_size, weights_name=model_save_name)

            # Clean the folder from a previous save
            for filename in os.listdir(save_dir):
                full_filename = join(save_dir, filename)

                # make sure that file to be deleted matches format of sharded file, e.g. pytorch_model-00001-of-00005
                filename_no_suffix = filename.replace(".bin", "").replace(".safetensors", "")
                reg = re.compile(r"(.*?)-\d{5}-of-\d{5}")

                if (
                        filename.startswith(model_base_name)
                        and isfile(full_filename)
                        and filename not in shards.keys()
                        and reg.fullmatch(filename_no_suffix) is not None
                ):
                    os.remove(full_filename)

            total_size_mb = 0
            # Save the model
            for shard_file, shard in shards.items():
                if use_safetensors:
                    if safetensors_metadata is None:
                        safetensors_metadata = {}
                    elif not isinstance(safetensors_metadata, dict):
                        raise TypeError("safetensors_metadata must be a dictionary.")
                    else:
                        logger.debug(f"Received safetensors_metadata: {safetensors_metadata}")
                        new_safetensors_metadata = {}
                        converted_keys = False
                        for key, value in safetensors_metadata.items():
                            if not isinstance(key, str) or not isinstance(value, str):
                                converted_keys = True
                                try:
                                    new_key = str(key)
                                    new_value = str(value)
                                except Exception as e:
                                    raise TypeError(
                                        f"safetensors_metadata: both keys and values must be strings and an error occured when trying to convert them: {e}")
                                if new_key in new_safetensors_metadata:
                                    logger.warning(
                                        f"After converting safetensors_metadata keys to strings, the key '{new_key}' is duplicated. Ensure that all your metadata keys are strings to avoid overwriting.")
                                new_safetensors_metadata[new_key] = new_value
                        safetensors_metadata = new_safetensors_metadata
                        if converted_keys:
                            logger.debug(
                                f"One or more safetensors_metadata keys or values had to be converted to str(). Final safetensors_metadata: {safetensors_metadata}")

                    # Format is required to enable Accelerate to load the metadata
                    # otherwise it raises an OSError
                    safetensors_metadata["format"] = "pt"

                    safe_save(shard, join(save_dir, shard_file), safetensors_metadata)
                else:
                    torch.save(shard, join(save_dir, shard_file))
                shard_size_mb = os.path.getsize(join(save_dir, shard_file)) / (1024 * 1024)
                total_size_mb += shard_size_mb

            if index is not None:
                index_save_name = model_save_name + ".index.json"
                index_save_path = join(save_dir, index_save_name)
                # Save the index as well
                with open(index_save_path, "w", encoding="utf-8") as f:
                    content = json.dumps(index, indent=2, sort_keys=True) + "\n"
                    f.write(content)

        total_size_gb = total_size_mb / 1024
        size_diff_mb = pre_quantized_size_mb - total_size_mb
        size_diff_gb = size_diff_mb / 1024
        percent_diff = (size_diff_mb / pre_quantized_size_mb) * 100
        logger.info(f"Pre-Quantized model size: {pre_quantized_size_mb:.2f}MB, {pre_quantized_size_gb:.2f}GB")
        logger.info(f"Quantized model size: {total_size_mb:.2f}MB, {total_size_gb:.2f}GB")
        logger.info(f"Size difference: {size_diff_mb:.2f}MB, {size_diff_gb:.2f}GB - {percent_diff:.2f}%")

        config.quantization_config = quantize_config.to_dict()
        config.save_pretrained(save_dir)

        quantize_config.save_pretrained(save_dir)

        # need to copy .py files for model/tokenizers not yet merged to HF transformers
        if self.trust_remote_code:
            copy_py_files(save_dir, model_id_or_path=self.model_name_or_path)

    def get_model_with_quantize(self, quantize_config, model_name_or_path):
        config = AutoConfig.from_pretrained(
            model_name_or_path,
            trust_remote_code=True,
        )

        def skip(*args, **kwargs):
            pass

        torch.nn.init.kaiming_uniform_ = skip
        torch.nn.init.uniform_ = skip
        torch.nn.init.normal_ = skip
        transformers.modeling_utils._init_weights = False
        init_contexts = [no_init_weights()]
        with ContextManagers(init_contexts):
            model = self.model_loader.from_config(
                config, torch_dtype=torch.float16
            )

            if self.dynamic_expert_index is not None:
                num_experts = getattr(config, self.dynamic_expert_index)
                self.layer_modules = get_moe_layer_modules(layer_modules=self.layer_modules,
                                                           num_experts=num_experts)

            layers = find_layers(model)
            ignore_layers = [self.lm_head] + self.base_modules

            for name in list(layers.keys()):
                # allow loading of quantized lm_head
                if quantize_config.lm_head and name == self.lm_head:
                    continue

                if any(name.startswith(ignore_layer) for ignore_layer in ignore_layers) or all(
                        not name.endswith(ignore_layer) for sublist in self.layer_modules for ignore_layer in sublist
                ):
                    # log non-lm-head quantizerd layers only
                    if name is not self.lm_head:
                        logger.info(f"The layer {name} is not quantized.")
                    del layers[name]

            make_quant(
                model,
                layers,
                quantize_config.bits,
                quantize_config.group_size,
                backend=BACKEND.AUTO,
                format=quantize_config.format,
                desc_act=quantize_config.desc_act,
                pack=True,
            )
            model.tie_weights()

        accelerate.load_checkpoint_in_model(
            model,
            dtype=torch.float16,
            # This is very hacky but works due to https://github.com/huggingface/accelerate/blob/bd72a5f1a80d5146554458823f8aeda0a9db5297/src/accelerate/utils/modeling.py#L292
            checkpoint=self.checkpoint_file_name,
            # device_map=device_map,
            # offload_state_dict=True,
            # offload_buffers=True,
        )
        torch.cuda.empty_cache()
        return model

    def save_pretrained(
        self,
        save_dir: str,
        **kwargs,
    ):
        logger.warning("You are using save_pretrained, which will re-direct to save_quantized.")
        self.save_quantized(save_dir=save_dir, **kwargs)

    def lm_eval(
        self,
        tasks: Optional[List[Union[str, dict, object]]] = None,
        num_fewshot: Optional[int] = None,
        batch_size: Optional[Union[int, str]] = 32,
        max_batch_size: Optional[int] = 64,
        use_cache: Optional[str] = None,
        cache_requests: bool = False,
        rewrite_requests_cache: bool = False,
        delete_requests_cache: bool = False,
        limit: Optional[Union[int, float]] = None,
        bootstrap_iters: int = 100000,
        check_integrity: bool = False,
        write_out: bool = False,
        log_samples: bool = True,
        evaluation_tracker: Optional[EvaluationTracker] = None,
        system_instruction: Optional[str] = None,
        apply_chat_template: bool = False,
        fewshot_as_multiturn: bool = False,
        gen_kwargs: Optional[str] = None,
        task_manager: Optional[TaskManager] = None,
        verbosity: str = "INFO",
        predict_only: bool = False,
        random_seed: int = 0,
        numpy_random_seed: int = 1234,
        torch_random_seed: int = 1234,
        fewshot_random_seed: int = 1234,
        output_path: Optional[str] = None,
        wandb_project: Optional[str] = None,
        wandb_name: Optional[str] = None,
        show_config: bool = False,
    ):
        LM = HFLM(
            pretrained=self,
            batch_size=batch_size,
            max_batch_size=max_batch_size,
        )
        # evaluation_tracker need model_args cannot be None
        model_args = ""
        if evaluation_tracker is None and output_path is not None:
            evaluation_tracker = EvaluationTracker(output_path=output_path)

        results = lm_eval.simple_evaluate(
            model=LM,
            model_args=model_args,
            tasks=tasks,
            device=self.device,
            num_fewshot=num_fewshot,
            batch_size=batch_size,
            max_batch_size=max_batch_size,
            use_cache=use_cache,
            cache_requests=cache_requests,
            rewrite_requests_cache=rewrite_requests_cache,
            delete_requests_cache=delete_requests_cache,
            limit=limit,
            bootstrap_iters=bootstrap_iters,
            check_integrity=check_integrity,
            write_out=write_out,
            log_samples=log_samples,
            evaluation_tracker=evaluation_tracker,
            system_instruction=system_instruction,
            apply_chat_template=apply_chat_template,
            fewshot_as_multiturn=fewshot_as_multiturn,
            gen_kwargs=gen_kwargs,
            task_manager=task_manager,
            verbosity=verbosity,
            predict_only=predict_only,
            random_seed=random_seed,
            numpy_random_seed=numpy_random_seed,
            torch_random_seed=torch_random_seed,
            fewshot_random_seed=fewshot_random_seed,
        )

        if results is not None:
            if log_samples:
                samples = results.pop("samples")

            dumped = json.dumps(
                results, indent=2, default=handle_non_serializable, ensure_ascii=False
            )
            if show_config:
                print(dumped)

            # Add W&B logging
            if wandb_project is not None:
                wandb_logger = WandbLogger(
                    project=wandb_project, job_type="eval", name=wandb_name
                )
                wandb_logger.post_init(results)
                wandb_logger.log_eval_result()
                if log_samples:
                    wandb_logger.log_eval_samples(samples=samples)

            evaluation_tracker.save_results_aggregated(
                results=results, samples=samples if log_samples else None
            )

            if log_samples:
                for task_name, config in results["configs"].items():
                    evaluation_tracker.save_results_samples(
                        task_name=task_name, samples=samples[task_name]
                    )

            if (evaluation_tracker.push_results_to_hub or evaluation_tracker.push_samples_to_hub):
                evaluation_tracker.recreate_metadata_card()

            return results
        else:
            raise ValueError('lm_eval run fail, check your code!!!')

    @classmethod
    def from_pretrained(
        cls,
        pretrained_model_name_or_path: str,
        quantize_config: QuantizeConfig,
        trust_remote_code: bool = False,
        use_liger_kernel: bool = False,
        torch_dtype: [str | torch.dtype] = "auto",
        **model_init_kwargs,
    ):
        model = ModelLoader.from_pretrained(pretrained_model_name_or_path, trust_remote_code, use_liger_kernel, torch_dtype, cls.require_trust_remote_code, **model_init_kwargs)
        return cls(
            model,
            quantized=False,
            quantize_config=quantize_config,
            trust_remote_code=trust_remote_code,
            model_name_or_path=pretrained_model_name_or_path
        )

    @classmethod
    def from_quantized(
        cls,
        model_name_or_path: Optional[str],
        device_map: Optional[Union[str, Dict[str, Union[int, str]]]] = None,
        max_memory: Optional[dict] = None,
        device: Optional[Union[str, int]] = None,
        backend: BACKEND = BACKEND.AUTO,
        torch_dtype: [str | torch.dtype] = "auto",
        quantize_config: Optional[QuantizeConfig] = None,
        model_basename: Optional[str] = None,
        use_safetensors: bool = True,
        trust_remote_code: bool = False,
        format: Optional[FORMAT] = None,
        allow_unsafe_loading: bool = False,
        verify_hash: Optional[Union[str, List[str]]] = None,
        **kwargs,
    ):
        if backend == BACKEND.VLLM:
            import os

            # to optimize vllm inference, set an environment variable 'VLLM_ATTENTION_BACKEND' to 'FLASHINFER'.
            os.environ['VLLM_ATTENTION_BACKEND'] = 'FLASHINFER'

        if backend == BACKEND.QBITS:
            device = CPU
            try:
                pass
            except Exception as e:
                raise ValueError(
                    f"QBits is not available: {e}. Please install with `pip install -U intel-extension-for-transformers`."
                )

            if torch_dtype is None or torch_dtype == "auto":
                torch_dtype = qbits_dtype()

        if backend != BACKEND.QBITS and not torch.cuda.is_available():
           raise EnvironmentError("Load pretrained model to do quantization requires CUDA gpu. Please set backend=BACKEND.QBITS for cpu only quantization and inference.")

        """load quantized model from local disk"""
        if cls.require_trust_remote_code and not trust_remote_code:
           raise ValueError(
               f"{model_name_or_path} requires trust_remote_code=True. Please set trust_remote_code=True to load this model."
           )

        # Parameters related to loading from Hugging Face Hub
        cache_dir = kwargs.pop("cache_dir", None)
        force_download = kwargs.pop("force_download", False)
        resume_download = kwargs.pop("resume_download", False)
        proxies = kwargs.pop("proxies", None)
        local_files_only = kwargs.pop("local_files_only", False)
        use_auth_token = kwargs.pop("use_auth_token", None)
        revision = kwargs.pop("revision", None)
        subfolder = kwargs.pop("subfolder", "")
        commit_hash = kwargs.pop("_commit_hash", None)

        cached_file_kwargs = {
            "cache_dir": cache_dir,
            "force_download": force_download,
            "proxies": proxies,
            "resume_download": resume_download,
            "local_files_only": local_files_only,
            "use_auth_token": use_auth_token,
            "revision": revision,
            "subfolder": subfolder,
            "_raise_exceptions_for_missing_entries": False,
            "_commit_hash": commit_hash,
        }

        # == step1: prepare configs and file names == #
        config: PretrainedConfig = AutoConfig.from_pretrained(
            model_name_or_path,
            trust_remote_code=trust_remote_code,
            **cached_file_kwargs,
        )

        if torch_dtype == "auto":
            torch_dtype = auto_dtype_from_config(config, quant_inference=True)
        elif not isinstance(torch_dtype, torch.dtype):
            raise ValueError(f"torch_dtype value of `{torch_dtype}` is not a torch.dtype instance.")

        if config.model_type not in SUPPORTED_MODELS:
            raise TypeError(f"{config.model_type} isn't supported yet.")

        if quantize_config is None:
            quantize_config = QuantizeConfig.from_pretrained(
                model_name_or_path, format=format, **cached_file_kwargs, **kwargs
            )
        else:
            if not isinstance(quantize_config, QuantizeConfig):
                quantize_config = QuantizeConfig.from_quant_config(quantize_config, format)

        if backend == BACKEND.VLLM or backend == BACKEND.SGLANG:
            if quantize_config.format != FORMAT.GPTQ:
                raise ValueError(f"{backend} backend only supports FORMAT.GPTQ: actual = {quantize_config.format}")
            if backend == BACKEND.VLLM:
                from ..utils.vllm import load_model_by_vllm, vllm_generate

                model = load_model_by_vllm(
                    model=model_name_or_path,
                    trust_remote_code=trust_remote_code,
                    **kwargs,
                )

                model.config = model.llm_engine.model_config

                cls.generate = lambda self, **kwargs: vllm_generate(self.model, **kwargs)

            elif backend == BACKEND.SGLANG:
                from ..utils.sglang import load_model_by_sglang, sglang_generate

                model, hf_config = load_model_by_sglang(
                    model=model_name_or_path,
                    trust_remote_code=trust_remote_code,
                    **kwargs,
                )
                model.config = hf_config
                cls.generate = lambda self, **kwargs: sglang_generate(self.model, **kwargs)
            return cls(
                model,
                quantized=True,
                quantize_config=quantize_config,
                qlinear_kernel=None,
            )

        if quantize_config.format == FORMAT.MARLIN:
            # format marlin requires marlin kernel
            if backend != BACKEND.MARLIN and backend != BACKEND.AUTO:
                raise TypeError(f"FORMAT.MARLIN requires BACKEND.AUTO or BACKEND.MARLIN: actual = `{backend}`.")
            backend = BACKEND.MARLIN

        marlin_compatible = False if backend == BACKEND.QBITS else _validate_marlin_device_support()

        if backend != BACKEND.MARLIN:
            unsupported = _validate_marlin_compatibility(quantize_config)
            if unsupported is None and marlin_compatible:
                logger.info(
                    "You passed a model that is compatible with the Marlin int4*fp16 GPTQ kernel but backend is not BACKEND.MARLIN. We recommend using `backend=BACKEND.MARLIN` to use the optimized Marlin kernels for inference. Example: `model = GPTQModel.from_quantized(..., backend=BACKEND.MARLIN)`."
                )

        if quantize_config.format == FORMAT.BITBLAS:
            # format bitblas requires bitblas kernel
            if backend != BACKEND.BITBLAS and backend != BACKEND.AUTO:
                raise TypeError(f"FORMAT.BITBLAS requires BACKEND.AUTO or BACKEND.BITBLAS: actual = `{backend}`.")
            backend = BACKEND.BITBLAS

        if backend == BACKEND.BITBLAS:
            from ..nn_modules.qlinear.qlinear_bitblas import BITBLAS_AVAILABLE, BITBLAS_INSTALL_HINT
            if BITBLAS_AVAILABLE is False:
                raise ValueError(BITBLAS_INSTALL_HINT)

        extensions = []
        if use_safetensors:
            extensions.append(".safetensors")
        else:
            extensions += [".bin", ".pt"]

        model_name_or_path = str(model_name_or_path)

        # Retrieve (and if necessary download) the quantized checkpoint(s).
        is_sharded, resolved_archive_file, true_model_basename = get_checkpoints(
            model_name_or_path=model_name_or_path,
            extensions=extensions,
            **cached_file_kwargs,
        )

        # bin files have security issues: disable loading by default
        if ".bin" in resolved_archive_file:
            if allow_unsafe_loading:
                logger.warning(
                    "There are security risks when loading tensors from .bin files. Make sure you are loading model only from a trusted source."
                )
            else:
                raise ValueError(
                    "Loading of unsafe .bin files are not allowed by default. Pass allow_unsafe_loading=True to bypass."
                )

        quantize_config.runtime_format = quantize_config.format

        model_save_name = resolved_archive_file  # In case a model is sharded, this would be `model.safetensors.index.json` which may later break.
        if verify_hash:
            if is_sharded:
                verfieid = verify_sharded_model_hashes(model_save_name, verify_hash)
            else:
                verfieid = verify_model_hash(model_save_name, verify_hash)
            if not verfieid:
                raise ValueError(f"Hash verification failed for {model_save_name}")
            logger.info(f"Hash verification succeeded for {model_save_name}")
        # == step2: convert model to gptq-model (replace Linear with QuantLinear) == #
        def skip(*args, **kwargs):
            pass

        torch.nn.init.kaiming_uniform_ = skip
        torch.nn.init.uniform_ = skip
        torch.nn.init.normal_ = skip

        transformers.modeling_utils._init_weights = False

        init_contexts = [no_init_weights()]

        with ContextManagers(init_contexts):
            model = cls.model_loader.from_config(
                config, trust_remote_code=trust_remote_code, torch_dtype=torch_dtype
            )
            model.checkpoint_file_name = model_save_name

            if cls.dynamic_expert_index is not None:
                num_experts = getattr(config, cls.dynamic_expert_index)
                cls.layer_modules = get_moe_layer_modules(layer_modules=cls.layer_modules,
                                                          num_experts=num_experts)

            layers = find_layers(model)
            ignore_layers = [cls.lm_head] + cls.base_modules

            for name in list(layers.keys()):
                # allow loading of quantized lm_head
                if quantize_config.lm_head and name == cls.lm_head:
                    continue

                if any(name.startswith(ignore_layer) for ignore_layer in ignore_layers) or all(
                        not name.endswith(ignore_layer) for sublist in cls.layer_modules for ignore_layer in sublist
                ):
                    # log non-lm-head quantizerd layers only
                    if name is not cls.lm_head:
                        logger.info(f"The layer {name} is not quantized.")
                    del layers[name]

            preload_qlinear_kernel = make_quant(
                model,
                layers,
                quantize_config.bits,
                quantize_config.group_size,
                backend=backend.AUTO if (backend == BACKEND.MARLIN and quantize_config.format == FORMAT.MARLIN) or backend == BACKEND.BITBLAS else backend,
                format=quantize_config.format,
                desc_act=quantize_config.desc_act,
                dynamic=quantize_config.dynamic,
            )
            if preload_qlinear_kernel == QBitsQuantLinear:
                quantize_config.runtime_format = FORMAT.QBITS
            model.tie_weights()

        # == step3: load checkpoint and dispatch == #
        if isinstance(device_map, str) and device_map not in [
            "auto",
            "balanced",
            "balanced_low_0",
            "sequential",
        ]:
            raise ValueError(
                "If passing a string for `device_map`, please choose 'auto', 'balanced', 'balanced_low_0' or "
                "'sequential'."
            )
        if isinstance(device_map, dict):
            max_memory = None
        else:
            if device is None and not device_map and not max_memory:
                device_map = "auto"
            if device is not None:
                device = torch.device(device)
                if not max_memory and not device_map:
                    device_map = {"": device.index if device.type == DEVICE.CUDA else device.type}
            if not isinstance(device_map, dict) and device_map != "sequential":
                max_memory = accelerate.utils.get_balanced_memory(
                    model=model,
                    max_memory=max_memory,
                    no_split_module_classes=[cls.layer_type] if isinstance(cls.layer_type, str) else cls.layer_type,
                    low_zero=(device_map == "balanced_low_0"),
                )
        if not isinstance(device_map, dict):
            device_map = accelerate.infer_auto_device_map(
                model,
                max_memory=max_memory,
                no_split_module_classes=[cls.layer_type] if isinstance(cls.layer_type, str) else cls.layer_type,
            )

        load_checkpoint_in_model = False
        # compat: runtime convert checkpoint gptq(v1) to gptq_v2 format
        if quantize_config.format == FORMAT.GPTQ:
            accelerate.load_checkpoint_in_model(
                model,
                dtype=torch_dtype,
                # This is very hacky but works due to https://github.com/huggingface/accelerate/blob/bd72a5f1a80d5146554458823f8aeda0a9db5297/src/accelerate/utils/modeling.py#L292
                checkpoint=model_save_name,
                device_map=device_map,
                offload_state_dict=True,
                offload_buffers=True,
            )
            # validate sym=False v1 loading needs to be protected for models produced with new v2 format codebase
            if not quantize_config.sym and not quantize_config.is_quantized_by_v2():
                raise ValueError(
                    f"Loading of a sym=False model with format={FORMAT.GPTQ} is only supported if produced by gptqmodel version >= {MIN_VERSION_WITH_V2}"
                )

            logger.info(
                f"Compatibility: converting `{FORMAT_FIELD_JSON}` from `{FORMAT.GPTQ}` to `{FORMAT.GPTQ_V2}`.")
            model = convert_gptq_v1_to_v2_format(
                model,
                quantize_config=quantize_config,
                qlinear_kernel=preload_qlinear_kernel,
            )
            load_checkpoint_in_model = True
            quantize_config.runtime_format = FORMAT.GPTQ_V2

        if backend == BACKEND.MARLIN and (preload_qlinear_kernel == ExllamaV2QuantLinear or quantize_config.format == FORMAT.MARLIN):
            if is_sharded:
                raise ValueError(
                    "The loading of sharded checkpoints with Marlin is currently not supported."
                )
            if not _validate_marlin_device_support():
                raise ValueError(
                    f'Marlin kernel does not support this gpu with compute capability of `{torch.cuda.get_device_capability()}`. Please do not use `back=BACKEND.MARLIN`.'
                )

            # Validate the model can run in Marlin.
            if torch_dtype != torch.float16:
                raise ValueError("Marlin kernel requires torch_dtype=torch.float16.")

            _validate_marlin_compatibility(quantize_config, throw_error=True)

            # Prepare model for marlin load.
            # If is marlin serialized load then load directly. Otherwise, convert to marlin.
            model = prepare_model_for_marlin_load(
                model=model,
                quantize_config=quantize_config,
                quant_linear_class=preload_qlinear_kernel,
                torch_dtype=torch_dtype,
                current_model_save_name=model_save_name,
                device_map=device_map,
                desc_act=quantize_config.desc_act,
                sym=quantize_config.sym,
                load_checkpoint_in_model=load_checkpoint_in_model,
            )

        if backend == BACKEND.BITBLAS:
            from ..utils.bitblas import prepare_model_for_bitblas_load

            # Prepare model for bitblas load.
            # If is bitblas serialized load then load directly. Otherwise, convert to bitblas.
            model = prepare_model_for_bitblas_load(
                model=model,
                quantize_config=quantize_config,
                quant_linear_class=preload_qlinear_kernel,
                torch_dtype=torch_dtype,
                model_save_name=model_save_name,
                device_map=device_map,
                desc_act=quantize_config.desc_act,
                sym=quantize_config.sym,
                load_checkpoint_in_model=load_checkpoint_in_model,
            )

        # If we use marlin or bitblas to load the quantized model, the model is already a converted model,
        # and we no longer need to call load_checkpoint_in_model()
        if not load_checkpoint_in_model and backend != BACKEND.MARLIN and backend != BACKEND.BITBLAS:
            accelerate.load_checkpoint_in_model(
                model,
                dtype=torch_dtype,  # This is very hacky but works due to https://github.com/huggingface/accelerate/blob/bd72a5f1a80d5146554458823f8aeda0a9db5297/src/accelerate/utils/modeling.py#L292
                checkpoint=model_save_name,
                device_map=device_map,
                # offload_state_dict=True,
                # offload_buffers=True,
            )

        # TODO: Why are we using this custom function and not dispatch_model?
        model = simple_dispatch_model(model, device_map)

        qlinear_kernel = select_quant_linear(
            bits=quantize_config.bits,
            dynamic=quantize_config.dynamic,
            group_size=quantize_config.group_size,
            desc_act=quantize_config.desc_act,
            sym=quantize_config.sym,
            backend=backend,
            format=quantize_config.format,
        )

        # == step4: set seqlen == #
        model_config = model.config.to_dict()
        seq_len_keys = ["max_position_embeddings", "seq_length", "n_positions"]
        if any(k in model_config for k in seq_len_keys):
            for key in seq_len_keys:
                if key in model_config:
                    model.seqlen = model_config[key]
                    break
        else:
            logger.warning("can't get model's sequence length from model config, will set to 4096.")
            model.seqlen = 4096

        # Any post-initialization that require device information, for example buffers initialization on device.
        model = gptqmodel_post_init(model, use_act_order=quantize_config.desc_act, quantize_config=quantize_config)

        model.eval()

        return cls(
            model,
            quantized=True,
            quantize_config=quantize_config,
            qlinear_kernel=qlinear_kernel,
            load_quantized_model=True,
            trust_remote_code=trust_remote_code,
            model_name_or_path=model_name_or_path,
        )

    def __getattr__(self, item):
        try:
            return super().__getattr__(item)
        except Exception:
            return getattr(self.model, item)


__all__ = ["BaseGPTQModel"]<|MERGE_RESOLUTION|>--- conflicted
+++ resolved
@@ -25,17 +25,14 @@
 from transformers.modeling_utils import no_init_weights, shard_checkpoint
 from transformers.models.mllama.modeling_mllama import MllamaCrossAttentionDecoderLayer
 from transformers.utils.generic import ContextManagers
-<<<<<<< HEAD
-=======
 from .loader import ModelLoader
->>>>>>> 8d98befa
 
 from ..nn_modules.qlinear.qlinear_exllamav2 import ExllamaV2QuantLinear
 from ..nn_modules.qlinear.qlinear_qbits import QBitsQuantLinear, qbits_dtype
 from ..quantization import GPTQ, QuantizeConfig
-from ..quantization.config import (FORMAT, FORMAT_FIELD_JSON, META_FIELD_DAMP_AUTO_INCREMENT, META_FIELD_DAMP_PERCENT,
-                                   META_FIELD_QUANTIZER, META_FIELD_URI, META_QUANTIZER_GPTQMODEL, META_VALUE_URI,
-                                   MIN_VERSION_WITH_V2, QUANTIZE_BLACK_LIST, AutoRoundQuantizeConfig)
+from ..quantization.config import (FORMAT, FORMAT_FIELD_JSON, META_FIELD_QUANTIZER, META_QUANTIZER_GPTQMODEL,
+                                   MIN_VERSION_WITH_V2, QUANTIZE_BLACK_LIST, AutoRoundQuantizeConfig, META_FIELD_URI,
+                                   META_VALUE_URI, META_FIELD_DAMP_PERCENT, META_FIELD_DAMP_AUTO_INCREMENT)
 from ..utils.backend import BACKEND
 from ..utils.data import collate_data
 from ..utils.importer import select_quant_linear
@@ -48,7 +45,6 @@
                            simple_dispatch_model, verify_model_hash, verify_sharded_model_hashes)
 from ..version import __version__
 from ._const import CPU, CUDA_0, DEVICE, SUPPORTED_MODELS
-from .base_loader import Base_Loader
 
 logger = logging.getLogger(__name__)
 handler = logging.StreamHandler()
