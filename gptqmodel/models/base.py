import copy
import json
import logging
import os
import re
from os.path import basename, isfile, join
from typing import Dict, List, Optional, Union

import accelerate
import torch
import torch.nn as nn
import transformers
from accelerate.hooks import remove_hook_from_module
from safetensors.torch import save_file as safe_save
from tqdm import tqdm
from transformers import AutoConfig, AutoModelForCausalLM, PretrainedConfig, PreTrainedModel
from transformers.modeling_utils import no_init_weights, shard_checkpoint
from transformers.utils.generic import ContextManagers

from ..nn_modules.qlinear.qlinear_qbits import qbits_dtype
from ..quantization import GPTQ, QuantizeConfig
from ..quantization.config import (FORMAT, FORMAT_FIELD_JSON, META_FIELD_QUANTIZER, META_QUANTIZER_GPTQMODEL,
                                   MIN_VERSION_WITH_V2, QUANTIZE_BLACK_LIST, AutoRoundQuantizeConfig)
from ..utils.backend import BACKEND
from ..utils.data import collate_data
from ..utils.device import check_cuda
from ..utils.importer import select_quant_linear
from ..utils.marlin import (_validate_marlin_compatibility,
                            _validate_marlin_device_support, prepare_model_for_marlin_load)
from ..utils.model import (auto_dtype_from_config, check_to_quantized, convert_gptq_v1_to_v2_format,
                           convert_gptq_v2_to_v1_format, find_layers, get_checkpoints, get_device,
                           get_module_by_name_prefix, get_module_by_name_suffix, get_moe_layer_modules,
                           gptqmodel_post_init, make_quant, move_to, nested_move_to, pack_model,
                           simple_dispatch_model, verify_model_hash, verify_sharded_model_hashes)
from ..version import __version__
from ._const import CPU, CUDA_0, DEVICE, SUPPORTED_MODELS

logger = logging.getLogger(__name__)
handler = logging.StreamHandler()
formatter = logging.Formatter("%(levelname)s - %(message)s")
handler.setFormatter(formatter)
logger.propagate = False
logger.addHandler(handler)
logger.setLevel(logging.INFO)


class BaseGPTQModel(nn.Module):
    # these modules are non-repeating and at the root level
    # does not include the node which holds all the repeating layers
    base_modules: List[str] = None

    # name of lm_head
    lm_head: str = "lm_head"

    # repeating layers
    # node holding all the repeating layers
    layers_node: str = None
    # repeating layer type
    layer_type: str = None
    # for each repeating layer there are multiple modules within each layer
    layer_modules: List[List[str]] = None

    # some models require trust_remove_code = True (dbrx_converted)
    require_trust_remote_code = None

    # TODO: use a better name and what if the value is not at the config root?
    # allow dynamic expert n-count layer extraction
    # so moe model defs do not need to write out 64 layers if expert size is 64 (Qwen2Moe)
    # usage: set to property in model.config that holds this int value: total number of experts
    dynamic_expert_index: Optional[str] = None

    # allow models to define optional notes that output messages to users that want to use this model
    # list of supported keys: [ "notes" = print the notes value on model load ]
    info: Dict[str, str] = {}

    def __init__(
        self,
        model: PreTrainedModel,
        quantized: bool,
        quantize_config: QuantizeConfig,
        qlinear_kernel: nn.Module = None,
<<<<<<< HEAD
        backend: BACKEND = BACKEND.AUTO,
=======
        from_quantized: bool = False,
>>>>>>> f50b2283
    ):
        super().__init__()

        self.model = model
        self.backend = backend
        self._quantized = quantized
        self.from_quantized = from_quantized
        self.quantize_config = quantize_config
        self.config = self.model.config

        # compat: state to assist in checkpoint_format gptq(v1) to gptq_v2 conversion
        self.qlinear_kernel = qlinear_kernel

    @property
    def quantized(self):
        return self._quantized

    @property
    def hf_device_map(self):
        return getattr(self.model, "hf_device_map", None)

    def _prepare_dataset_for_quantization(
            self,
            calibration_dataset: List[Dict[str, Union[List[int], torch.LongTensor]]],
            batch_size: int = 1,
    ):
        def _convert_tensor_to_list(tensor):
            if isinstance(tensor, torch.Tensor):
                if len(tensor.shape) == 1:
                    tensor = tensor.unsqueeze(0)
                tensor = tensor.long()
                return tensor.cpu().numpy().tolist()
            return [tensor]

        new_calibration_dataset = []
        for example in calibration_dataset:
            input_ids = _convert_tensor_to_list(example["input_ids"])
            attention_mask = _convert_tensor_to_list(example["attention_mask"])
            if "labels" in example:
                labels = _convert_tensor_to_list(example["labels"])
            elif "label" in example:
                labels = _convert_tensor_to_list(example["label"])
            elif "label_ids" in example:
                labels = _convert_tensor_to_list(example["label_ids"])
            else:
                labels = copy.deepcopy(input_ids)
            new_calibration_dataset.append(
                {
                    "input_ids": input_ids,
                    "attention_mask": attention_mask,
                    "labels": labels,
                }
            )
        pad_token_id = self.config.pad_token_id
        if not pad_token_id:
            pad_token_id = self.config.eos_token_id

        if pad_token_id is None:
            raise ValueError("Calibration data requires model's `pad_token_id` or `eos_token_id` to be set: actual = `None`.")

        new_calibration_dataset_batched = [
            collate_data(new_calibration_dataset[start: start + batch_size], pad_token_id)
            for start in range(0, len(new_calibration_dataset), batch_size)
        ]

        for new_example in new_calibration_dataset_batched:
            del new_example["labels"]

        return new_calibration_dataset_batched

    def quantize(
        self,
        calibration_dataset: List[Dict[str, Union[List[int], torch.LongTensor]]],
        batch_size: int = 1,
        calibration_enable_gpu_cache: bool = True,
    ):
        if self.quantized:
            raise EnvironmentError("quantize() is called a model that is already quantized")

        if self.quantize_config.quant_method in QUANTIZE_BLACK_LIST:
            raise ValueError(
                f"Unsupported quantization operation for quant method: {self.quantize_config.quant_method}"
            )

        if self.quantize_config.format == FORMAT.MARLIN:
            _validate_marlin_compatibility(self.quantize_config, throwError=True)

        # TODO: lm_head quantization is yet ready but pending
        if self.quantize_config.lm_head:
            raise ValueError("lm_head quantization is currently inference only and not applicable for quantization. Please set `lm_head=False`.")

        if len(calibration_dataset) == 0:
            raise ValueError("Calibration dataset must not be empty.")

        min_calibration_dataset_size = 256
        min_calibration_dataset_input_ids_avg_length = 256

        if len(calibration_dataset) < min_calibration_dataset_size:
            logger.warning(f"Calibration dataset size should be greater than {min_calibration_dataset_size}. "
                             f"Current size: {len(calibration_dataset)}.")

        if self.quantize_config.format == FORMAT.BITBLAS:
            from ..nn_modules.qlinear.qlinear_bitblas import BITBLAS_AVAILABLE, BITBLAS_INSTALL_HINT
            if BITBLAS_AVAILABLE is False:
                raise ValueError(BITBLAS_INSTALL_HINT)

        # Calculate the average length of the average input_ids
        total_input_ids_length = 0
        for row in calibration_dataset:
            input_ids = row["input_ids"]
            if isinstance(input_ids, torch.Tensor):
                if input_ids.dim() == 1:
                    input_ids_length = input_ids.shape[0]
                else:
                    raise ValueError("Expected a 1-dimensional tensor for 'input_ids', but got a tensor with {0} dimensions.".format(input_ids.dim()))
            else:
                input_ids_length = len(input_ids)
            total_input_ids_length += input_ids_length
        avg = total_input_ids_length / len(calibration_dataset)

        if avg < min_calibration_dataset_input_ids_avg_length:
            logger.warning(f"The average length of input_ids of calibration_dataset should be greater than "
                             f"{min_calibration_dataset_input_ids_avg_length}: actual avg: {avg}.")

        device_map = self.hf_device_map
        if device_map:
            for name, device in device_map.items():
                if device == "cpu":
                    logger.info(f"truly offloading {name} to cpu with hook.")
                    module = get_module_by_name_suffix(self.model, name)
                    remove_hook_from_module(module, recurse=True)
                    accelerate.cpu_offload_with_hook(module, CUDA_0)

        calibration_dataset = self._prepare_dataset_for_quantization(calibration_dataset, batch_size)

        if isinstance(self.quantize_config, AutoRoundQuantizeConfig):
            from auto_round import AutoRound
            from transformers import modeling_utils
            weight_config = {}
            for n, m in self.model.named_modules():
                if isinstance(m, torch.nn.Linear) or isinstance(m, modeling_utils.Conv1D):
                    if m.weight.shape[0] % 32 != 0 or m.weight.shape[1] % 32 != 0:
                        weight_config[n] = {"data_type": "fp"}
                        print(
                            f"{n} will not be quantized due to its shape not being divisible by 32, resulting in an exporting issue to gptqmodel")

            if self.quantize_config.lm_head:
                weight_config['lm_head'] = {"data_type": "int"}

            import torch.nn.functional as F
            from torch.utils.data import DataLoader

            @torch.no_grad()
            def collate_batch(batch):
                input_ids_new = []
                attention_mask_new = []
                for text in batch:
                    input_ids, attention_mask = text["input_ids"][0], text["attention_mask"][0]

                    input_ids = input_ids[:self.quantize_config.seqlen]
                    input_ids_new.append(input_ids)

                    attention_mask = attention_mask[:self.quantize_config.seqlen]
                    attention_mask_new.append(attention_mask)

                if len(input_ids_new) == 0:
                    return None

                input_ids_new = [F.pad(t, (0, self.quantize_config.seqlen - t.size(0))) for t in input_ids_new]
                attention_mask_new = [F.pad(t, (0, self.quantize_config.seqlen - t.size(0))) for t in attention_mask_new]

                input_ids_new = torch.vstack(input_ids_new)
                attention_mask_new = torch.vstack(attention_mask_new)
                res = {"input_ids": input_ids_new, "attention_mask": attention_mask_new}
                return res

            # we can pass batch_size=len(calibration_dataset), cause it spends less memory on GPU
            dataloader = DataLoader(calibration_dataset, collate_fn=collate_batch, shuffle=False, batch_size=len(calibration_dataset))

            self.autoround = AutoRound(self.model,
                                  tokenizer=None,
                                  bits=self.quantize_config.bits,
                                  group_size=self.quantize_config.group_size,
                                  sym=self.quantize_config.sym, batch_size=batch_size,
                                  dataset=dataloader, seqlen=self.quantize_config.seqlen, nblocks=self.quantize_config.nblocks,
                                  iters=self.quantize_config.iters, lr=self.quantize_config.lr,
                                  minmax_lr=self.quantize_config.minmax_lr,
                                  enable_quanted_input=self.quantize_config.enable_quanted_input,
                                  device=self.hf_device_map,
                                  amp=self.quantize_config.amp,
                                  low_gpu_mem_usage=self.quantize_config.low_gpu_mem_usage,
                                  seed=self.quantize_config.seed,
                                  gradient_accumulate_steps=self.quantize_config.gradient_accumulate_steps,
                                  scale_dtype=self.quantize_config.scale_dtype, weight_config=weight_config,
                                  enable_minmax_tuning=self.quantize_config.enable_minmax_tuning)

            model, _ = self.autoround.quantize()

            quantizers = {}
            for key in self.autoround.weight_config:
                info = self.autoround.weight_config[key]
                if not check_to_quantized(info):
                    continue
                quantizers[key] = (None, info["scale"], info["zp"].to(torch.float32), info["g_idx"])

            self.qlinear_kernel = pack_model(
                model=self.model,
                quantizers=quantizers,
                bits=self.quantize_config.bits,
                group_size=self.quantize_config.group_size,
                backend=BACKEND.TRITON,
                desc_act=self.quantize_config.desc_act,
                force_layer_back_to_cpu=True,
                format=self.quantize_config.format,
            )

            self.model = model
            self._quantized = True
            return

        forward_pass_use_cache = self.model.config.use_cache
        self.model.config.use_cache = False

        layer_inputs = []
        attention_masks = []
        position_ids = []
        layer_input_kwargs = []
        layer_outputs = []

        num_batches = len(calibration_dataset)
        layers = get_module_by_name_prefix(self.model, self.layers_node)

        cur_layer_device = get_device(layers[0])
        data_device = cur_layer_device if calibration_enable_gpu_cache else CPU

        def store_input_hook(_, args, kwargs):
            # Positional arguments.
            layer_input = []
            for inp in args:
                layer_input.append(move_to(inp, data_device))
            layer_inputs.append(layer_input)

            # Keyword arguments.
            if kwargs["attention_mask"] is not None:
                attention_masks.append(kwargs["attention_mask"].to(data_device))
            else:
                attention_masks.append(None)

            pos_ids = kwargs.get("position_ids", None)
            if pos_ids is not None:
                position_ids.append(move_to(pos_ids, data_device))
            one_kwargs = {}
            for (k, v) in kwargs.items():  # make sure other arguments also be captured
                if k not in ["hidden_states", "attention_mask", "position_ids"]:
                    one_kwargs[k] = nested_move_to(v, data_device)
            layer_input_kwargs.append(one_kwargs)
            raise ValueError

        force_layer_back_to_cpu = False
        if get_device(layers[0]) == CPU:
            layers[0] = layers[0].to(CUDA_0)
            force_layer_back_to_cpu = True

        ori_outside_layer_module_devices = {}
        for module_name in self.base_modules:
            module = get_module_by_name_prefix(self.model, module_name)

            if module is None:
                continue

            ori_outside_layer_module_devices[module_name] = get_device(module)
            if module is not None:
                move_to(module, cur_layer_device)

        # TODO: make this optional, backporting https://github.com/huggingface/optimum/blob/main/optimum/gptq/quantizer.py
        handle = layers[0].register_forward_pre_hook(store_input_hook, with_kwargs=True)
        for example in calibration_dataset:
            for k, v in example.items():
                if len(v.shape) == 1:
                    v = v.unsqueeze(0)
                example[k] = move_to(v, cur_layer_device)
            try:
                self.model(**example)
            except ValueError:
                pass
        handle.remove()

        move_to(layers[0], CPU if force_layer_back_to_cpu else cur_layer_device)
        for module_name in self.base_modules:
            module = get_module_by_name_prefix(self.model, module_name)
            if module is not None:
                move_to(module, ori_outside_layer_module_devices[module_name])

        torch.cuda.empty_cache()

        layer_modules = self.layer_modules

        if not self.quantize_config.true_sequential:
            layer_modules = [sum(layer_modules, [])]

        # dynamic expert layer index for model defs
        if self.dynamic_expert_index is not None:
            num_experts = getattr(self.model.config, self.dynamic_expert_index)
            layer_modules = get_moe_layer_modules(layer_modules=self.layer_modules,
                                                      num_experts=num_experts)

        quantizers = {}

        # stores all per-layer quant stats such as avg loss and processing time
        quant_log = []

        layer_count = len(layers)
        layer_pb = tqdm(range(layer_count))
        for i in layer_pb:
            layer_pb.set_description(f"Quantizing layer {i + 1} of {layer_count}")
            layer = layers[i]
            force_layer_back_to_cpu = False
            if get_device(layer) == CPU:
                move_to(layer, CUDA_0)
                force_layer_back_to_cpu = True
            cur_layer_device = get_device(layer)

            full = find_layers(layer)
            for names in layer_modules:
                subset = {n: full[n] for n in names if n in full}
                gptq = {}
                for name in subset:
                    gptq[name] = GPTQ(subset[name])
                    gptq[name].quantizer.configure(
                        self.quantize_config.bits,
                        perchannel=True,
                        sym=self.quantize_config.sym,
                        mse=False,
                    )

                def add_batch(name):
                    def tmp(_, inp, out):
                        # gptq is mutable.
                        gptq[name].add_batch(inp[0].data, out.data)  # noqa: F821

                    return tmp

                handles = []
                for name in subset:
                    handles.append(subset[name].register_forward_hook(add_batch(name)))
                for j in range(num_batches):
                    layer_input = []
                    for k, layer_inp in enumerate(layer_inputs[j]):
                        layer_input.append(move_to(layer_inp, cur_layer_device))

                    mask = attention_masks[j]
                    layer_attention_mask = mask if mask is None else move_to(mask, cur_layer_device)

                    additional_layer_inputs = {"attention_mask": layer_attention_mask}
                    layer_position_ids = (
                        None if not position_ids else move_to(position_ids[j], cur_layer_device)
                    )
                    if layer_position_ids is not None:
                        additional_layer_inputs["position_ids"] = layer_position_ids
                    for k, v in layer_input_kwargs[j].items():
                        additional_layer_inputs[k] = nested_move_to(v, cur_layer_device)
                    with torch.no_grad():
                        layer(*layer_input, **additional_layer_inputs)
                for h in handles:
                    h.remove()

                for name in subset:
                    layer_pb.set_description(f"Quantizing {name} in layer {i + 1} of {layer_count}")

                    try:
                        scale, zero, g_idx, duration, avg_loss = gptq[name].fasterquant(
                            percdamp=self.quantize_config.damp_percent,
                            group_size=self.quantize_config.group_size,
                            actorder=self.quantize_config.desc_act,
                            static_groups=self.quantize_config.static_groups,
                        )

                        stat = {"layer": i + 1, "module": name, "avg_loss": f"{avg_loss:.4f}",
                                "time": f"{duration:.4f}"}

                        quant_log.append(stat)
                        logger.info(stat)

                    except torch._C._LinAlgError as e:
                        if "not positive-definite" in str(e).lower():
                            logger.warning(
                                "Please increase damp or nsamples for calibration data to avoid the following quant error. "
                            )
                        raise e

                    quantizers[f"{self.layers_node}.{i}.{name}"] = (
                        gptq[name].quantizer.to(CPU if force_layer_back_to_cpu else cur_layer_device),
                        move_to(scale, CPU if force_layer_back_to_cpu else cur_layer_device),
                        move_to(zero, CPU if force_layer_back_to_cpu else cur_layer_device),
                        move_to(g_idx, CPU if force_layer_back_to_cpu else cur_layer_device),
                    )
                    gptq[name].free()

            for j in range(num_batches):
                layer_input = []
                for k, layer_inp in enumerate(layer_inputs[j]):
                    layer_input.append(move_to(layer_inp, cur_layer_device))

                mask = attention_masks[j]
                layer_attention_mask = mask if mask is None else move_to(mask, cur_layer_device)

                additional_layer_inputs = {"attention_mask": layer_attention_mask}
                layer_position_ids = None if not position_ids else move_to(position_ids[j], cur_layer_device)
                if layer_position_ids is not None:
                    additional_layer_inputs["position_ids"] = layer_position_ids
                for k, v in layer_input_kwargs[j].items():
                    additional_layer_inputs[k] = nested_move_to(v, cur_layer_device)
                with torch.no_grad():
                    layer_output = move_to(
                        layer(*layer_input, **additional_layer_inputs)[0],
                        cur_layer_device if calibration_enable_gpu_cache else CPU,
                    )
                    layer_outputs.append([layer_output])

            layers[i] = move_to(layer, CPU if force_layer_back_to_cpu else cur_layer_device)
            del layer
            del gptq
            del layer_inputs
            layer_inputs, layer_outputs = (
                layer_outputs,
                [],
            )  # TODO: is it really OK to cache only the first positional argument?
            torch.cuda.empty_cache()

        logger.info(f"Quantization summary:\n{quant_log}")
        for module_log in quant_log:
            logger.info(module_log)

        self.qlinear_kernel = pack_model(
            model=self.model,
            quantizers=quantizers,
            bits=self.quantize_config.bits,
            group_size=self.quantize_config.group_size,
            backend=BACKEND.AUTO,
            desc_act=self.quantize_config.desc_act,
            force_layer_back_to_cpu=force_layer_back_to_cpu,
            format=self.quantize_config.format,
        )

        if device_map:
            self.model = remove_hook_from_module(self.model, recurse=True)
            self.model = simple_dispatch_model(self.model, device_map)
        self.model.config.use_cache = forward_pass_use_cache

        self._quantized = True

        torch.cuda.empty_cache()

        if self.quantize_config.format == FORMAT.BITBLAS:
            from ..nn_modules.qlinear.qlinear_bitblas import BitBLASQuantLinear
            from ..utils.bitblas import convert_to_bitblas

            # BitBLASQuantLinear does not have a pack method and needs to be converted to BitBLAS format when saving.
            logger.info("Converting model to BitBlas Format...")
            self.model = convert_to_bitblas(self.model, self.qlinear_kernel, self.quantize_config, self.quantize_config.sym,
                                       self.quantize_config.desc_act, repack=True)
            self.qlinear_kernel = BitBLASQuantLinear

        return quant_log

    @property
    def device(self):
        if not self.hf_device_map:
            return self.model.device
        else:
            device = [d for d in self.hf_device_map.values() if d not in {"disk"}][0]
            return torch.device(device)

    def to(self, device: Union[str, torch.device]):
        self.model.to(device)
        return self

    def forward(self, *args, **kwargs):
        return self.model(*args, **kwargs)

    def generate(self, **kwargs):
        """shortcut for model.generate"""
        if self.backend == BACKEND.VLLM:
            from ..utils.vllm import vllm_generate

            with torch.inference_mode():
                return vllm_generate(self.model, **kwargs)
        elif self.backend == BACKEND.SGLANG:
            from ..utils.sglang import sglang_generate

            with torch.inference_mode():
                return sglang_generate(**kwargs)
        else:
            with torch.inference_mode(), torch.amp.autocast(device_type=self.device.type):
                return self.model.generate(**kwargs)

    def prepare_inputs_for_generation(self, *args, **kwargs):
        """shortcut for model.prepare_inputs_for_generation"""
        return self.model.prepare_inputs_for_generation(*args, **kwargs)

    @classmethod
    def shard_quantized(cls,
                        quantized_model_path_or_id: str,
                        max_shard_size: str,
                        save_dir: str,
                        safetensors_metadata: Optional[Dict[str, str]] = None,
                        use_safetensors: bool = True,
                        model_base_name: Optional[str] = None
                        ):
        # gptqmodel_post_init will check if the device matches.
        # Here, the CPU is always used, so you need to skip it.
        quantized_model = cls.from_quantized(quantized_model_path_or_id,
                                             device="cpu",
                                             backend=BACKEND.AUTO,
                                             use_safetensors=use_safetensors,
                                             safetensors_metadata=safetensors_metadata,
                                             model_basename=model_base_name,
                                             skip_gptqmodel_post_init=True,)
        # Skip from_quantized check
        quantized_model.from_quantized = False
        quantized_model.save_quantized(save_dir,
                                       safetensors_metadata=safetensors_metadata,
                                       use_safetensors=use_safetensors,
                                       max_shard_size=max_shard_size,
                                       model_base_name=model_base_name)

    def save_quantized(
        self,
        save_dir: str,
        safetensors_metadata: Optional[Dict[str, str]] = None,
        use_safetensors: bool = True,
        max_shard_size: Optional[str] = None,
        model_base_name: Optional[str] = None
    ):
        """save quantized model and configs to local disk"""
        if self.from_quantized:
            raise NotImplementedError("Saving a loaded quantized model is not supported. If you need to re-shard the model, please use `GPTQModel.shard_quantized()` api.")

        os.makedirs(save_dir, exist_ok=True)

        # write gptqmodel tooling fingerprint to config
        self.quantize_config.meta_set_versionable(
            key=META_FIELD_QUANTIZER,
            value=META_QUANTIZER_GPTQMODEL,
            version=__version__,
        )

        # The config, quantize_config and model may be edited in place in save_quantized.
        config = copy.deepcopy(self.model.config)
        quantize_config = copy.deepcopy(self.quantize_config)
        model = self.model

        if not self.quantized:
            raise ValueError("Save aborted as model is not quantized. Please call `quantize()` first.")

        if model_base_name is None:
            model_base_name = (
                    self.quantize_config.model_file_base_name or
                    f"gptq_model-{self.quantize_config.bits}bit-{self.quantize_config.group_size}g"
            )

        if quantize_config.format == FORMAT.GPTQ_V2:
            logger.warning(
                f"Using 'format = {FORMAT.GPTQ_V2}': the serialized model is only supported by GPTQModel version >= {MIN_VERSION_WITH_V2}."
            )

        # internal is always gptq v2 but allow users to pass gptq (v1) via config
        if quantize_config.format == FORMAT.GPTQ:
            # Model qzeros may be edited in place.
            # TODO: avoid inplace modification of the weights
            model = copy.deepcopy(self.model)
            model = convert_gptq_v2_to_v1_format(
                model, quantize_config=quantize_config, qlinear_kernel=self.qlinear_kernel
            )

        model.to(CPU)

        state_dict = model.state_dict()

        if quantize_config.model_file_base_name is None:
            if use_safetensors:
                model_base_name = "model"
            else:
                model_base_name = "pytorch_model"
        else:
            model_base_name = basename(quantize_config.model_file_base_name)

        if use_safetensors:
            state_dict = {k: v.clone().contiguous() for k, v in state_dict.items()}
            model_save_name = model_base_name + ".safetensors"
        else:
            model_save_name = model_base_name + ".bin"
        if not self.qlinear_kernel.SUPPORTED_SHARDS and max_shard_size is not None:
            logger.warning("Sharding is not supported for this quant. Disabling sharding.")
            max_shard_size = None

        if max_shard_size is None:
            if use_safetensors:
                if safetensors_metadata is None:
                    safetensors_metadata = {}
                elif not isinstance(safetensors_metadata, dict):
                    raise TypeError("safetensors_metadata must be a dictionary.")
                else:
                    logger.debug(f"Received safetensors_metadata: {safetensors_metadata}")
                    new_safetensors_metadata = {}
                    converted_keys = False
                    for key, value in safetensors_metadata.items():
                        if not isinstance(key, str) or not isinstance(value, str):
                            converted_keys = True
                            try:
                                new_key = str(key)
                                new_value = str(value)
                            except Exception as e:
                                raise TypeError(
                                    f"safetensors_metadata: both keys and values must be strings and an error occured when trying to convert them: {e}"
                                )
                            if new_key in new_safetensors_metadata:
                                logger.warning(
                                    f"After converting safetensors_metadata keys to strings, the key '{new_key}' is duplicated. Ensure that all your metadata keys are strings to avoid overwriting."
                                )
                            new_safetensors_metadata[new_key] = new_value
                    safetensors_metadata = new_safetensors_metadata
                    if converted_keys:
                        logger.debug(
                            f"One or more safetensors_metadata keys or values had to be converted to str(). Final safetensors_metadata: {safetensors_metadata}"
                        )

                # Format is required to enable Accelerate to load the metadata
                # otherwise it raises an OSError
                safetensors_metadata["format"] = "pt"
                safe_save(state_dict, join(save_dir, model_save_name), safetensors_metadata)
            else:
                logger.warning(
                    "We highly suggest saving quantized model using safetensors format for security reasons. Please set `use_safetensors=True` whenever possible.")
                torch.save(model.state_dict(), join(save_dir, model_save_name))
        else:
            # Shard checkpoint
            shards, index = shard_checkpoint(state_dict, max_shard_size=max_shard_size, weights_name=model_save_name)

            # Clean the folder from a previous save
            for filename in os.listdir(save_dir):
                full_filename = join(save_dir, filename)

                # make sure that file to be deleted matches format of sharded file, e.g. pytorch_model-00001-of-00005
                filename_no_suffix = filename.replace(".bin", "").replace(".safetensors", "")
                reg = re.compile(r"(.*?)-\d{5}-of-\d{5}")

                if (
                        filename.startswith(model_base_name)
                        and isfile(full_filename)
                        and filename not in shards.keys()
                        and reg.fullmatch(filename_no_suffix) is not None
                ):
                    os.remove(full_filename)

            # Save the model
            for shard_file, shard in shards.items():
                if use_safetensors:
                    if safetensors_metadata is None:
                        safetensors_metadata = {}
                    elif not isinstance(safetensors_metadata, dict):
                        raise TypeError("safetensors_metadata must be a dictionary.")
                    else:
                        logger.debug(f"Received safetensors_metadata: {safetensors_metadata}")
                        new_safetensors_metadata = {}
                        converted_keys = False
                        for key, value in safetensors_metadata.items():
                            if not isinstance(key, str) or not isinstance(value, str):
                                converted_keys = True
                                try:
                                    new_key = str(key)
                                    new_value = str(value)
                                except Exception as e:
                                    raise TypeError(
                                        f"safetensors_metadata: both keys and values must be strings and an error occured when trying to convert them: {e}")
                                if new_key in new_safetensors_metadata:
                                    logger.warning(
                                        f"After converting safetensors_metadata keys to strings, the key '{new_key}' is duplicated. Ensure that all your metadata keys are strings to avoid overwriting.")
                                new_safetensors_metadata[new_key] = new_value
                        safetensors_metadata = new_safetensors_metadata
                        if converted_keys:
                            logger.debug(
                                f"One or more safetensors_metadata keys or values had to be converted to str(). Final safetensors_metadata: {safetensors_metadata}")

                    # Format is required to enable Accelerate to load the metadata
                    # otherwise it raises an OSError
                    safetensors_metadata["format"] = "pt"

                    safe_save(shard, join(save_dir, shard_file), safetensors_metadata)
                else:
                    torch.save(shard, join(save_dir, shard_file))

            if index is not None:
                index_save_name = model_save_name + ".index.json"
                index_save_path = join(save_dir, index_save_name)
                # Save the index as well
                with open(index_save_path, "w", encoding="utf-8") as f:
                    content = json.dumps(index, indent=2, sort_keys=True) + "\n"
                    f.write(content)
        config.quantization_config = quantize_config.to_dict()
        config.save_pretrained(save_dir)

        quantize_config.model_name_or_path = save_dir
        quantize_config.model_file_base_name = model_base_name
        quantize_config.save_pretrained(save_dir)

    def save_pretrained(
        self,
        save_dir: str,
        **kwargs,
    ):
        logger.warning("You are using save_pretrained, which will re-direct to save_quantized.")
        self.save_quantized(save_dir=save_dir, **kwargs)

    @classmethod
    def from_pretrained(
        cls,
        pretrained_model_name_or_path: str,
        quantize_config: QuantizeConfig,
        trust_remote_code: bool = False,
        torch_dtype: [str | torch.dtype] = "auto",
        **model_init_kwargs,
    ):
        """load un-quantized pretrained model to cpu"""
        got_cuda = check_cuda(raise_exception=False)

        if not got_cuda:
            try:
                pass
            except Exception as e:
                raise ValueError(
                    f"QBits is not available: {e}. Please install with `pip install -U intel-extension-for-transformers`."
                )

            model_init_kwargs["device"] = "cpu"
            torch_dtype = qbits_dtype()

        if cls.require_trust_remote_code and not trust_remote_code:
            raise ValueError(
                f"{pretrained_model_name_or_path} requires trust_remote_code=True. Please set trust_remote_code=True to load this model."
            )

        # allow models to define optional notes that output messages to users that want to use this model
        notes = cls.info.get("notes")
        if notes:
            logger.info(notes)

        def skip(*args, **kwargs):
            pass

        torch.nn.init.kaiming_uniform_ = skip
        torch.nn.init.uniform_ = skip
        torch.nn.init.normal_ = skip

        model_init_kwargs["trust_remote_code"] = trust_remote_code

        config = AutoConfig.from_pretrained(pretrained_model_name_or_path, **model_init_kwargs)

        if torch_dtype == "auto":
            torch_dtype = auto_dtype_from_config(config)
        elif not isinstance(torch_dtype, torch.dtype):
            raise ValueError(f"torch_dtype value of `{torch_dtype}` is not a torch.dtype instance.")

        # enforce some values despite user specified
        model_init_kwargs["torch_dtype"] = torch_dtype

        if config.model_type not in SUPPORTED_MODELS:
            raise TypeError(f"{config.model_type} isn't supported yet.")

        if model_init_kwargs.get("cpu") != "cpu":
            torch.cuda.empty_cache()

        model = AutoModelForCausalLM.from_pretrained(pretrained_model_name_or_path, **model_init_kwargs)

        model_config = model.config.to_dict()
        seq_len_keys = ["max_position_embeddings", "seq_length", "n_positions"]
        if any(k in model_config for k in seq_len_keys):
            for key in seq_len_keys:
                if key in model_config:
                    model.seqlen = model_config[key]
                    break
        else:
            logger.warning("can't get model's sequence length from model config, will set to 4096.")
            model.seqlen = 4096
        model.eval()

        return cls(model, quantized=False, quantize_config=quantize_config)

    @classmethod
    def from_quantized(
        cls,
        model_name_or_path: str,
        device_map: Optional[Union[str, Dict[str, Union[int, str]]]] = None,
        max_memory: Optional[dict] = None,
        device: Optional[Union[str, int]] = None,
        backend: BACKEND = BACKEND.AUTO,
        torch_dtype: [str | torch.dtype] = "auto",
        quantize_config: Optional[QuantizeConfig] = None,
        model_basename: Optional[str] = None,
        use_safetensors: bool = True,
        trust_remote_code: bool = False,
        format: Optional[FORMAT] = None,
        allow_unsafe_loading: bool = False,
        verify_hash: Optional[Union[str, List[str]]] = None,
        **kwargs,
    ):
        if backend == BACKEND.VLLM:
            import os

            # to optimize vllm inference, set an environment variable 'VLLM_ATTENTION_BACKEND' to 'FLASHINFER'.
            os.environ['VLLM_ATTENTION_BACKEND'] = 'FLASHINFER'

        if backend == BACKEND.QBITS:
            device = CPU
            try:
                pass
            except Exception as e:
                raise ValueError(
                    f"QBits is not available: {e}. Please install with `pip install -U intel-extension-for-transformers`."
                )

            if torch_dtype is None or torch_dtype == "auto":
                torch_dtype = qbits_dtype()

        if backend != BACKEND.QBITS and not torch.cuda.is_available():
           raise EnvironmentError("Load pretrained model to do quantization requires CUDA gpu. Please set backend=BACKEND.QBITS for cpu only quantization and inference.")

        """load quantized model from local disk"""
        if cls.require_trust_remote_code and not trust_remote_code:
           raise ValueError(
               f"{model_name_or_path} requires trust_remote_code=True. Please set trust_remote_code=True to load this model."
           )

        # Parameters related to loading from Hugging Face Hub
        cache_dir = kwargs.pop("cache_dir", None)
        force_download = kwargs.pop("force_download", False)
        resume_download = kwargs.pop("resume_download", False)
        proxies = kwargs.pop("proxies", None)
        local_files_only = kwargs.pop("local_files_only", False)
        use_auth_token = kwargs.pop("use_auth_token", None)
        revision = kwargs.pop("revision", None)
        subfolder = kwargs.pop("subfolder", "")
        commit_hash = kwargs.pop("_commit_hash", None)

        cached_file_kwargs = {
            "cache_dir": cache_dir,
            "force_download": force_download,
            "proxies": proxies,
            "resume_download": resume_download,
            "local_files_only": local_files_only,
            "use_auth_token": use_auth_token,
            "revision": revision,
            "subfolder": subfolder,
            "_raise_exceptions_for_missing_entries": False,
            "_commit_hash": commit_hash,
        }

        # == step1: prepare configs and file names == #
        config: PretrainedConfig = AutoConfig.from_pretrained(
            model_name_or_path,
            trust_remote_code=trust_remote_code,
            **cached_file_kwargs,
        )

        if torch_dtype == "auto":
            torch_dtype = auto_dtype_from_config(config, quant_inference=True)
        elif not isinstance(torch_dtype, torch.dtype):
            raise ValueError(f"torch_dtype value of `{torch_dtype}` is not a torch.dtype instance.")

        if config.model_type not in SUPPORTED_MODELS:
            raise TypeError(f"{config.model_type} isn't supported yet.")

        if quantize_config is None:
            quantize_config = QuantizeConfig.from_pretrained(
                model_name_or_path, format=format, **cached_file_kwargs, **kwargs
            )
        else:
            if not isinstance(quantize_config, QuantizeConfig):
                quantize_config = QuantizeConfig.from_quant_config(quantize_config, format)

        if backend == BACKEND.VLLM or backend == BACKEND.SGLANG:
            if quantize_config.format != FORMAT.GPTQ:
                raise ValueError(f"{backend} backend only supports FORMAT.GPTQ: actual = {quantize_config.format}")
            if backend == BACKEND.VLLM:
                from ..utils.vllm import load_model_by_vllm

                model = load_model_by_vllm(
                    model=model_name_or_path,
                    trust_remote_code=trust_remote_code,
                    **kwargs,
                )

                model.config = model.llm_engine.model_config

            elif backend == BACKEND.SGLANG:
                from ..utils.sglang import load_model_by_sglang

                model, hf_config = load_model_by_sglang(
                    model=model_name_or_path,
                    trust_remote_code=trust_remote_code,
                    **kwargs,
                )
                model.config = hf_config
            return cls(
                model,
                quantized=True,
                quantize_config=quantize_config,
                backend=backend,
                qlinear_kernel=None,
            )

        if quantize_config.format == FORMAT.MARLIN:
            # format marlin requires marlin kernel
            if backend != BACKEND.MARLIN and backend != BACKEND.AUTO:
                raise TypeError(f"FORMAT.MARLIN requires BACKEND.AUTO or BACKEND.MARLIN: actual = `{backend}`.")
            backend = BACKEND.MARLIN

        marlin_compatible = False if backend == BACKEND.QBITS else _validate_marlin_device_support()

        if backend != BACKEND.MARLIN:
            unsupported = _validate_marlin_compatibility(quantize_config)
            if unsupported is None and marlin_compatible:
                logger.info(
                    "You passed a model that is compatible with the Marlin int4*fp16 GPTQ kernel but backend is not BACKEND.MARLIN. We recommend using `backend=BACKEND.MARLIN` to use the optimized Marlin kernels for inference. Example: `model = GPTQModel.from_quantized(..., backend=BACKEND.MARLIN)`."
                )

        if quantize_config.format == FORMAT.BITBLAS:
            # format bitblas requires bitblas kernel
            if backend != BACKEND.BITBLAS and backend != BACKEND.AUTO:
                raise TypeError(f"FORMAT.BITBLAS requires BACKEND.AUTO or BACKEND.BITBLAS: actual = `{backend}`.")
            backend = BACKEND.BITBLAS

        if backend == BACKEND.BITBLAS:
            from ..nn_modules.qlinear.qlinear_bitblas import BITBLAS_AVAILABLE, BITBLAS_INSTALL_HINT
            if BITBLAS_AVAILABLE is False:
                raise ValueError(BITBLAS_INSTALL_HINT)

        if model_basename is None:
            if quantize_config.model_file_base_name:
                possible_model_basenames = [quantize_config.model_file_base_name]
            else:
                possible_model_basenames = [
                    f"gptq_model-{quantize_config.bits}bit-{quantize_config.group_size}g",
                    "model",
                ]
        else:
            possible_model_basenames = [model_basename]

        quantize_config.model_name_or_path = model_name_or_path

        extensions = []
        if use_safetensors:
            extensions.append(".safetensors")
        else:
            extensions += [".bin", ".pt"]

        model_name_or_path = str(model_name_or_path)

        # Retrieve (and if necessary download) the quantized checkpoint(s).
        is_sharded, resolved_archive_file, true_model_basename = get_checkpoints(
            model_name_or_path=model_name_or_path,
            extensions=extensions,
            possible_model_basenames=possible_model_basenames,
            **cached_file_kwargs,
        )

        # bin files have security issues: disable loading by default
        if ".bin" in resolved_archive_file:
            if allow_unsafe_loading:
                logger.warning(
                    "There are security risks when loading tensors from .bin files. Make sure you are loading model only from a trusted source."
                )
            else:
                raise ValueError(
                    "Loading of unsafe .bin files are not allowed by default. Pass allow_unsafe_loading=True to bypass."
                )

        quantize_config.model_file_base_name = true_model_basename

        model_save_name = resolved_archive_file  # In case a model is sharded, this would be `model.safetensors.index.json` which may later break.
        if verify_hash:
            if is_sharded:
                verfieid = verify_sharded_model_hashes(model_save_name, verify_hash)
            else:
                verfieid = verify_model_hash(model_save_name, verify_hash)
            if not verfieid:
                raise ValueError(f"Hash verification failed for {model_save_name}")
            logger.info(f"Hash verification succeeded for {model_save_name}")
        # == step2: convert model to gptq-model (replace Linear with QuantLinear) == #
        def skip(*args, **kwargs):
            pass

        torch.nn.init.kaiming_uniform_ = skip
        torch.nn.init.uniform_ = skip
        torch.nn.init.normal_ = skip

        transformers.modeling_utils._init_weights = False

        init_contexts = [no_init_weights()]

        with ContextManagers(init_contexts):
            model = AutoModelForCausalLM.from_config(
                config, trust_remote_code=trust_remote_code, torch_dtype=torch_dtype
            )

            if cls.dynamic_expert_index is not None:
                num_experts = getattr(config, cls.dynamic_expert_index)
                cls.layer_modules = get_moe_layer_modules(layer_modules=cls.layer_modules,
                                                          num_experts=num_experts)

            layers = find_layers(model)
            ignore_layers = [cls.lm_head] + cls.base_modules

            for name in list(layers.keys()):
                # allow loading of quantized lm_head
                if quantize_config.lm_head and name == cls.lm_head:
                    continue

                if any(name.startswith(ignore_layer) for ignore_layer in ignore_layers) or all(
                        not name.endswith(ignore_layer) for sublist in cls.layer_modules for ignore_layer in sublist
                ):
                    # log non-lm-head quantizerd layers only
                    if name is not cls.lm_head:
                        logger.info(f"The layer {name} is not quantized.")
                    del layers[name]

            preload_qlinear_kernel = make_quant(
                model,
                layers,
                quantize_config.bits,
                quantize_config.group_size,
                backend=backend.AUTO if backend == BACKEND.MARLIN or backend == BACKEND.BITBLAS else backend,
                format=FORMAT.GPTQ_V2,
                desc_act=quantize_config.desc_act,
            )
            model.tie_weights()

        # == step3: load checkpoint and dispatch == #
        if isinstance(device_map, str) and device_map not in [
            "auto",
            "balanced",
            "balanced_low_0",
            "sequential",
        ]:
            raise ValueError(
                "If passing a string for `device_map`, please choose 'auto', 'balanced', 'balanced_low_0' or "
                "'sequential'."
            )
        if isinstance(device_map, dict):
            max_memory = None
        else:
            if device is None and not device_map and not max_memory:
                device_map = "auto"
            if device is not None:
                device = torch.device(device)
                if not max_memory and not device_map:
                    device_map = {"": device.index if device.type == DEVICE.CUDA else device.type}
            if not isinstance(device_map, dict) and device_map != "sequential":
                max_memory = accelerate.utils.get_balanced_memory(
                    model=model,
                    max_memory=max_memory,
                    no_split_module_classes=[cls.layer_type],
                    low_zero=(device_map == "balanced_low_0"),
                )
        if not isinstance(device_map, dict):
            device_map = accelerate.infer_auto_device_map(
                model,
                max_memory=max_memory,
                no_split_module_classes=[cls.layer_type],
            )

        load_checkpoint_in_model = False
        # compat: runtime convert checkpoint gptq(v1) to gptq_v2 format
        if quantize_config.format == FORMAT.GPTQ:
            accelerate.load_checkpoint_in_model(
                model,
                dtype=torch_dtype,
                # This is very hacky but works due to https://github.com/huggingface/accelerate/blob/bd72a5f1a80d5146554458823f8aeda0a9db5297/src/accelerate/utils/modeling.py#L292
                checkpoint=model_save_name,
                device_map=device_map,
                offload_state_dict=True,
                offload_buffers=True,
            )
            # validate sym=False v1 loading needs to be protected for models produced with new v2 format codebase
            if not quantize_config.sym and not quantize_config.is_quantized_or_packed_by_v2():
                raise ValueError(
                    f"Loading of a sym=False model with format={FORMAT.GPTQ} is only supported if produced by gptqmodel version >= {MIN_VERSION_WITH_V2}"
                )

            logger.info(
                f"Compatibility: converting `{FORMAT_FIELD_JSON}` from `{FORMAT.GPTQ}` to `{FORMAT.GPTQ_V2}`.")
            model = convert_gptq_v1_to_v2_format(
                model,
                quantize_config=quantize_config,
                qlinear_kernel=preload_qlinear_kernel,
            )
            load_checkpoint_in_model = True
            quantize_config.format = FORMAT.GPTQ_V2

        if backend == BACKEND.MARLIN:
            if is_sharded:
                raise ValueError(
                    "The loading of sharded checkpoints with Marlin is currently not supported."
                )
            if not _validate_marlin_device_support():
                raise ValueError(
                    f'Marlin kernel does not support this gpu with compute capability of `{torch.cuda.get_device_capability()}`. Please do not use `back=BACKEND.MARLIN`.'
                )

            # Validate the model can run in Marlin.
            if torch_dtype != torch.float16:
                raise ValueError("Marlin kernel requires torch_dtype=torch.float16.")

            _validate_marlin_compatibility(quantize_config, throwError=True)

            # Prepare model for marlin load.
            # If is marlin serialized load then load directly. Otherwise, convert to marlin.
            model = prepare_model_for_marlin_load(
                model=model,
                quantize_config=quantize_config,
                quant_linear_class=preload_qlinear_kernel,
                torch_dtype=torch_dtype,
                current_model_save_name=model_save_name,
                device_map=device_map,
                desc_act=quantize_config.desc_act,
                sym=quantize_config.sym,
                load_checkpoint_in_model=load_checkpoint_in_model,
            )

        if backend == BACKEND.BITBLAS:
            from ..utils.bitblas import prepare_model_for_bitblas_load

            if is_sharded:
                raise ValueError(
                    "The loading of sharded checkpoints with BitBLAS is currently not supported. Please raise an issue in GPTQModel repository.")
            
            # Prepare model for bitblas load.
            # If is bitblas serialized load then load directly. Otherwise, convert to bitblas.
            model = prepare_model_for_bitblas_load(
                model=model,
                quantize_config=quantize_config,
                quant_linear_class=preload_qlinear_kernel,
                torch_dtype=torch_dtype,
                model_save_name=model_save_name,
                device_map=device_map,
                desc_act=quantize_config.desc_act,
                sym=quantize_config.sym,
                load_checkpoint_in_model=load_checkpoint_in_model,
            )

        # If we use marlin or bitblas to load the quantized model, the model is already a converted model,
        # and we no longer need to call load_checkpoint_in_model()
        if not load_checkpoint_in_model and backend != BACKEND.MARLIN and backend != BACKEND.BITBLAS:
            accelerate.load_checkpoint_in_model(
                model,
                dtype=torch_dtype,  # This is very hacky but works due to https://github.com/huggingface/accelerate/blob/bd72a5f1a80d5146554458823f8aeda0a9db5297/src/accelerate/utils/modeling.py#L292
                checkpoint=model_save_name,
                device_map=device_map,
                # offload_state_dict=True,
                # offload_buffers=True,
            )

        # TODO: Why are we using this custom function and not dispatch_model?
        model = simple_dispatch_model(model, device_map)

        qlinear_kernel = select_quant_linear(
            bits=quantize_config.bits,
            group_size=quantize_config.group_size,
            desc_act=quantize_config.desc_act,
            sym=quantize_config.sym,
            backend=backend,
            format=quantize_config.format,
        )

        # == step4: set seqlen == #
        model_config = model.config.to_dict()
        seq_len_keys = ["max_position_embeddings", "seq_length", "n_positions"]
        if any(k in model_config for k in seq_len_keys):
            for key in seq_len_keys:
                if key in model_config:
                    model.seqlen = model_config[key]
                    break
        else:
            logger.warning("can't get model's sequence length from model config, will set to 4096.")
            model.seqlen = 4096

        skip_gptqmodel_post_init = kwargs.pop("skip_gptqmodel_post_init", None)
        if skip_gptqmodel_post_init is None:
            # Any post-initialization that require device information, for example buffers initialization on device.
            model = gptqmodel_post_init(model, use_act_order=quantize_config.desc_act, quantize_config=quantize_config)

        model.eval()

        return cls(
            model,
            quantized=True,
            backend=backend,
            quantize_config=quantize_config,
            qlinear_kernel=qlinear_kernel,
            from_quantized=True,
        )

    def __getattr__(self, item):
        try:
            return super().__getattr__(item)
        except Exception:
            return getattr(self.model, item)


__all__ = ["BaseGPTQModel"]<|MERGE_RESOLUTION|>--- conflicted
+++ resolved
@@ -79,11 +79,8 @@
         quantized: bool,
         quantize_config: QuantizeConfig,
         qlinear_kernel: nn.Module = None,
-<<<<<<< HEAD
+        from_quantized: bool = False,
         backend: BACKEND = BACKEND.AUTO,
-=======
-        from_quantized: bool = False,
->>>>>>> f50b2283
     ):
         super().__init__()
 
