from __future__ import annotations

import copy
from typing import Dict, List, Optional, Union

import accelerate
import torch
import torch.nn as nn
from accelerate.hooks import remove_hook_from_module
from packaging import version
from transformers import AutoModelForCausalLM, PreTrainedModel, PreTrainedTokenizerBase, modeling_utils

from ._const import CPU, CUDA_0
from .loader import ModelLoader
from .writer import QUANT_LOG_DAMP, QUANT_LOG_LAYER, QUANT_LOG_LOSS, QUANT_LOG_MODULE, QUANT_LOG_TIME, ModelWriter
from ..quantization import GPTQ, QuantizeConfig
from ..quantization.config import FORMAT, QUANTIZE_BLACK_LIST, AutoRoundQuantizeConfig
from ..utils.backend import BACKEND
from ..utils.data import collate_data
from ..utils.device import get_cpu_usage_memory, get_gpu_usage_memory
from ..utils.importer import select_quant_linear
from ..utils.logger import setup_logger
from ..utils.marlin import _validate_marlin_compatibility
from ..utils.model import (check_to_quantized, find_layers, get_device, get_module_by_name_prefix,
                           get_module_by_name_suffix, get_moe_layer_modules, move_to,
                           nested_move_to, pack_model, simple_dispatch_model)
<<<<<<< HEAD
from ._const import CPU, get_best_device
from .loader import ModelLoader
from .writer import QUANT_LOG_DAMP, QUANT_LOG_LAYER, QUANT_LOG_LOSS, QUANT_LOG_MODULE, QUANT_LOG_TIME, ModelWriter
=======
from ..utils.progress import ProgressBar
>>>>>>> 8819f512


def check_support_param_buffer_assignment(*args, **kwargs):
    return False


# Fix cpu memory leak.
# See https://github.com/huggingface/transformers/issues/34366
modeling_utils.check_support_param_buffer_assignment = check_support_param_buffer_assignment

logger = setup_logger()

class BaseGPTQModel(nn.Module):
    # these modules are non-repeating and at the root level
    # does not include the node which holds all the repeating layers
    base_modules: List[str] = None

    # name of lm_head
    lm_head: str = "lm_head"

    # repeating layers
    # node holding all the repeating layers
    layers_node: str = None
    # repeating layer type
    layer_type: Union[List[str], str] = None
    # for each repeating layer there are multiple modules within each layer
    layer_modules: List[List[str]] = None

    # some models require trust_remove_code = True (dbrx_converted)
    require_trust_remote_code = None
    # some models require transformer version(internalm require '<=4.42.2')
    require_transformers_version: Optional[str] = None
    require_tokenizers_version: Optional[str] = None

    # TODO: use a better name and what if the value is not at the config root?
    # allow dynamic expert n-count layer extraction
    # so moe model defs do not need to write out 64 layers if expert size is 64 (Qwen2Moe)
    # usage: set to property in model.config that holds this int value: total number of experts
    dynamic_expert_index: Optional[str] = None

    # some models require a different model loader, such as mllama which uses AutoModelForPreTraining
    loader = AutoModelForCausalLM

    # monkey patch api for trust_remote_code=True models that have broken transformer compat
    require_monkeypatch = False

    # allow models to define optional notes that output messages to users that want to use this model
    # list of supported keys: [ "notes" = print the notes value on model load ]
    info: Dict[str, str] = {}

    def __init__(
        self,
        model: PreTrainedModel,
        quantized: bool,
        quantize_config: QuantizeConfig,
        qlinear_kernel: nn.Module = None,
        load_quantized_model: bool = False,
        trust_remote_code: bool = False,
        model_id_or_path: str = None,
    ):
        super().__init__()

        self.model = model
        self._quantized = quantized
        self.load_quantized_model = load_quantized_model
        self.quantize_config = quantize_config
        self.config = self.model.config

        # compat: state to assist in checkpoint_format gptq(v1) to gptq_v2 conversion
        self.qlinear_kernel = qlinear_kernel
        self.trust_remote_code = trust_remote_code
        self.model_id_or_path = model_id_or_path
        # stores all per-layer quant stats such as avg loss and processing time
        self.quant_log = []

        # apply patching of broken trust_remote_code models here
        if self.require_monkeypatch:
            self.monkey_patch()

    @property
    def quantized(self):
        return self._quantized

    @property
    def hf_device_map(self):
        return getattr(self.model, "hf_device_map", None)

    def _prepare_dataset_for_quantization(
        self,
        calibration_dataset: List[Dict[str, Union[List[int], torch.LongTensor]]],
        batch_size: int = 1,
        tokenizer: Optional[PreTrainedTokenizerBase] = None,
    ):
        def _convert_tensor_to_list(tensor):
            if isinstance(tensor, torch.Tensor):
                if len(tensor.shape) == 1:
                    tensor = tensor.unsqueeze(0)
                tensor = tensor.long()
                return tensor.cpu().numpy().tolist()
            return [tensor]

        new_calibration_dataset = []
        for example in calibration_dataset:
            input_ids = _convert_tensor_to_list(example["input_ids"])
            attention_mask = _convert_tensor_to_list(example["attention_mask"])
            if "labels" in example:
                labels = _convert_tensor_to_list(example["labels"])
            elif "label" in example:
                labels = _convert_tensor_to_list(example["label"])
            elif "label_ids" in example:
                labels = _convert_tensor_to_list(example["label_ids"])
            else:
                labels = copy.deepcopy(input_ids)
            new_calibration_dataset.append(
                {
                    "input_ids": input_ids,
                    "attention_mask": attention_mask,
                    "labels": labels,
                }
            )

        pad_token_id = self.config.pad_token_id
        if not pad_token_id:
            if tokenizer:
                vocab = tokenizer.get_vocab()

                # auto select the best pad token to use
                for token in ["<|finetune_right_pad_id|>", "<|pad|>", "<pad>", "<|unk|>", "<unk>"]:
                    token_id = vocab.get(token)
                    if token_id is not None:
                        pad_token_id = token_id
                        break
            else:
                logger.warning("Model config does not have pad token mapped. Please pass in tokenizer to `quantize()` so GPTQModel can auto-select the best pad token.")

            if not pad_token_id and isinstance(self.config.eos_token_id, list):  # Llama-3.1-8B-Instruct's eos_token_id is a list
                pad_token_id = self.config.eos_token_id[0]
            elif not pad_token_id:
                pad_token_id = self.config.eos_token_id

        if pad_token_id is None:
            raise ValueError("Calibration data requires model's `pad_token_id` or `eos_token_id` to be set: actual = `None`.")

        new_calibration_dataset_batched = [
            collate_data(new_calibration_dataset[start: start + batch_size], pad_token_id)
            for start in range(0, len(new_calibration_dataset), batch_size)
        ]

        for new_example in new_calibration_dataset_batched:
            del new_example["labels"]

        return new_calibration_dataset_batched

    def quantize(
        self,
        calibration_dataset: List[Dict[str, Union[List[int], torch.LongTensor]]],
        batch_size: int = 1,
        calibration_enable_gpu_cache: bool = True,
        tokenizer: Optional[PreTrainedTokenizerBase] = None,
        logger_board: Optional[str] = None,
    ) -> List[Dict[str, str]]:
        if self.quantized:
            raise EnvironmentError("quantize() is called a model that is already quantized")

        if self.quantize_config.quant_method in QUANTIZE_BLACK_LIST:
            raise ValueError(
                f"Unsupported quantization operation for quant method: {self.quantize_config.quant_method}"
            )

        best_device = get_best_device()

        backend = BACKEND.AUTO
        if not torch.cuda.is_available():
            self.quantize_config.format = FORMAT.IPEX
            backend = BACKEND.IPEX

        if self.quantize_config.format == FORMAT.MARLIN:
            _validate_marlin_compatibility(self.quantize_config, throw_error=True)

        if self.quantize_config.lm_head and not isinstance(self.quantize_config, AutoRoundQuantizeConfig):
            raise ValueError("`lm_head=True` quantization is only available with AutoRound quantizer. Please use `AutoRoundQuantizeConfig` instead of `QuantizeConfig` and set `lm_head=True` or set `lm_head=False`.")

        if len(calibration_dataset) == 0:
            raise ValueError("Calibration dataset must not be empty.")

        if logger_board == "clearml":
            try:
                from clearml import Task
                from random_word import RandomWords

                from ..utils.plotly import create_plotly
            except ImportError as _:
                raise ImportError(
                    "The logger_board is set to 'clearml', but required dependencies are missing. "
                    "Please install them by running: pip install gptqmodel[logger]"
                )
            task = Task.init(project_name='GPTQModel', task_name=f'Experiment-{RandomWords().get_random_word()}', task_type=Task.TaskTypes.optimizer)
        else:
            task = None
        # Validate quant linear before quantization starts
        _ = select_quant_linear(
            bits=self.quantize_config.bits,
            dynamic=self.quantize_config.dynamic,
            group_size=self.quantize_config.group_size,
            desc_act=self.quantize_config.desc_act,
            sym=self.quantize_config.sym,
            backend=backend,
            format=self.quantize_config.format,
        )

        min_calibration_dataset_size = 256
        min_calibration_dataset_input_ids_avg_length = 256

        if len(calibration_dataset) < min_calibration_dataset_size:
            logger.warning(f"Calibration dataset size should be greater than {min_calibration_dataset_size}. "
                           f"Current size: {len(calibration_dataset)}.")

        if self.quantize_config.format == FORMAT.BITBLAS:
            from ..nn_modules.qlinear.qlinear_bitblas import BITBLAS_AVAILABLE, BITBLAS_INSTALL_HINT
            if BITBLAS_AVAILABLE is False:
                raise ValueError(BITBLAS_INSTALL_HINT)

        # Calculate the average length of the average input_ids
        total_input_ids_length = 0
        max_input_id_length = 0
        for row in calibration_dataset:
            input_ids = row["input_ids"]
            if isinstance(input_ids, torch.Tensor):
                if input_ids.dim() == 1:
                    input_ids_length = input_ids.shape[0]
                else:
                    raise ValueError("Expected a 1-dimensional tensor for 'input_ids', but got a tensor with {0} dimensions.".format(input_ids.dim()))
            else:
                input_ids_length = len(input_ids)

            if input_ids_length > max_input_id_length:
                max_input_id_length = input_ids_length
            total_input_ids_length += input_ids_length
        avg = total_input_ids_length / len(calibration_dataset)

        if avg < min_calibration_dataset_input_ids_avg_length:
            logger.warning(f"The average length of input_ids of calibration_dataset should be greater than "
                           f"{min_calibration_dataset_input_ids_avg_length}: actual avg: {avg}.")

        device_map = self.hf_device_map
        if device_map:
            for name, device in device_map.items():
                if device == "cpu" and best_device != CPU:
                    logger.info(f"truly offloading {name} to cpu with hook.")
                    module = get_module_by_name_suffix(self.model, name)
                    remove_hook_from_module(module, recurse=True)
                    accelerate.cpu_offload_with_hook(module, best_device)

        calibration_dataset = self._prepare_dataset_for_quantization(calibration_dataset, batch_size, tokenizer,)

        if isinstance(self.quantize_config, AutoRoundQuantizeConfig):
            from auto_round import AutoRound
            from auto_round import __version__ as auto_round_version

            if version.parse(auto_round_version) < version.parse("0.3.0"):
                raise ValueError(f"AutoRound version must be >= 0.3.0: actual = {auto_round_version}")

            if self.quantize_config.lm_head:
                self.quantize_config.layer_config['lm_head'] = {"data_type": "int"}

            import torch.nn.functional as F
            from torch.utils.data import DataLoader

            # set the nsamples/seqlen according to the actual size of the calibration_dataset.
            nsamples = len(calibration_dataset)
            seqlen = max_input_id_length

            @torch.no_grad()
            def collate_batch(batch):
                input_ids_new = []
                attention_mask_new = []
                for text in batch:
                    input_ids, attention_mask = text["input_ids"][0], text["attention_mask"][0]

                    input_ids = input_ids[:seqlen]
                    input_ids_new.append(input_ids)

                    attention_mask = attention_mask[:seqlen]
                    attention_mask_new.append(attention_mask)

                if len(input_ids_new) == 0:
                    return None

                input_ids_new = [F.pad(t, (0, seqlen - t.size(0))) for t in input_ids_new]
                attention_mask_new = [F.pad(t, (0, seqlen - t.size(0))) for t in attention_mask_new]

                input_ids_new = torch.vstack(input_ids_new)
                attention_mask_new = torch.vstack(attention_mask_new)
                res = {"input_ids": input_ids_new, "attention_mask": attention_mask_new}
                return res

            dataloader = DataLoader(calibration_dataset, collate_fn=collate_batch, shuffle=False, batch_size=nsamples)

            self.autoround = AutoRound(self.model,
                                       tokenizer=None,
                                       bits=self.quantize_config.bits,
                                       group_size=self.quantize_config.group_size,
                                       sym=self.quantize_config.sym, batch_size=batch_size, n_samples=nsamples,
                                       dataset=dataloader, seqlen=seqlen, nblocks=self.quantize_config.nblocks,
                                       iters=self.quantize_config.iters, lr=self.quantize_config.lr,
                                       minmax_lr=self.quantize_config.minmax_lr,
                                       enable_quanted_input=self.quantize_config.enable_quanted_input,
                                       device=self.hf_device_map,
                                       amp=self.quantize_config.amp,
                                       low_gpu_mem_usage=self.quantize_config.low_gpu_mem_usage,
                                       seed=self.quantize_config.seed,
                                       gradient_accumulate_steps=self.quantize_config.gradient_accumulate_steps,
                                       scale_dtype=self.quantize_config.scale_dtype, layer_config=self.quantize_config.layer_config,
                                       enable_minmax_tuning=self.quantize_config.enable_minmax_tuning)

            model, _ = self.autoround.quantize()

            quantizers = {}
            for key in self.autoround.layer_config:
                info = self.autoround.layer_config[key]
                if not check_to_quantized(info):
                    continue
                quantizers[key] = (None, info["scale"], info["zp"].to(torch.float32), None)

            self.qlinear_kernel = pack_model(
                model=self.model,
                quantizers=quantizers,
                bits=self.quantize_config.bits,
                dynamic=self.quantize_config.dynamic,
                group_size=self.quantize_config.group_size,
                backend=backend,
                desc_act=self.quantize_config.desc_act,
                force_layer_back_to_cpu=True,
                format=self.quantize_config.format,
                parallel_packing=self.quantize_config.parallel_packing,
            )

            self.model = model
            self._quantized = True
            return

        forward_pass_use_cache = self.model.config.use_cache if hasattr(self.model.config, "use_cache") else False
        self.model.config.use_cache = False

        layer_inputs = []
        attention_masks = []
        position_ids = []
        layer_input_kwargs = []
        layer_outputs = []

        num_batches = len(calibration_dataset)
        layers = get_module_by_name_prefix(self.model, self.layers_node)

        cur_layer_device = get_device(layers[0])
        data_device = cur_layer_device if calibration_enable_gpu_cache else CPU

        def store_input_hook(_, args, kwargs):
            # Positional arguments.
            layer_input = []
            for inp in args:
                layer_input.append(move_to(inp, data_device))
            if len(layer_input) == 0:
                # Some models put hidden_states in kwargs instead of args.
                # For example, gptj ...
                if kwargs.get("hidden_states") is not None:
                    layer_input.append(move_to(kwargs["hidden_states"], data_device))

            layer_inputs.append(layer_input)

            # Keyword arguments.
            if kwargs["attention_mask"] is not None:
                attention_masks.append(kwargs["attention_mask"].to(data_device))
            else:
                attention_masks.append(None)

            pos_ids = kwargs.get("position_ids", None)
            if pos_ids is not None:
                position_ids.append(move_to(pos_ids, data_device))
            one_kwargs = {}
            for (k, v) in kwargs.items():  # make sure other arguments also be captured
                if k not in ["hidden_states", "attention_mask", "position_ids"]:
                    one_kwargs[k] = nested_move_to(v, data_device)
            layer_input_kwargs.append(one_kwargs)
            raise ValueError

        force_layer_back_to_cpu = False
        if get_device(layers[0]) == CPU and best_device != CPU:
            layers[0] = layers[0].to(best_device)
            force_layer_back_to_cpu = True

        ori_outside_layer_module_devices = {}
        for module_name in self.base_modules:
            module = get_module_by_name_prefix(self.model, module_name)

            if module is None:
                continue

            ori_outside_layer_module_devices[module_name] = get_device(module)
            if module is not None:
                move_to(module, cur_layer_device)

        # TODO: make this optional, backporting https://github.com/huggingface/optimum/blob/main/optimum/gptq/quantizer.py
        handle = layers[0].register_forward_pre_hook(store_input_hook, with_kwargs=True)
        for example in calibration_dataset:
            for k, v in example.items():
                if len(v.shape) == 1:
                    v = v.unsqueeze(0)
                example[k] = move_to(v, cur_layer_device)
            try:
                self.model(**example)
            except ValueError:
                pass
        handle.remove()

        move_to(layers[0], CPU if force_layer_back_to_cpu else cur_layer_device)
        for module_name in self.base_modules:
            module = get_module_by_name_prefix(self.model, module_name)
            if module is not None:
                move_to(module, ori_outside_layer_module_devices[module_name])

        torch.cuda.empty_cache()

        layer_modules = self.layer_modules

        if not self.quantize_config.true_sequential:
            layer_modules = [sum(layer_modules, [])]

        # dynamic expert layer index for model defs
        if self.dynamic_expert_index is not None:
            num_experts = getattr(self.model.config, self.dynamic_expert_index)
            layer_modules = get_moe_layer_modules(layer_modules=self.layer_modules,
                                                  num_experts=num_experts)

        quantizers = {}

        layer_count = len(layers)
        layer_pb = ProgressBar(range(layer_count))
        gpu_memorys = []
        cpu_memorys = []
        durations = []
        avg_losses = []
        module_names = []
        shared_kv_cache_dict = {}
        for i in layer_pb:
            layer_pb.set_description(f"Quantizing layer {i} of {layer_count - 1}")
            layer = layers[i]
            if layer.__class__.__name__.lower() == "MllamaCrossAttentionDecoderLayer".lower():
                # TODO FIXME: currently we not support quantizing cross attention layer (pixel_values)
                continue
            if task is not None:
                gpu_memory = get_gpu_usage_memory()
                cpu_memory = get_cpu_usage_memory()
                task.get_logger().report_scalar(
                    title='GPU Memory',
                    series='GPU Memory',
                    value=gpu_memory,
                    iteration=i,
                )

                task.get_logger().report_scalar(
                    title='CPU Memory',
                    series='CPU Memory',
                    value=cpu_memory,
                    iteration=i,
                )
                gpu_memorys.append(gpu_memory)
                cpu_memorys.append(cpu_memory)
            force_layer_back_to_cpu = False
            if get_device(layer) == CPU and best_device != CPU:
                move_to(layer, best_device)
                force_layer_back_to_cpu = True
            cur_layer_device = get_device(layer)
            full = find_layers(layer)
            for names in layer_modules:
                subset = {n: full[n] for n in names if n in full}
                gptq = {}
                for name in subset:
                    bits = self.quantize_config.bits
                    sym = self.quantize_config.sym
                    if self.quantize_config.dynamic is not None:
                        layer_name = f"{self.layers_node}.{i}.{name}"
                        bits = self.quantize_config.dynamic_get(layer_name, "bits", bits)
                        sym = self.quantize_config.dynamic_get(layer_name, "sym", sym)
                    gptq[name] = GPTQ(subset[name])
                    gptq[name].quantizer.configure(
                        bits,
                        perchannel=True,
                        sym=sym,
                        mse=False,
                    )

                def add_batch(name):
                    def tmp(_, inp, out):
                        # gptq is mutable.
                        gptq[name].add_batch(inp[0].data, out.data)  # noqa: F821

                    return tmp

                handles = []
                for name in subset:
                    handles.append(subset[name].register_forward_hook(add_batch(name)))
                for j in range(num_batches):
                    layer_input = []
                    for k, layer_inp in enumerate(layer_inputs[j]):
                        layer_input.append(move_to(layer_inp, cur_layer_device))

                    mask = attention_masks[j]
                    layer_attention_mask = mask if mask is None else move_to(mask, cur_layer_device)

                    additional_layer_inputs = {"attention_mask": layer_attention_mask}
                    layer_position_ids = (
                        None if not position_ids else move_to(position_ids[j], cur_layer_device)
                    )
                    if layer_position_ids is not None:
                        additional_layer_inputs["position_ids"] = layer_position_ids
                    for k, v in layer_input_kwargs[j].items():
                        additional_layer_inputs[k] = nested_move_to(v, cur_layer_device)

                    if hasattr(layer, "reuse_kv"):
                        if layer.reuse_kv:
                            additional_layer_inputs["kv_last_layer"] = shared_kv_cache_dict.get(i-1)

                    with torch.no_grad():
                        layer_output = layer(*layer_input, **additional_layer_inputs)
                        if shared_kv_cache_dict.get(i) is None:
                            shared_kv_cache_dict[i] = layer_output[-1]
                for h in handles:
                    h.remove()

                for name_index, name in enumerate(subset):
                    layer_pb.set_description(f"Quantizing {name} in layer {i} of {layer_count - 1}")

                    group_size = self.quantize_config.group_size
                    actorder = self.quantize_config.desc_act
                    if self.quantize_config.dynamic is not None:
                        layer_name = f"{self.layers_node}.{i}.{name}"
                        group_size = self.quantize_config.dynamic_get(layer_name, "group_size", group_size)
                        actorder = self.quantize_config.dynamic_get(layer_name, "actorder", actorder)

                    scale, zero, g_idx, duration, avg_loss, damp_percent = gptq[name].fasterquant(
                        percdamp=self.quantize_config.damp_percent,
                        group_size=group_size,
                        actorder=actorder,
                        static_groups=self.quantize_config.static_groups,
                    )
                    if task is not None:
                        task.get_logger().report_scalar(
                            title='Quantization Loss',
                            series=f'layer_{i}_loss',
                            value=avg_loss,
                            iteration=name_index,
                        )

                        task.get_logger().report_scalar(
                            title='Quantization Time',
                            series=f'layer_{i}_time',
                            value=duration,
                            iteration=name_index,
                        )
                    durations.append(duration)
                    avg_losses.append(avg_loss)
                    module_names.append(f"layer-{i}-{name}")

                    stat = {QUANT_LOG_LAYER: i, QUANT_LOG_MODULE: name, QUANT_LOG_LOSS: f"{avg_loss:.5f}",
                            QUANT_LOG_DAMP: f"{damp_percent:.5f}", QUANT_LOG_TIME: f"{duration:.3f}"}
                    if self.quantize_config.dynamic is not None:
                        stat["dynamic"] = self.quantize_config.dynamic_get(layer_name=layer_name)

                    self.quant_log.append(stat)
                    logger.info(stat)

                    quantizers[f"{self.layers_node}.{i}.{name}"] = (
                        gptq[name].quantizer.to(CPU if force_layer_back_to_cpu else cur_layer_device),
                        move_to(scale, CPU if force_layer_back_to_cpu else cur_layer_device),
                        move_to(zero, CPU if force_layer_back_to_cpu else cur_layer_device),
                        move_to(g_idx, CPU if force_layer_back_to_cpu else cur_layer_device),
                    )
                    gptq[name].free()

            for j in range(num_batches):
                layer_input = []
                for k, layer_inp in enumerate(layer_inputs[j]):
                    layer_input.append(move_to(layer_inp, cur_layer_device))

                mask = attention_masks[j]
                layer_attention_mask = mask if mask is None else move_to(mask, cur_layer_device)

                additional_layer_inputs = {"attention_mask": layer_attention_mask}
                layer_position_ids = None if not position_ids else move_to(position_ids[j], cur_layer_device)
                if layer_position_ids is not None:
                    additional_layer_inputs["position_ids"] = layer_position_ids
                for k, v in layer_input_kwargs[j].items():
                    additional_layer_inputs[k] = nested_move_to(v, cur_layer_device)

                if hasattr(layer, "reuse_kv"):
                    if layer.reuse_kv:
                        additional_layer_inputs["kv_last_layer"] = shared_kv_cache_dict.get(i - 1)
                        
                with torch.no_grad():
                    layer_output = move_to(
                        layer(*layer_input, **additional_layer_inputs)[0],
                        cur_layer_device if calibration_enable_gpu_cache else CPU,
                    )
                    layer_outputs.append([layer_output])

                torch.cuda.empty_cache()

            layers[i] = move_to(layer, CPU if force_layer_back_to_cpu else cur_layer_device)
            del layer
            del gptq
            del layer_inputs
            layer_inputs, layer_outputs = (
                layer_outputs,
                [],
            )  # TODO: is it really OK to cache only the first positional argument?
            torch.cuda.empty_cache()

        logger.info(f"Quantization summary:\n{self.quant_log}")
        for module_log in self.quant_log:
            logger.info(module_log)
        if task is not None:
            x = list(range(layer_count))
            gpu_fig = create_plotly(x=x, y=gpu_memorys, xaxis_title="layer", yaxis_title="GPU usage (GB)")
            cpu_fig = create_plotly(x=x, y=cpu_memorys, xaxis_title="layer", yaxis_title="CPU usage (GB)")
            loss_fig = create_plotly(x=module_names, y=avg_losses, xaxis_title="layer", yaxis_title="loss")
            time_fig = create_plotly(x=module_names, y=durations, xaxis_title="layer", yaxis_title="time")
            task.get_logger().report_plotly('GPU Memory', 'GPU Memory', gpu_fig)
            task.get_logger().report_plotly('CPU Memory', 'CPU Memory', cpu_fig)
            task.get_logger().report_plotly('avg_loss', 'avg_loss', loss_fig)
            task.get_logger().report_plotly('quant_time', 'quant_time', time_fig)
        self.qlinear_kernel = pack_model(
            model=self.model,
            quantizers=quantizers,
            bits=self.quantize_config.bits,
            group_size=self.quantize_config.group_size,
            backend=backend,
            desc_act=self.quantize_config.desc_act,
            force_layer_back_to_cpu=force_layer_back_to_cpu,
            format=self.quantize_config.format,
            dynamic=self.quantize_config.dynamic,
            parallel_packing=self.quantize_config.parallel_packing,
        )

        if device_map:
            self.model = remove_hook_from_module(self.model, recurse=True)
            self.model = simple_dispatch_model(self.model, device_map)
        self.model.config.use_cache = forward_pass_use_cache

        self._quantized = True

        torch.cuda.empty_cache()

        return self.quant_log

    @property
    def device(self):
        if not self.hf_device_map:
            return self.model.device
        else:
            device = [d for d in self.hf_device_map.values() if d not in {"disk"}][0]
            return torch.device(device)

    def to(self, device: Union[str, torch.device]):
        self.model.to(device)
        return self

    def forward(self, *args, **kwargs):
        return self.model(*args, **kwargs)

    def generate(self, **kwargs):
        with torch.inference_mode(), torch.amp.autocast(device_type=self.device.type):
            return self.model.generate(**kwargs)

    def prepare_inputs_for_generation(self, *args, **kwargs):
        """shortcut for model.prepare_inputs_for_generation"""
        return self.model.prepare_inputs_for_generation(*args, **kwargs)

    def save(
            self,
            save_dir: str,
            safetensors_metadata: Optional[Dict[str, str]] = None,
            use_safetensors: bool = True,
            max_shard_size: Optional[str] = None,
            **kwargs,
    ):
        if self.quantized:
            self.save_quantized(save_dir, safetensors_metadata, use_safetensors, max_shard_size)
        else:
            self.save_pretrained(save_dir, **kwargs)



    def __getattr__(self, item):
        try:
            return super().__getattr__(item)
        except Exception:
            return getattr(self.model, item)


__all__ = ["BaseGPTQModel"]

BaseGPTQModel = ModelLoader(ModelWriter(BaseGPTQModel))<|MERGE_RESOLUTION|>--- conflicted
+++ resolved
@@ -10,7 +10,7 @@
 from packaging import version
 from transformers import AutoModelForCausalLM, PreTrainedModel, PreTrainedTokenizerBase, modeling_utils
 
-from ._const import CPU, CUDA_0
+from ._const import CPU, CUDA_0, get_best_device
 from .loader import ModelLoader
 from .writer import QUANT_LOG_DAMP, QUANT_LOG_LAYER, QUANT_LOG_LOSS, QUANT_LOG_MODULE, QUANT_LOG_TIME, ModelWriter
 from ..quantization import GPTQ, QuantizeConfig
@@ -24,13 +24,6 @@
 from ..utils.model import (check_to_quantized, find_layers, get_device, get_module_by_name_prefix,
                            get_module_by_name_suffix, get_moe_layer_modules, move_to,
                            nested_move_to, pack_model, simple_dispatch_model)
-<<<<<<< HEAD
-from ._const import CPU, get_best_device
-from .loader import ModelLoader
-from .writer import QUANT_LOG_DAMP, QUANT_LOG_LAYER, QUANT_LOG_LOSS, QUANT_LOG_MODULE, QUANT_LOG_TIME, ModelWriter
-=======
-from ..utils.progress import ProgressBar
->>>>>>> 8819f512
 
 
 def check_support_param_buffer_assignment(*args, **kwargs):
