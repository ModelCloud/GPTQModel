--- conflicted
+++ resolved
@@ -138,13 +138,9 @@
         torch.nn.init.uniform_ = skip
         torch.nn.init.normal_ = skip
 
-<<<<<<< HEAD
-        config = AutoConfig.from_pretrained(pretrained_model_id_or_path, **model_init_kwargs)
-=======
         model_init_kwargs["trust_remote_code"] = trust_remote_code
 
         config = AutoConfig.from_pretrained(model_local_path, **model_init_kwargs)
->>>>>>> 21949f8c
 
         # normalize and auto select quantization device is not passed
         if quantize_config.device is None:
@@ -157,7 +153,6 @@
             torch_dtype = auto_dtype(config=config, device=quantize_config.device, quant_inference=False)
 
         # enforce some values despite user specified
-        model_init_kwargs["trust_remote_code"] = trust_remote_code
         # non-quantized models are always loaded into cpu
         model_init_kwargs["device_map"] = cpu_device_map
         model_init_kwargs["torch_dtype"] = torch_dtype
