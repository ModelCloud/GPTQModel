from __future__ import annotations

import os.path
from os.path import isdir, join
from typing import Dict, List, Optional, Union

import torch
from gptqmodel.quantization import QUANT_CONFIG_FILENAME
from huggingface_hub import list_repo_files
from transformers import AutoConfig

<<<<<<< HEAD
from . import Qwen2VLGPTQ
from ._const import get_best_device
=======
>>>>>>> ff024047
from ..utils import BACKEND, EVAL
from ..utils.logger import setup_logger
from ..utils.model import check_and_get_model_type
from ._const import get_best_device
from .base import BaseGPTQModel, QuantizeConfig
from .definitions.baichuan import BaiChuanGPTQ
from .definitions.bloom import BloomGPTQ
from .definitions.chatglm import ChatGLM
from .definitions.codegen import CodeGenGPTQ
from .definitions.cohere import CohereGPTQ
from .definitions.dbrx import DbrxGPTQ
from .definitions.dbrx_converted import DbrxConvertedGPTQ
from .definitions.decilm import DeciLMGPTQ
from .definitions.deepseek_v2 import DeepSeekV2GPTQ
from .definitions.exaone import ExaoneGPTQ
from .definitions.gemma import GemmaGPTQ
from .definitions.gemma2 import Gemma2GPTQ
from .definitions.glm import GLM
from .definitions.gpt2 import GPT2GPTQ
from .definitions.gpt_bigcode import GPTBigCodeGPTQ
from .definitions.gpt_neox import GPTNeoXGPTQ
from .definitions.gptj import GPTJGPTQ
from .definitions.granite import GraniteGPTQ
from .definitions.grinmoe import GrinMOEGPTQ
from .definitions.hymba import HymbaGPTQ
from .definitions.internlm import InternLMGPTQ
from .definitions.internlm2 import InternLM2GPTQ
from .definitions.llama import LlamaGPTQ
from .definitions.longllama import LongLlamaGPTQ
from .definitions.minicpm import MiniCPMGPTQ
from .definitions.minicpm3 import MiniCPM3GPTQ
from .definitions.mistral import MistralGPTQ
from .definitions.mixtral import MixtralGPTQ
from .definitions.mllama import MLlamaGPTQ
from .definitions.mobilellm import MobileLLMGPTQ
from .definitions.moss import MOSSGPTQ
from .definitions.mpt import MPTGPTQ
from .definitions.olmo2 import Olmo2GPTQ
from .definitions.opt import OPTGPTQ
from .definitions.phi import PhiGPTQ
from .definitions.phi3 import Phi3GPTQ
from .definitions.qwen import QwenGPTQ
from .definitions.qwen2 import Qwen2GPTQ
from .definitions.qwen2_moe import Qwen2MoeGPTQ
from .definitions.qwen2_vl import Qwen2VLGPTQ
from .definitions.rw import RWGPTQ
from .definitions.stablelmepoch import StableLMEpochGPTQ
from .definitions.starcoder2 import Starcoder2GPTQ
from .definitions.xverse import XverseGPTQ
from .definitions.yi import YiGPTQ

logger = setup_logger()

MODEL_MAP = {
    "bloom": BloomGPTQ,
    "gpt_neox": GPTNeoXGPTQ,
    "gptj": GPTJGPTQ,
    "gpt2": GPT2GPTQ,
    "llama": LlamaGPTQ,
    "opt": OPTGPTQ,
    "moss": MOSSGPTQ,
    "chatglm": ChatGLM,
    "glm": GLM,
    "gpt_bigcode": GPTBigCodeGPTQ,
    "codegen": CodeGenGPTQ,
    "cohere": CohereGPTQ,
    "RefinedWebModel": RWGPTQ,
    "RefinedWeb": RWGPTQ,
    "falcon": RWGPTQ,
    "baichuan": BaiChuanGPTQ,
    "internlm": InternLMGPTQ,
    "internlm2": InternLM2GPTQ,
    "qwen": QwenGPTQ,
    "mistral": MistralGPTQ,
    "Yi": YiGPTQ,
    "xverse": XverseGPTQ,
    "deci": DeciLMGPTQ,
    "stablelm_epoch": StableLMEpochGPTQ,
    "starcoder2": Starcoder2GPTQ,
    "mixtral": MixtralGPTQ,
    "qwen2": Qwen2GPTQ,
    "longllama": LongLlamaGPTQ,
    "gemma": GemmaGPTQ,
    "gemma2": Gemma2GPTQ,
    "phi": PhiGPTQ,
    "phi3": Phi3GPTQ,
    "mpt": MPTGPTQ,
    "minicpm": MiniCPMGPTQ,
    "minicpm3":MiniCPM3GPTQ,
    "qwen2_moe": Qwen2MoeGPTQ,
    "qwen2_vl": Qwen2VLGPTQ,
    "dbrx": DbrxGPTQ,
    "dbrx_converted": DbrxConvertedGPTQ,
    "deepseek_v2": DeepSeekV2GPTQ,
    "exaone": ExaoneGPTQ,
    "grinmoe": GrinMOEGPTQ,
    "mllama": MLlamaGPTQ,
    "granite": GraniteGPTQ,
    "mobilellm": MobileLLMGPTQ,
    "hymba": HymbaGPTQ,
    "olmo2": Olmo2GPTQ,
}


class GPTQModel:
    def __init__(self):
        raise EnvironmentError(
            "GPTQModel is not designed to be instantiated\n"
            "use `GPTQModel.from_pretrained` to load pretrained model and prepare for quantization via `.quantize()`.\n"
            "use `GPTQModel.from_quantized` to inference with post-quantized model."
        )

    @classmethod
    def load(
            cls,
            model_id_or_path: Optional[str],
            quantize_config: Optional[QuantizeConfig | Dict] = None,
            device_map: Optional[Union[str, Dict[str, Union[str, int]]]] = None,
            device: Optional[Union[str, int]] = None,
            backend: BACKEND = BACKEND.AUTO,
            trust_remote_code: bool = False,
            verify_hash: Optional[Union[str, List[str]]] = None,
            **kwargs,
    ):
        is_quantized = False
        if hasattr(AutoConfig.from_pretrained(model_id_or_path, trust_remote_code=trust_remote_code), "quantization_config"):
            is_quantized = True
        else:
            for name in [QUANT_CONFIG_FILENAME, "quant_config.json"]:
                if isdir(model_id_or_path):  # Local
                    if os.path.exists(join(model_id_or_path, name)):
                        is_quantized = True
                        break

                else:  # Remote
                    files = list_repo_files(repo_id=model_id_or_path)
                    for f in files:
                        if f == name:
                            is_quantized = True
                            break

        if not device and not device_map:
            device = get_best_device()

        if is_quantized:
            return cls.from_quantized(
                model_id_or_path=model_id_or_path,
                device_map=device_map,
                device=device,
                backend=backend,
                trust_remote_code=trust_remote_code,
                verify_hash=verify_hash,
                **kwargs,
            )
        else:
            return cls.from_pretrained(
                model_id_or_path=model_id_or_path,
                quantize_config=quantize_config,
                trust_remote_code=trust_remote_code,
                **kwargs,
            )

    @classmethod
    def from_pretrained(
        cls,
        model_id_or_path: str,
        quantize_config: QuantizeConfig,
        trust_remote_code: bool = False,
        **model_init_kwargs,
    ) -> BaseGPTQModel:
        if hasattr(AutoConfig.from_pretrained(model_id_or_path, trust_remote_code=trust_remote_code), "quantization_config"):
            logger.warning("Model is already quantized, will use `from_quantized` to load quantized model.\n"
                           "If you want to quantize the model, please pass un_quantized model path or id, and use "
                           "`from_pretrained` with `quantize_config`.")
            return cls.from_quantized(model_id_or_path, trust_remote_code=trust_remote_code)

        if quantize_config.dynamic:
            logger.warning("GPTQModel's per-module `dynamic` quantization feature is currently not upstreamed to hf/vllm/sglang. If you're using vllm, you need to install this PR: https://github.com/vllm-project/vllm/pull/7086")

        model_type = check_and_get_model_type(model_id_or_path, trust_remote_code)
        return MODEL_MAP[model_type].from_pretrained(
            pretrained_model_id_or_path=model_id_or_path,
            quantize_config=quantize_config,
            trust_remote_code=trust_remote_code,
            **model_init_kwargs,
        )

    @classmethod
    def from_quantized(
        cls,
        model_id_or_path: Optional[str],
        device_map: Optional[Union[str, Dict[str, Union[str, int]]]] = None,
        device: Optional[Union[str, int]] = None,
        backend: BACKEND = BACKEND.AUTO,
        trust_remote_code: bool = False,
        # verify weight files matches predefined hash during loading
        # usage: hash_format:hash_value, example: md5:ugkdh232
        # supports all hashlib hash methods
        verify_hash: Optional[Union[str, List[str]]] = None,
        **kwargs,
    ) -> BaseGPTQModel:
        model_type = check_and_get_model_type(model_id_or_path, trust_remote_code)
        quant_func = MODEL_MAP[model_type].from_quantized

        if backend == BACKEND.AUTO and not torch.cuda.is_available():
            logger.warning("No cuda found, use IPEX backend")
            backend = BACKEND.IPEX

        return quant_func(
            model_id_or_path=model_id_or_path,
            device_map=device_map,
            device=device,
            backend=backend,
            trust_remote_code=trust_remote_code,
            verify_hash=verify_hash,
            **kwargs,
        )

    @classmethod
    def eval(
            cls,
            model_id_or_path: str,
            framework: EVAL,
            tasks: Union[List[EVAL.LM_EVAL], List[EVAL.EVALPLUS]],
            batch: int = 1,
            trust_remote_code: bool = False,
            output_file: Optional[str] = None,
            backend: str = 'gptqmodel',
            random_seed: int = 1234,  # only for framework=EVAL.LM_EVAL backend=vllm
            extra_model_args: str = "",  # only for framework=EVAL.LM_EVAL backend=vllm
    ):
        if framework is None:
            raise ValueError("eval parameter: `framework` cannot be set to None")

        if not isinstance(tasks, list):
            raise ValueError("eval parameter: `tasks` must be of List type")

        if backend not in ['gptqmodel', 'vllm']:
            raise ValueError('Eval framework support backend: [gptqmodel, vllm]')

        if framework == EVAL.LM_EVAL:
            for task in tasks:
                if task not in EVAL.get_task_enums():
                    raise ValueError(f"lm_eval support tasks: {EVAL.get_all_tasks_string()}")

            from gptqmodel.utils.eval import lm_eval
            from lm_eval.utils import make_table
            from transformers import AutoTokenizer

            tokenizer = AutoTokenizer.from_pretrained(model_id_or_path, trust_remote_code=trust_remote_code)

            model_name = 'hf' if backend == 'gptqmodel' else backend
            def_args = f"pretrained={model_id_or_path}"
            if backend == "gptqmodel":
                def_args += ",gptqmodel=True"
            model_args = f"{def_args},{extra_model_args}" if extra_model_args else def_args

            results = lm_eval(
                model_id_or_path,
                model_name=model_name,
                model_args=model_args,
                tasks=[task.value for task in tasks],
                trust_remote_code=trust_remote_code,
                batch_size=batch,
                apply_chat_template=True if tokenizer.chat_template is not None else False,
                output_path=output_file,
                numpy_random_seed=random_seed,
                torch_random_seed=random_seed,
                fewshot_random_seed=random_seed,
            )
            print('--------lm_eval Eval Result---------')
            print(make_table(results))
            if "groups" in results:
                print(make_table(results, "groups"))
            print('--------lm_eval Result End---------')
            return results
        elif framework == EVAL.EVALPLUS:
            for task in tasks:
                if task not in EVAL.get_task_enums():
                    raise ValueError(f"evalplus support tasks: {EVAL.get_all_tasks_string()}")
            from gptqmodel.utils.eval import evalplus, evalplus_make_table

            results = {}
            for task in tasks:
                base_formatted, plus_formatted, result_path = evalplus(
                    model=model_id_or_path,
                    dataset=task.value,
                    batch=batch,
                    trust_remote_code=trust_remote_code,
                    output_file=output_file,
                    backend=backend
                )
                results[task.value] = {"base tests": base_formatted, "base + extra tests": plus_formatted, "results_path": result_path}
            print('--------evalplus Eval Result---------')
            evalplus_make_table(results)
            print('--------evalplus Result End---------')
            return results
        else:
            raise ValueError("Eval framework support: EVAL.LM_EVAL, EVAL.EVALPLUS")<|MERGE_RESOLUTION|>--- conflicted
+++ resolved
@@ -9,11 +9,6 @@
 from huggingface_hub import list_repo_files
 from transformers import AutoConfig
 
-<<<<<<< HEAD
-from . import Qwen2VLGPTQ
-from ._const import get_best_device
-=======
->>>>>>> ff024047
 from ..utils import BACKEND, EVAL
 from ..utils.logger import setup_logger
 from ..utils.model import check_and_get_model_type
