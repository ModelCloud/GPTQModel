# Copyright 2024-2025 ModelCloud.ai
# Copyright 2024-2025 qubitium@modelcloud.ai
# Contact: qubitium@modelcloud.ai, x.com/qubitium
#
# Licensed under the Apache License, Version 2.0 (the "License");
# you may not use this file except in compliance with the License.
# You may obtain a copy of the License at
#
#     http://www.apache.org/licenses/LICENSE-2.0
#
# Unless required by applicable law or agreed to in writing, software
# distributed under the License is distributed on an "AS IS" BASIS,
# WITHOUT WARRANTIES OR CONDITIONS OF ANY KIND, either express or implied.
# See the License for the specific language governing permissions and
# limitations under the License.

from __future__ import annotations

import os

from lm_eval.utils import make_table
from tokenicer import Tokenicer

<<<<<<< HEAD
from gptqmodel.adapter.adapter import Adapter, Lora, normalize_adapter

from ..nn_modules.qlinear.torch import TorchQuantLinear
from ..quantization.gptq import CPU
from ..utils.torch import torch_empty_cache

=======
>>>>>>> 78cceb15
if not os.environ.get("PYTORCH_CUDA_ALLOC_CONF", None):
    os.environ["PYTORCH_CUDA_ALLOC_CONF"] = 'expandable_segments:True'
    print("ENV: Auto setting PYTORCH_CUDA_ALLOC_CONF='expandable_segments:True' for memory saving.")

if not os.environ.get("CUDA_DEVICE_ORDER", None):
    os.environ["CUDA_DEVICE_ORDER"] = 'PCI_BUS_ID'
    print("ENV: Auto setting CUDA_DEVICE_ORDER=PCI_BUS_ID for compatibililty.")

import sys  # noqa: E402

# TODO: waiting for pytorch implementgation of aten ops for MPS
if sys.platform == "darwin":
    os.environ["PYTORCH_ENABLE_MPS_FALLBACK"] = "1"

import os.path  # noqa: E402
import random  # noqa: E402
from os.path import isdir, join  # noqa: E402
from typing import Any, Dict, List, Optional, Type, Union  # noqa: E402

import numpy  # noqa: E402
import torch  # noqa: E402
from huggingface_hub import list_repo_files  # noqa: E402
from transformers import AutoConfig, PreTrainedModel, PreTrainedTokenizerBase  # noqa: E402

from ..quantization import QUANT_CONFIG_FILENAME  # noqa: E402
from ..utils import BACKEND  # noqa: E402
from ..utils.eval import EVAL  # noqa: E402
from ..utils.logger import setup_logger  # noqa: E402
from ..utils.model import check_and_get_model_type, find_modules  # noqa: E402
from .base import BaseGPTQModel, QuantizeConfig  # noqa: E402
from .definitions.baichuan import BaiChuanGPTQ  # noqa: E402
from .definitions.bloom import BloomGPTQ  # noqa: E402
from .definitions.chatglm import ChatGLM  # noqa: E402
from .definitions.codegen import CodeGenGPTQ  # noqa: E402
from .definitions.cohere import CohereGPTQ  # noqa: E402
from .definitions.cohere2 import Cohere2GPTQ  # noqa: E402
from .definitions.dbrx import DbrxGPTQ  # noqa: E402
from .definitions.dbrx_converted import DbrxConvertedGPTQ  # noqa: E402
from .definitions.decilm import DeciLMGPTQ  # noqa: E402
from .definitions.deepseek_v2 import DeepSeekV2GPTQ  # noqa: E402
from .definitions.deepseek_v3 import DeepSeekV3GPTQ  # noqa: E402
from .definitions.exaone import ExaoneGPTQ  # noqa: E402
from .definitions.gemma import GemmaGPTQ  # noqa: E402
from .definitions.gemma2 import Gemma2GPTQ  # noqa: E402
from .definitions.glm import GLM  # noqa: E402
from .definitions.gpt2 import GPT2GPTQ  # noqa: E402
from .definitions.gpt_bigcode import GPTBigCodeGPTQ  # noqa: E402
from .definitions.gpt_neox import GPTNeoXGPTQ  # noqa: E402
from .definitions.gptj import GPTJGPTQ  # noqa: E402
from .definitions.granite import GraniteGPTQ  # noqa: E402
from .definitions.grinmoe import GrinMOEGPTQ  # noqa: E402
from .definitions.hymba import HymbaGPTQ  # noqa: E402
from .definitions.internlm import InternLMGPTQ  # noqa: E402
from .definitions.internlm2 import InternLM2GPTQ  # noqa: E402
from .definitions.llama import LlamaGPTQ  # noqa: E402
from .definitions.longllama import LongLlamaGPTQ  # noqa: E402
from .definitions.minicpm import MiniCPMGPTQ  # noqa: E402
from .definitions.minicpm3 import MiniCPM3GPTQ  # noqa: E402
from .definitions.mistral import MistralGPTQ  # noqa: E402
from .definitions.mixtral import MixtralGPTQ  # noqa: E402
from .definitions.mllama import MLlamaGPTQ  # noqa: E402
from .definitions.mobilellm import MobileLLMGPTQ  # noqa: E402
from .definitions.moss import MOSSGPTQ  # noqa: E402
from .definitions.mpt import MPTGPTQ  # noqa: E402
from .definitions.olmo2 import Olmo2GPTQ  # noqa: E402
from .definitions.opt import OPTGPTQ  # noqa: E402
from .definitions.ovis import OvisGPTQ  # noqa: E402
from .definitions.phi import PhiGPTQ  # noqa: E402
from .definitions.phi3 import Phi3GPTQ, PhiMoEGPTQForCausalLM  # noqa: E402
from .definitions.qwen import QwenGPTQ  # noqa: E402
from .definitions.qwen2 import Qwen2GPTQ  # noqa: E402
from .definitions.qwen2_moe import Qwen2MoeGPTQ  # noqa: E402
from .definitions.qwen2_vl import Qwen2VLGPTQ  # noqa: E402
from .definitions.rw import RWGPTQ  # noqa: E402
from .definitions.stablelmepoch import StableLMEpochGPTQ  # noqa: E402
from .definitions.starcoder2 import Starcoder2GPTQ  # noqa: E402
from .definitions.telechat2 import TeleChat2GPTQ
from .definitions.xverse import XverseGPTQ  # noqa: E402
from .definitions.yi import YiGPTQ  # noqa: E402

# make quants and inference more determinisitc
torch.manual_seed(787)
random.seed(787)
numpy.random.seed(787)

logger = setup_logger()

MODEL_MAP = {
    "bloom": BloomGPTQ,
    "gpt_neox": GPTNeoXGPTQ,
    "gptj": GPTJGPTQ,
    "gpt2": GPT2GPTQ,
    "llama": LlamaGPTQ,
    "opt": OPTGPTQ,
    "moss": MOSSGPTQ,
    "chatglm": ChatGLM,
    "glm": GLM,
    "gpt_bigcode": GPTBigCodeGPTQ,
    "codegen": CodeGenGPTQ,
    "cohere": CohereGPTQ,
    "cohere2": Cohere2GPTQ,
    "RefinedWebModel": RWGPTQ,
    "RefinedWeb": RWGPTQ,
    "falcon": RWGPTQ,
    "baichuan": BaiChuanGPTQ,
    "internlm": InternLMGPTQ,
    "internlm2": InternLM2GPTQ,
    "qwen": QwenGPTQ,
    "mistral": MistralGPTQ,
    "Yi": YiGPTQ,
    "xverse": XverseGPTQ,
    "deci": DeciLMGPTQ,
    "stablelm_epoch": StableLMEpochGPTQ,
    "stablelm": StableLMEpochGPTQ,
    "starcoder2": Starcoder2GPTQ,
    "mixtral": MixtralGPTQ,
    "qwen2": Qwen2GPTQ,
    "longllama": LongLlamaGPTQ,
    "gemma": GemmaGPTQ,
    "gemma2": Gemma2GPTQ,
    "phi": PhiGPTQ,
    "phi3": Phi3GPTQ,
    "phimoe": PhiMoEGPTQForCausalLM,
    "mpt": MPTGPTQ,
    "minicpm": MiniCPMGPTQ,
    "minicpm3": MiniCPM3GPTQ,
    "qwen2_moe": Qwen2MoeGPTQ,
    "qwen2_vl": Qwen2VLGPTQ,
    "dbrx": DbrxGPTQ,
    "dbrx_converted": DbrxConvertedGPTQ,
    "deepseek_v2": DeepSeekV2GPTQ,
    "deepseek_v3": DeepSeekV3GPTQ,
    "exaone": ExaoneGPTQ,
    "grinmoe": GrinMOEGPTQ,
    "mllama": MLlamaGPTQ,
    "granite": GraniteGPTQ,
    "mobilellm": MobileLLMGPTQ,
    "hymba": HymbaGPTQ,
    "olmo2": Olmo2GPTQ,
    "ovis": OvisGPTQ,
    "telechat": TeleChat2GPTQ,
}



class GPTQModel:
    def __init__(self):
        raise EnvironmentError(
            "GPTQModel is not designed to be instantiated\n"
            "use `GPTQModel.from_pretrained` to load pretrained model and prepare for quantization via `.quantize()`.\n"
            "use `GPTQModel.from_quantized` to inference with post-quantized model."
        )

    @classmethod
    def load(
            cls,
            model_id_or_path: Optional[str],
            quantize_config: Optional[QuantizeConfig | Dict] = None,
            device_map: Optional[Union[str, Dict[str, Union[str, int]]]] = None,
            device: Optional[Union[str, torch.device]] = None,
            backend: Union[str, BACKEND] = BACKEND.AUTO,
            trust_remote_code: bool = False,
            verify_hash: Optional[Union[str, List[str]]] = None,
            **kwargs,
    ):
        # normalize config to cfg instance
        if isinstance(quantize_config, Dict):
            quantize_config = QuantizeConfig(**quantize_config)

        if isinstance(backend, str):
            backend = BACKEND(backend)

        if backend == BACKEND.VLLM:
            from ..integration.integration_vllm import patch_vllm
            patch_vllm()

        is_quantized = False
        if hasattr(AutoConfig.from_pretrained(model_id_or_path, trust_remote_code=trust_remote_code),
                   "quantization_config"):
            is_quantized = True
        else:
            for name in [QUANT_CONFIG_FILENAME, "quant_config.json"]:
                if isdir(model_id_or_path):  # Local
                    if os.path.exists(join(model_id_or_path, name)):
                        is_quantized = True
                        break

                else:  # Remote
                    files = list_repo_files(repo_id=model_id_or_path)
                    for f in files:
                        if f == name:
                            is_quantized = True
                            break

        if is_quantized:
            return cls.from_quantized(
                model_id_or_path=model_id_or_path,
                device_map=device_map,
                device=device,
                backend=backend,
                trust_remote_code=trust_remote_code,
                verify_hash=verify_hash,
                **kwargs,
            )
        else:
            return cls.from_pretrained(
                model_id_or_path=model_id_or_path,
                quantize_config=quantize_config,
                device_map=device_map,
                device=device,
                trust_remote_code=trust_remote_code,
                **kwargs,
            )

    @classmethod
    def from_pretrained(
            cls,
            model_id_or_path: str,
            quantize_config: QuantizeConfig,
            trust_remote_code: bool = False,
            **model_init_kwargs,
    ) -> BaseGPTQModel:
        if hasattr(AutoConfig.from_pretrained(model_id_or_path, trust_remote_code=trust_remote_code),
                   "quantization_config"):
            logger.warning("Model is already quantized, will use `from_quantized` to load quantized model.\n"
                           "If you want to quantize the model, please pass un_quantized model path or id, and use "
                           "`from_pretrained` with `quantize_config`.")
            return cls.from_quantized(model_id_or_path, trust_remote_code=trust_remote_code)

        if quantize_config and quantize_config.dynamic:
            logger.warning(
                "GPTQModel's per-module `dynamic` quantization feature is currently not upstreamed to hf/vllm/sglang. If you're using vllm, you need to install this PR: https://github.com/vllm-project/vllm/pull/7086")

        model_type = check_and_get_model_type(model_id_or_path, trust_remote_code)
        return MODEL_MAP[model_type].from_pretrained(
            pretrained_model_id_or_path=model_id_or_path,
            quantize_config=quantize_config,
            trust_remote_code=trust_remote_code,
            **model_init_kwargs,
        )

    @classmethod
    def from_quantized(
            cls,
            model_id_or_path: Optional[str],
            device_map: Optional[Union[str, Dict[str, Union[str, int]]]] = None,
            device: Optional[Union[str, int]] = None,
            backend: Union[str, BACKEND] = BACKEND.AUTO,
            adapter: Optional[Adapter | Dict] = None,
            trust_remote_code: bool = False,
            # verify weight files matches predefined hash during loading
            # usage: hash_format:hash_value, example: md5:ugkdh232
            # supports all hashlib hash methods
            verify_hash: Optional[Union[str, List[str]]] = None,
            **kwargs,
    ) -> BaseGPTQModel:
        # normalize adapter to instance
        adapter = normalize_adapter(adapter)

        print(f"from_quantized: adapter: {adapter}")
        model_type = check_and_get_model_type(model_id_or_path, trust_remote_code)

        if isinstance(backend, str):
            backend = BACKEND(backend)

        return MODEL_MAP[model_type].from_quantized(
            model_id_or_path=model_id_or_path,
            device_map=device_map,
            device=device,
            backend=backend,
            trust_remote_code=trust_remote_code,
            verify_hash=verify_hash,
            adapter=adapter,
            **kwargs,
        )

    @classmethod
    def eval(
            cls,
            model_or_id_or_path: str=None,
            tokenizer: PreTrainedTokenizerBase=None,
<<<<<<< HEAD
            tasks: Union[EVAL.LM_EVAL, EVAL.EVALPLUS, List[EVAL.LM_EVAL], List[EVAL.EVALPLUS]] = None, # set to None to fix mutable warning
=======
            tasks: Union[List[EVAL.LM_EVAL], List[EVAL.EVALPLUS]] = None, # set to None to fix mutable warning
>>>>>>> 78cceb15
            framework: EVAL = EVAL.LM_EVAL,
            batch_size: int = 1,
            trust_remote_code: bool = False,
            output_path: Optional[str] = None,
<<<<<<< HEAD
            llm_backend: str = 'gptqmodel',
            backend: BACKEND = BACKEND.AUTO, # gptqmodel arg only
            random_seed: int = 1234,  # only for framework=EVAL.LM_EVAL backend=vllm
            model_args: Dict[str, Any] = None,  # only for framework=EVAL.LM_EVAL backend=vllm
=======
            backend: str = 'gptqmodel',
            random_seed: int = 1234,  # only for framework=EVAL.LM_EVAL backend=vllm
            model_args: Dict = None,  # only for framework=EVAL.LM_EVAL backend=vllm
>>>>>>> 78cceb15
            **args
    ):
        if model_args is None:
            model_args = {}
        if tasks is None:
            if framework == EVAL.LM_EVAL:
                tasks = [EVAL.LM_EVAL.ARC_CHALLENGE]
            else:
                tasks = [EVAL.EVALPLUS.HUMAN]
<<<<<<< HEAD
        elif not isinstance(tasks, List):
            tasks = [tasks]
=======
>>>>>>> 78cceb15

        if framework is None:
            raise ValueError("Eval parameter: `framework` cannot be set to None")

        if not isinstance(tasks, list):
            raise ValueError("Eval parameter: `tasks` must be of List type")

        if llm_backend not in ['gptqmodel', 'vllm']:
            raise ValueError('Eval framework support llm_backend: [gptqmodel, vllm]')

        if isinstance(model_or_id_or_path, str):
            model = GPTQModel.load(model_id_or_path=model_or_id_or_path, backend=backend)
            model_id_or_path = model_or_id_or_path
        elif isinstance(model_or_id_or_path, BaseGPTQModel) or isinstance(model_or_id_or_path, PreTrainedModel):
            model = model_or_id_or_path
            model_id_or_path = model.config.name_or_path  #
        else:
            raise ValueError(f"`model_or_id_or_path` is invalid. expected: `model instance or str` actual: `{model_or_id_or_path}`")

        if tokenizer is None:
            if isinstance(model, BaseGPTQModel):
                tokenizer = model.tokenizer
            elif isinstance(model, PreTrainedModel) or model_id_or_path.strip():
                tokenizer = Tokenicer.load(model_id_or_path).tokenizer # lm-eval checks if tokenizer's type is PretrainedTokenizer

        if tokenizer is None:
            raise ValueError("Tokenizer: Auto-loading of tokenizer failed with `model_or_id_or_path`. Please pass in `tokenizer` as argument.")

        if llm_backend=="gptqmodel": # vllm loads tokenizer
            model_args["tokenizer"] = tokenizer

        if isinstance(model_or_id_or_path, str):
            model = None
            model_id_or_path = model_or_id_or_path
        elif isinstance(model_or_id_or_path, BaseGPTQModel) or isinstance(model_or_id_or_path, PreTrainedModel):
            model = model_or_id_or_path
            model_id_or_path = model.config.name_or_path  #
        else:
            raise ValueError(f"`model_or_id_or_path` is invalid. expected: `model instance or str` actual: `{model_or_id_or_path}`")

        if tokenizer is None:
            if isinstance(model, BaseGPTQModel):
                tokenizer = model.tokenizer
            elif isinstance(model, PreTrainedModel) or model_id_or_path.strip():
                tokenizer = Tokenicer.load(model_id_or_path).tokenizer # lm-eval checks if tokenizer's type is PretrainedTokenizer

        if tokenizer is None:
            raise ValueError("Tokenizer: Auto-loading of tokenizer failed with `model_or_id_or_path`. Please pass in `tokenizer` as argument.")

        if backend=="gptqmodel": # vllm loads tokenizer
            model_args["tokenizer"] = tokenizer

        if framework == EVAL.LM_EVAL:
            for task in tasks:
                if task not in EVAL.get_task_enums():
                    raise ValueError(f"Eval.lm_eval supported `tasks`: `{EVAL.get_all_tasks_string()}`, actual = `{task}`")

<<<<<<< HEAD
            model_name = "hf" if llm_backend == "gptqmodel" else llm_backend

            if llm_backend == "gptqmodel":
                model_args["gptqmodel"] = True
            model_args["pretrained"] = model_id_or_path

            try:
                from lm_eval import simple_evaluate
                from lm_eval.loggers import EvaluationTracker, WandbLogger
                from lm_eval.models.huggingface import HFLM
                from lm_eval.utils import handle_non_serializable
            except BaseException:
                raise ValueError("lm_eval is not installed. Please install via `pip install gptqmodel[eval]`.")

            if llm_backend == "gptqmodel" and model is not None:
                model_name = HFLM(
                    pretrained=model,
                    batch_size=batch_size,
                    trust_remote_code=trust_remote_code,
                )

=======
            model_name = "hf" if backend == "gptqmodel" else backend

            if backend == "gptqmodel":
                model_args["gptqmodel"] = True
            model_args["pretrained"] = model_id_or_path

            try:
                from lm_eval import simple_evaluate
                from lm_eval.loggers import EvaluationTracker, WandbLogger
                from lm_eval.models.huggingface import HFLM
                from lm_eval.utils import handle_non_serializable
            except BaseException:
                raise ValueError("lm_eval is not installed. Please install via `pip install gptqmodel[eval]`.")

            if backend == "gptqmodel" and model is not None:
                model_name = HFLM(
                    pretrained=model,
                    batch_size=batch_size,
                    trust_remote_code=trust_remote_code,
                )

>>>>>>> 78cceb15
            results = simple_evaluate(
                model=model_name,
                model_args=model_args,
                tasks=[task.value for task in tasks],
                batch_size=batch_size,
                apply_chat_template=args.pop("apply_chat_template", True if tokenizer.chat_template is not None else False),
                gen_kwargs=args.pop("gen_kwargs", "temperature=0.0,top_k=50"),
                random_seed=random_seed,
                numpy_random_seed=random_seed,
                torch_random_seed=random_seed,
                fewshot_random_seed=random_seed,
                **args,
            )

            if results is None:
                raise ValueError('lm_eval run fail, check your code!!!')

            print('--------lm_eval Eval Result---------')
            print(make_table(results))
            if "groups" in results:
                print(make_table(results, "groups"))
            print('--------lm_eval Result End---------')
            return results
        elif framework == EVAL.EVALPLUS:
            for task in tasks:
                if task not in EVAL.get_task_enums():
                    raise ValueError(f"evalplus support tasks: {EVAL.get_all_tasks_string()}")
            from gptqmodel.utils.eval import evalplus, evalplus_make_table

            results = {}
            for task in tasks:
                base_formatted, plus_formatted, result_path = evalplus(
                    model=model_id_or_path,
                    dataset=task.value,
                    batch=batch_size,
                    trust_remote_code=trust_remote_code,
                    output_file=output_path,
<<<<<<< HEAD
                    backend=llm_backend
=======
                    backend=backend
>>>>>>> 78cceb15
                )
                results[task.value] = {"base tests": base_formatted, "base + extra tests": plus_formatted,
                                       "results_path": result_path}
            print('--------evalplus Eval Result---------')
            evalplus_make_table(results)
            print('--------evalplus Result End---------')
            return results
        else:
            raise ValueError("Eval framework support: EVAL.LM_EVAL, EVAL.EVALPLUS")

    @staticmethod
    def export(model_id_or_path: str, target_path: str, format: str, trust_remote_code: bool = False):
        # load config
        config = AutoConfig.from_pretrained(model_id_or_path, trust_remote_code=trust_remote_code)

        if not config.quantization_config:
            raise ValueError("Model is not quantized")

        gptq_config = config.quantization_config

        # load gptq model
        gptq_model = GPTQModel.load(model_id_or_path, backend=BACKEND.TORCH)

        if format == "mlx":
            try:
                from mlx_lm.utils import save_config, save_weights

                from ..utils.mlx import convert_gptq_to_mlx_weights
            except ImportError:
                raise ValueError(
                    "MLX not installed. Please install via `pip install gptqmodel[mlx] --no-build-isolation`.")

            mlx_weights, mlx_config = convert_gptq_to_mlx_weights(model_id_or_path, gptq_model, gptq_config,
                                                                  gptq_model.lm_head)

            save_weights(target_path, mlx_weights, donate_weights=True)

            save_config(mlx_config, config_path=target_path + "/config.json")
        elif format == "hf":
            from ..nn_modules.qlinear.torch import dequantize_model

            dequantized_model = dequantize_model(gptq_model.model)
            dequantized_model.save_pretrained(target_path)

        # save tokenizer to target path
        gptq_model.tokenizer.save_pretrained(target_path)

    # Use HfAPI and not Transformers to do upload
    @staticmethod
    def push_to_hub(repo_id: str,
                    quantized_path: str,  # saved local directory path
                    private: bool = False,
                    exists_ok: bool = False,  # set to true if repo already exists
                    token: Optional[str] = None,
                    ):

        if not quantized_path:
            raise RuntimeError("You must pass quantized model path as str to push_to_hub.")

        if not repo_id:
            raise RuntimeError("You must pass repo_id as str to push_to_hub.")

        from huggingface_hub import HfApi
        repo_type = "model"

        api = HfApi()
        # if repo does not exist, create it
        try:
            api.repo_info(repo_id=repo_id, repo_type=repo_type, token=token)
        except Exception:
            api.create_repo(repo_id=repo_id, repo_type=repo_type, token=token, private=private, exist_ok=exists_ok)

        # upload the quantized save folder
        api.upload_large_folder(
            folder_path=quantized_path,
            repo_id=repo_id,
            repo_type=repo_type,
<<<<<<< HEAD
        )

    class adapter:
        @classmethod
        def generate(
            cls,
            # eora adapter generation needs config Lora(rank=1, path='lora.safetensors')
            adapter: Adapter,
            model_id_or_path: str, # native model
            quantized_model_id_or_path: str, # gptqmodel quantized model
            calibration_dataset: Union[List[Dict[str, Union[List[int], torch.LongTensor]]], List[str], List[int]],
            calibration_dataset_concat_size: Optional[int] = None,
            batch_size: Optional[int] = 1,
            calibration_enable_gpu_cache: Optional[bool] = True,
            tokenizer: Optional[PreTrainedTokenizerBase] = None,
            logger_board: Optional[str] = None,
            # Experimental: enables the buffering of fwd inputs to cpu, slower than non-buffered, may reduce vram usage
            buffered_fwd: bool = False,
            # torch/cuda GC is auto enabled to reduce vram usage: disable to for small models or you know there is no possibility of oom due to vram to accelerate quantization
            auto_gc: bool = True,
        ):
            if not adapter or not isinstance(adapter, Lora):
                raise ValueError(f"Adapter: expected `adapter` type to be `Lora`: actual = `{adapter}`.")

            adapter.validate_path(local_only=True)

            quantized_model = GPTQModel.load(
                model_id_or_path=quantized_model_id_or_path,
                backend=BACKEND.TORCH,
                device=CPU,
            )

            qcfg = quantized_model.quantize_config
            qModules: Dict[str, TorchQuantLinear] = find_modules(module=quantized_model.model, layers=[TorchQuantLinear])
            # for name, module in qModules.items():
            #     quantized_weights[name] = module.dequantize_weight()
            del quantized_model
            torch_empty_cache()

            model = GPTQModel.load(
                model_id_or_path=model_id_or_path,
                quantize_config=qcfg,
                backend=BACKEND.TORCH)

            model._eora_generate(
                adapter=adapter,
                quantized_modules=qModules,
                calibration_dataset=calibration_dataset,
                calibration_dataset_concat_size=calibration_dataset_concat_size,
                batch_size=batch_size,
                calibration_enable_gpu_cache=calibration_enable_gpu_cache,
                tokenizer=tokenizer,
                logger_board=logger_board,
                buffered_fwd=buffered_fwd,
                auto_gc=auto_gc)
            return
=======
        )
>>>>>>> 78cceb15
<|MERGE_RESOLUTION|>--- conflicted
+++ resolved
@@ -21,15 +21,13 @@
 from lm_eval.utils import make_table
 from tokenicer import Tokenicer
 
-<<<<<<< HEAD
+
 from gptqmodel.adapter.adapter import Adapter, Lora, normalize_adapter
 
 from ..nn_modules.qlinear.torch import TorchQuantLinear
 from ..quantization.gptq import CPU
 from ..utils.torch import torch_empty_cache
 
-=======
->>>>>>> 78cceb15
 if not os.environ.get("PYTORCH_CUDA_ALLOC_CONF", None):
     os.environ["PYTORCH_CUDA_ALLOC_CONF"] = 'expandable_segments:True'
     print("ENV: Auto setting PYTORCH_CUDA_ALLOC_CONF='expandable_segments:True' for memory saving.")
@@ -311,25 +309,16 @@
             cls,
             model_or_id_or_path: str=None,
             tokenizer: PreTrainedTokenizerBase=None,
-<<<<<<< HEAD
             tasks: Union[EVAL.LM_EVAL, EVAL.EVALPLUS, List[EVAL.LM_EVAL], List[EVAL.EVALPLUS]] = None, # set to None to fix mutable warning
-=======
-            tasks: Union[List[EVAL.LM_EVAL], List[EVAL.EVALPLUS]] = None, # set to None to fix mutable warning
->>>>>>> 78cceb15
             framework: EVAL = EVAL.LM_EVAL,
             batch_size: int = 1,
             trust_remote_code: bool = False,
             output_path: Optional[str] = None,
-<<<<<<< HEAD
             llm_backend: str = 'gptqmodel',
             backend: BACKEND = BACKEND.AUTO, # gptqmodel arg only
             random_seed: int = 1234,  # only for framework=EVAL.LM_EVAL backend=vllm
             model_args: Dict[str, Any] = None,  # only for framework=EVAL.LM_EVAL backend=vllm
-=======
-            backend: str = 'gptqmodel',
-            random_seed: int = 1234,  # only for framework=EVAL.LM_EVAL backend=vllm
-            model_args: Dict = None,  # only for framework=EVAL.LM_EVAL backend=vllm
->>>>>>> 78cceb15
+
             **args
     ):
         if model_args is None:
@@ -339,11 +328,9 @@
                 tasks = [EVAL.LM_EVAL.ARC_CHALLENGE]
             else:
                 tasks = [EVAL.EVALPLUS.HUMAN]
-<<<<<<< HEAD
+
         elif not isinstance(tasks, List):
             tasks = [tasks]
-=======
->>>>>>> 78cceb15
 
         if framework is None:
             raise ValueError("Eval parameter: `framework` cannot be set to None")
@@ -401,7 +388,6 @@
                 if task not in EVAL.get_task_enums():
                     raise ValueError(f"Eval.lm_eval supported `tasks`: `{EVAL.get_all_tasks_string()}`, actual = `{task}`")
 
-<<<<<<< HEAD
             model_name = "hf" if llm_backend == "gptqmodel" else llm_backend
 
             if llm_backend == "gptqmodel":
@@ -423,29 +409,6 @@
                     trust_remote_code=trust_remote_code,
                 )
 
-=======
-            model_name = "hf" if backend == "gptqmodel" else backend
-
-            if backend == "gptqmodel":
-                model_args["gptqmodel"] = True
-            model_args["pretrained"] = model_id_or_path
-
-            try:
-                from lm_eval import simple_evaluate
-                from lm_eval.loggers import EvaluationTracker, WandbLogger
-                from lm_eval.models.huggingface import HFLM
-                from lm_eval.utils import handle_non_serializable
-            except BaseException:
-                raise ValueError("lm_eval is not installed. Please install via `pip install gptqmodel[eval]`.")
-
-            if backend == "gptqmodel" and model is not None:
-                model_name = HFLM(
-                    pretrained=model,
-                    batch_size=batch_size,
-                    trust_remote_code=trust_remote_code,
-                )
-
->>>>>>> 78cceb15
             results = simple_evaluate(
                 model=model_name,
                 model_args=model_args,
@@ -483,11 +446,7 @@
                     batch=batch_size,
                     trust_remote_code=trust_remote_code,
                     output_file=output_path,
-<<<<<<< HEAD
                     backend=llm_backend
-=======
-                    backend=backend
->>>>>>> 78cceb15
                 )
                 results[task.value] = {"base tests": base_formatted, "base + extra tests": plus_formatted,
                                        "results_path": result_path}
@@ -565,7 +524,6 @@
             folder_path=quantized_path,
             repo_id=repo_id,
             repo_type=repo_type,
-<<<<<<< HEAD
         )
 
     class adapter:
@@ -621,7 +579,4 @@
                 logger_board=logger_board,
                 buffered_fwd=buffered_fwd,
                 auto_gc=auto_gc)
-            return
-=======
-        )
->>>>>>> 78cceb15
+            return