--- conflicted
+++ resolved
@@ -116,14 +116,11 @@
         disable_exllama: Optional[bool] = None,
         disable_exllamav2: bool = False,
         use_marlin: bool = False,
-<<<<<<< HEAD
         use_bitblas: bool = False,
-=======
         # verify weight files matches predefined hash during loading
         # usage: hash_format:hash_value, example: md5:ugkdh232
         # supports all hashlib hash methods
         verify_hash: Optional[Union[str, List[str]]] = None,
->>>>>>> f44d984f
         **kwargs,
     ) -> BaseGPTQModel:
         # If disable_exllamav2 is True, we want to fall back on the exllama kernel and not the cuda/cuda_old ones.
@@ -151,10 +148,7 @@
             disable_exllama=disable_exllama,
             disable_exllamav2=disable_exllamav2,
             use_marlin=use_marlin,
-<<<<<<< HEAD
             use_bitblas=use_bitblas,
-=======
             verify_hash=verify_hash,
->>>>>>> f44d984f
             **kwargs,
         )
