from __future__ import annotations
import os
import sys

# TODO: waiting for pytorch implementgation of aten ops for MPS
if sys.platform == "darwin":
    os.environ["PYTORCH_ENABLE_MPS_FALLBACK"] = "1"

import os.path
from os.path import isdir, join
from typing import Dict, List, Optional, Union

import torch
from huggingface_hub import list_repo_files
from transformers import AutoConfig

from ..quantization import QUANT_CONFIG_FILENAME
from ..utils import BACKEND, EVAL
from ..utils.logger import setup_logger
from ..utils.model import check_and_get_model_type
from ._const import get_best_device
from .base import BaseGPTQModel, QuantizeConfig
from .definitions.baichuan import BaiChuanGPTQ
from .definitions.bloom import BloomGPTQ
from .definitions.chatglm import ChatGLM
from .definitions.codegen import CodeGenGPTQ
from .definitions.cohere import CohereGPTQ
from .definitions.cohere2 import Cohere2GPTQ
from .definitions.dbrx import DbrxGPTQ
from .definitions.dbrx_converted import DbrxConvertedGPTQ
from .definitions.decilm import DeciLMGPTQ
from .definitions.deepseek_v2 import DeepSeekV2GPTQ
from .definitions.exaone import ExaoneGPTQ
from .definitions.gemma import GemmaGPTQ
from .definitions.gemma2 import Gemma2GPTQ
from .definitions.glm import GLM
from .definitions.gpt2 import GPT2GPTQ
from .definitions.gpt_bigcode import GPTBigCodeGPTQ
from .definitions.gpt_neox import GPTNeoXGPTQ
from .definitions.gptj import GPTJGPTQ
from .definitions.granite import GraniteGPTQ
from .definitions.grinmoe import GrinMOEGPTQ
from .definitions.hymba import HymbaGPTQ
from .definitions.internlm import InternLMGPTQ
from .definitions.internlm2 import InternLM2GPTQ
from .definitions.llama import LlamaGPTQ
from .definitions.longllama import LongLlamaGPTQ
from .definitions.minicpm import MiniCPMGPTQ
from .definitions.minicpm3 import MiniCPM3GPTQ
from .definitions.mistral import MistralGPTQ
from .definitions.mixtral import MixtralGPTQ
from .definitions.mllama import MLlamaGPTQ
from .definitions.mobilellm import MobileLLMGPTQ
from .definitions.moss import MOSSGPTQ
from .definitions.mpt import MPTGPTQ
from .definitions.olmo2 import Olmo2GPTQ
from .definitions.opt import OPTGPTQ
from .definitions.phi import PhiGPTQ
from .definitions.phi3 import Phi3GPTQ
from .definitions.qwen import QwenGPTQ
from .definitions.qwen2 import Qwen2GPTQ
from .definitions.qwen2_moe import Qwen2MoeGPTQ
from .definitions.qwen2_vl import Qwen2VLGPTQ
from .definitions.rw import RWGPTQ
from .definitions.stablelmepoch import StableLMEpochGPTQ
from .definitions.starcoder2 import Starcoder2GPTQ
from .definitions.xverse import XverseGPTQ
from .definitions.yi import YiGPTQ
<<<<<<< HEAD
from .definitions.hymba import  HymbaGPTQ
from .definitions.olmo2 import Olmo2GPTQ
from .definitions.ovis import OvisGPTQ
=======
>>>>>>> b13d23b2

logger = setup_logger()

MODEL_MAP = {
    "bloom": BloomGPTQ,
    "gpt_neox": GPTNeoXGPTQ,
    "gptj": GPTJGPTQ,
    "gpt2": GPT2GPTQ,
    "llama": LlamaGPTQ,
    "opt": OPTGPTQ,
    "moss": MOSSGPTQ,
    "chatglm": ChatGLM,
    "glm": GLM,
    "gpt_bigcode": GPTBigCodeGPTQ,
    "codegen": CodeGenGPTQ,
    "cohere": CohereGPTQ,
    "cohere2": Cohere2GPTQ,
    "RefinedWebModel": RWGPTQ,
    "RefinedWeb": RWGPTQ,
    "falcon": RWGPTQ,
    "baichuan": BaiChuanGPTQ,
    "internlm": InternLMGPTQ,
    "internlm2": InternLM2GPTQ,
    "qwen": QwenGPTQ,
    "mistral": MistralGPTQ,
    "Yi": YiGPTQ,
    "xverse": XverseGPTQ,
    "deci": DeciLMGPTQ,
    "stablelm_epoch": StableLMEpochGPTQ,
    "starcoder2": Starcoder2GPTQ,
    "mixtral": MixtralGPTQ,
    "qwen2": Qwen2GPTQ,
    "longllama": LongLlamaGPTQ,
    "gemma": GemmaGPTQ,
    "gemma2": Gemma2GPTQ,
    "phi": PhiGPTQ,
    "phi3": Phi3GPTQ,
    "mpt": MPTGPTQ,
    "minicpm": MiniCPMGPTQ,
    "minicpm3":MiniCPM3GPTQ,
    "qwen2_moe": Qwen2MoeGPTQ,
    "qwen2_vl": Qwen2VLGPTQ,
    "dbrx": DbrxGPTQ,
    "dbrx_converted": DbrxConvertedGPTQ,
    "deepseek_v2": DeepSeekV2GPTQ,
    "exaone": ExaoneGPTQ,
    "grinmoe": GrinMOEGPTQ,
    "mllama": MLlamaGPTQ,
    "granite": GraniteGPTQ,
    "mobilellm": MobileLLMGPTQ,
    "hymba": HymbaGPTQ,
    "olmo2": Olmo2GPTQ,
    "ovis": OvisGPTQ,
}

HAS_IPEX = False
try:
    from intel_extension_for_pytorch.llm.quantization import IPEXWeightOnlyQuantizedLinear
    HAS_IPEX = True
except Exception:
    pass

class GPTQModel:
    def __init__(self):
        raise EnvironmentError(
            "GPTQModel is not designed to be instantiated\n"
            "use `GPTQModel.from_pretrained` to load pretrained model and prepare for quantization via `.quantize()`.\n"
            "use `GPTQModel.from_quantized` to inference with post-quantized model."
        )

    @classmethod
    def load(
            cls,
            model_id_or_path: Optional[str],
            quantize_config: Optional[QuantizeConfig | Dict] = None,
            device_map: Optional[Union[str, Dict[str, Union[str, int]]]] = None,
            device: Optional[Union[str, torch.device]] = None,
            backend: BACKEND = BACKEND.AUTO,
            trust_remote_code: bool = False,
            verify_hash: Optional[Union[str, List[str]]] = None,
            **kwargs,
    ):
        if backend == BACKEND.VLLM:
            from ..integration.integration_vllm import patch_vllm
            patch_vllm()

        is_quantized = False
        if hasattr(AutoConfig.from_pretrained(model_id_or_path, trust_remote_code=trust_remote_code), "quantization_config"):
            is_quantized = True
        else:
            for name in [QUANT_CONFIG_FILENAME, "quant_config.json"]:
                if isdir(model_id_or_path):  # Local
                    if os.path.exists(join(model_id_or_path, name)):
                        is_quantized = True
                        break

                else:  # Remote
                    files = list_repo_files(repo_id=model_id_or_path)
                    for f in files:
                        if f == name:
                            is_quantized = True
                            break

        # TODO fix me...unify device + device_map auto logic
        if not device and not device_map or device_map == "auto":
            device = get_best_device(backend=backend)

        if is_quantized:
            return cls.from_quantized(
                model_id_or_path=model_id_or_path,
                device_map=device_map,
                device=device,
                backend=backend,
                trust_remote_code=trust_remote_code,
                verify_hash=verify_hash,
                **kwargs,
            )
        else:
            return cls.from_pretrained(
                model_id_or_path=model_id_or_path,
                quantize_config=quantize_config,
                trust_remote_code=trust_remote_code,
                **kwargs,
            )

    @classmethod
    def from_pretrained(
        cls,
        model_id_or_path: str,
        quantize_config: QuantizeConfig,
        trust_remote_code: bool = False,
        **model_init_kwargs,
    ) -> BaseGPTQModel:
        if hasattr(AutoConfig.from_pretrained(model_id_or_path, trust_remote_code=trust_remote_code), "quantization_config"):
            logger.warning("Model is already quantized, will use `from_quantized` to load quantized model.\n"
                           "If you want to quantize the model, please pass un_quantized model path or id, and use "
                           "`from_pretrained` with `quantize_config`.")
            return cls.from_quantized(model_id_or_path, trust_remote_code=trust_remote_code)

        if quantize_config and quantize_config.dynamic:
            logger.warning("GPTQModel's per-module `dynamic` quantization feature is currently not upstreamed to hf/vllm/sglang. If you're using vllm, you need to install this PR: https://github.com/vllm-project/vllm/pull/7086")

        model_type = check_and_get_model_type(model_id_or_path, trust_remote_code)
        return MODEL_MAP[model_type].from_pretrained(
            pretrained_model_id_or_path=model_id_or_path,
            quantize_config=quantize_config,
            trust_remote_code=trust_remote_code,
            **model_init_kwargs,
        )

    @classmethod
    def from_quantized(
        cls,
        model_id_or_path: Optional[str],
        device_map: Optional[Union[str, Dict[str, Union[str, int]]]] = None,
        device: Optional[Union[str, int]] = None,
        backend: BACKEND = BACKEND.AUTO,
        trust_remote_code: bool = False,
        # verify weight files matches predefined hash during loading
        # usage: hash_format:hash_value, example: md5:ugkdh232
        # supports all hashlib hash methods
        verify_hash: Optional[Union[str, List[str]]] = None,
        **kwargs,
    ) -> BaseGPTQModel:
        model_type = check_and_get_model_type(model_id_or_path, trust_remote_code)
        quant_func = MODEL_MAP[model_type].from_quantized

        if backend == BACKEND.AUTO:
            if not torch.cuda.is_available() and HAS_IPEX:
                logger.warning("No cuda found, use IPEX backend")
                backend = BACKEND.IPEX

        return quant_func(
            model_id_or_path=model_id_or_path,
            device_map=device_map,
            device=device,
            backend=backend,
            trust_remote_code=trust_remote_code,
            verify_hash=verify_hash,
            **kwargs,
        )

    @classmethod
    def eval(
            cls,
            model_id_or_path: str,
            framework: EVAL,
            tasks: Union[List[EVAL.LM_EVAL], List[EVAL.EVALPLUS]],
            batch: int = 1,
            trust_remote_code: bool = False,
            output_file: Optional[str] = None,
            backend: str = 'gptqmodel',
            random_seed: int = 1234,  # only for framework=EVAL.LM_EVAL backend=vllm
            extra_model_args: str = "",  # only for framework=EVAL.LM_EVAL backend=vllm
    ):
        if framework is None:
            raise ValueError("eval parameter: `framework` cannot be set to None")

        if not isinstance(tasks, list):
            raise ValueError("eval parameter: `tasks` must be of List type")

        if backend not in ['gptqmodel', 'vllm']:
            raise ValueError('Eval framework support backend: [gptqmodel, vllm]')

        if framework == EVAL.LM_EVAL:
            for task in tasks:
                if task not in EVAL.get_task_enums():
                    raise ValueError(f"lm_eval support tasks: {EVAL.get_all_tasks_string()}")

            from gptqmodel.utils.eval import lm_eval
            from lm_eval.utils import make_table
            from transformers import AutoTokenizer

            tokenizer = AutoTokenizer.from_pretrained(model_id_or_path, trust_remote_code=trust_remote_code)

            model_name = 'hf' if backend == 'gptqmodel' else backend
            def_args = f"pretrained={model_id_or_path}"
            if backend == "gptqmodel":
                def_args += ",gptqmodel=True"
            model_args = f"{def_args},{extra_model_args}" if extra_model_args else def_args

            results = lm_eval(
                model_name=model_name,
                model_args=model_args,
                tasks=[task.value for task in tasks],
                trust_remote_code=trust_remote_code,
                batch_size=batch,
                apply_chat_template=True if tokenizer.chat_template is not None else False,
                output_path=output_file,
                numpy_random_seed=random_seed,
                torch_random_seed=random_seed,
                fewshot_random_seed=random_seed,
            )
            print('--------lm_eval Eval Result---------')
            print(make_table(results))
            if "groups" in results:
                print(make_table(results, "groups"))
            print('--------lm_eval Result End---------')
            return results
        elif framework == EVAL.EVALPLUS:
            for task in tasks:
                if task not in EVAL.get_task_enums():
                    raise ValueError(f"evalplus support tasks: {EVAL.get_all_tasks_string()}")
            from gptqmodel.utils.eval import evalplus, evalplus_make_table

            results = {}
            for task in tasks:
                base_formatted, plus_formatted, result_path = evalplus(
                    model=model_id_or_path,
                    dataset=task.value,
                    batch=batch,
                    trust_remote_code=trust_remote_code,
                    output_file=output_file,
                    backend=backend
                )
                results[task.value] = {"base tests": base_formatted, "base + extra tests": plus_formatted, "results_path": result_path}
            print('--------evalplus Eval Result---------')
            evalplus_make_table(results)
            print('--------evalplus Result End---------')
            return results
        else:
            raise ValueError("Eval framework support: EVAL.LM_EVAL, EVAL.EVALPLUS")<|MERGE_RESOLUTION|>--- conflicted
+++ resolved
@@ -66,12 +66,6 @@
 from .definitions.starcoder2 import Starcoder2GPTQ
 from .definitions.xverse import XverseGPTQ
 from .definitions.yi import YiGPTQ
-<<<<<<< HEAD
-from .definitions.hymba import  HymbaGPTQ
-from .definitions.olmo2 import Olmo2GPTQ
-from .definitions.ovis import OvisGPTQ
-=======
->>>>>>> b13d23b2
 
 logger = setup_logger()
 
@@ -124,7 +118,6 @@
     "mobilellm": MobileLLMGPTQ,
     "hymba": HymbaGPTQ,
     "olmo2": Olmo2GPTQ,
-    "ovis": OvisGPTQ,
 }
 
 HAS_IPEX = False
