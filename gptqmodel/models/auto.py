# Copyright 2024-2025 ModelCloud.ai
# Copyright 2024-2025 qubitium@modelcloud.ai
# Contact: qubitium@modelcloud.ai, x.com/qubitium
#
# Licensed under the Apache License, Version 2.0 (the "License");
# you may not use this file except in compliance with the License.
# You may obtain a copy of the License at
#
#     http://www.apache.org/licenses/LICENSE-2.0
#
# Unless required by applicable law or agreed to in writing, software
# distributed under the License is distributed on an "AS IS" BASIS,
# WITHOUT WARRANTIES OR CONDITIONS OF ANY KIND, either express or implied.
# See the License for the specific language governing permissions and
# limitations under the License.

from __future__ import annotations

import os

import threadpoolctl

from ..utils.logger import setup_logger

log = setup_logger()

# if not os.environ.get("PYTHON_GIL", None):
#     os.environ["PYTHON_GIL"] = '0'
#     log.info("ENV: Auto disable GIL and use free-threading mode when applicable: Python 3.13t+. You must install the -t edition of Python.")

if not os.environ.get("PYTORCH_CUDA_ALLOC_CONF", None):
    os.environ["PYTORCH_CUDA_ALLOC_CONF"] = 'expandable_segments:True'
    log.info("ENV: Auto setting PYTORCH_CUDA_ALLOC_CONF='expandable_segments:True' for memory saving.")

if not os.environ.get("CUDA_DEVICE_ORDER", None):
    os.environ["CUDA_DEVICE_ORDER"] = 'PCI_BUS_ID'
    log.info("ENV: Auto setting CUDA_DEVICE_ORDER=PCI_BUS_ID for correctness.")

# FIX ROCm env conflict with CUDA_VISIBLE_DEVICES if both exits
if 'CUDA_VISIBLE_DEVICES' in os.environ and 'ROCR_VISIBLE_DEVICES' in os.environ:
    del os.environ['ROCR_VISIBLE_DEVICES']

import sys  # noqa: E402

# TODO: waiting for pytorch implementgation of aten ops for MPS
if sys.platform == "darwin":
    os.environ["PYTORCH_ENABLE_MPS_FALLBACK"] = "1"

import os.path  # noqa: E402
import random  # noqa: E402
from os.path import isdir, join  # noqa: E402
from typing import Any, Dict, List, Optional, Type, Union  # noqa: E402

import numpy  # noqa: E402
import torch  # noqa: E402
from huggingface_hub import list_repo_files  # noqa: E402
from tokenicer import Tokenicer  # noqa: E402
from transformers import AutoConfig, GenerationConfig, PreTrainedModel, PreTrainedTokenizerBase  # noqa: E402

from ..adapter.adapter import Adapter, Lora, normalize_adapter  # noqa: E402
from ..nn_modules.qlinear.torch import TorchQuantLinear  # noqa: E402
from ..quantization import QUANT_CONFIG_FILENAME  # noqa: E402
from ..utils import BACKEND  # noqa: E402
from ..utils.eval import EVAL  # noqa: E402
from ..utils.model import find_modules  # noqa: E402
from ..utils.torch import CPU, torch_empty_cache  # noqa: E402
from .base import BaseGPTQModel, QuantizeConfig  # noqa: E402
from .definitions.baichuan import BaiChuanGPTQ  # noqa: E402
from .definitions.bloom import BloomGPTQ  # noqa: E402
from .definitions.chatglm import ChatGLM  # noqa: E402
from .definitions.codegen import CodeGenGPTQ  # noqa: E402
from .definitions.cohere import CohereGPTQ  # noqa: E402
from .definitions.cohere2 import Cohere2GPTQ  # noqa: E402
from .definitions.dbrx import DbrxGPTQ  # noqa: E402
from .definitions.dbrx_converted import DbrxConvertedGPTQ  # noqa: E402
from .definitions.decilm import DeciLMGPTQ  # noqa: E402
from .definitions.deepseek_v2 import DeepSeekV2GPTQ  # noqa: E402
from .definitions.deepseek_v3 import DeepSeekV3GPTQ  # noqa: E402
from .definitions.dream import DreamGPTQ  # noqa: E402
from .definitions.exaone import ExaoneGPTQ  # noqa: E402
from .definitions.ernie4_5 import ERNIE4_5GPTQ  # noqa: E402
from .definitions.ernie4_5_moe import ERNIE4_5_MOEGPTQ  # noqa: E402
from .definitions.gemma import GemmaGPTQ  # noqa: E402
from .definitions.gemma2 import Gemma2GPTQ  # noqa: E402
from .definitions.gemma3 import Gemma3ForConditionalGenerationGPTQ, Gemma3GPTQ  # noqa: E402
from .definitions.glm import GLM  # noqa: E402
from .definitions.gpt2 import GPT2GPTQ  # noqa: E402
from .definitions.gpt_bigcode import GPTBigCodeGPTQ  # noqa: E402
from .definitions.gpt_neox import GPTNeoXGPTQ  # noqa: E402
from .definitions.gptj import GPTJGPTQ  # noqa: E402
from .definitions.granite import GraniteGPTQ  # noqa: E402
from .definitions.grinmoe import GrinMOEGPTQ  # noqa: E402
from .definitions.hymba import HymbaGPTQ  # noqa: E402
from .definitions.instella import InstellaGPTQ  # noqa: E402
from .definitions.internlm import InternLMGPTQ  # noqa: E402
from .definitions.internlm2 import InternLM2GPTQ  # noqa: E402
from .definitions.llama import LlamaGPTQ  # noqa: E402
from .definitions.longllama import LongLlamaGPTQ  # noqa: E402
from .definitions.mimo import MimoGPTQ  # noqa: E402
from .definitions.minicpm import MiniCPMGPTQ  # noqa: E402
from .definitions.minicpm3 import MiniCPM3GPTQ  # noqa: E402
from .definitions.mistral import MistralGPTQ  # noqa: E402
from .definitions.mixtral import MixtralGPTQ  # noqa: E402
from .definitions.mllama import MLlamaGPTQ  # noqa: E402
from .definitions.mobilellm import MobileLLMGPTQ  # noqa: E402
from .definitions.moss import MOSSGPTQ  # noqa: E402
from .definitions.mpt import MPTGPTQ  # noqa: E402
from .definitions.olmo2 import Olmo2GPTQ  # noqa: E402
from .definitions.opt import OPTGPTQ  # noqa: E402
from .definitions.ovis import OvisGPTQ  # noqa: E402
from .definitions.phi import PhiGPTQ  # noqa: E402
from .definitions.phi3 import Phi3GPTQ, PhiMoEGPTQForCausalLM  # noqa: E402
from .definitions.phi4 import Phi4MMGPTQ  # noqa: E402
from .definitions.qwen import QwenGPTQ  # noqa: E402
from .definitions.qwen2 import Qwen2GPTQ  # noqa: E402
from .definitions.qwen2_5_vl import Qwen2_5_VLGPTQ  # noqa: E402
from .definitions.qwen2_5_omni import Qwen2_5_OmniGPTQ
from .definitions.qwen2_moe import Qwen2MoeGPTQ  # noqa: E402
from .definitions.qwen2_vl import Qwen2VLGPTQ  # noqa: E402
from .definitions.qwen3 import Qwen3GPTQ  # noqa: E402
from .definitions.qwen3_moe import Qwen3MoeGPTQ  # noqa: E402
from .definitions.rw import RWGPTQ  # noqa: E402
from .definitions.stablelmepoch import StableLMEpochGPTQ  # noqa: E402
from .definitions.starcoder2 import Starcoder2GPTQ  # noqa: E402
from .definitions.telechat2 import TeleChat2GPTQ
from .definitions.xverse import XverseGPTQ  # noqa: E402
from .definitions.yi import YiGPTQ  # noqa: E402
from .definitions.falcon_h1 import FalconH1GPTQ  # noqa: E402
from .definitions.pangu_alpha import PanguAlphaGPTQ  # noqa: E402

# make quants and inference more determinisitc
torch.manual_seed(787)
random.seed(787)
numpy.random.seed(787)

MODEL_MAP = {
    "dream": DreamGPTQ,
    "bloom": BloomGPTQ,
    "gpt_neox": GPTNeoXGPTQ,
    "gptj": GPTJGPTQ,
    "gpt2": GPT2GPTQ,
    "llama": LlamaGPTQ,
    "opt": OPTGPTQ,
    "moss": MOSSGPTQ,
    "chatglm": ChatGLM,
    "glm": GLM,
    "glm4": GLM,
    "gpt_bigcode": GPTBigCodeGPTQ,
    "codegen": CodeGenGPTQ,
    "cohere": CohereGPTQ,
    "cohere2": Cohere2GPTQ,
    "RefinedWebModel": RWGPTQ,
    "RefinedWeb": RWGPTQ,
    "falcon": RWGPTQ,
    "baichuan": BaiChuanGPTQ,
    "internlm": InternLMGPTQ,
    "internlm2": InternLM2GPTQ,
    "qwen": QwenGPTQ,
    "mistral": MistralGPTQ,
    "Yi": YiGPTQ,
    "xverse": XverseGPTQ,
    "deci": DeciLMGPTQ,
    "nemotron-nas": DeciLMGPTQ,
    "stablelm_epoch": StableLMEpochGPTQ,
    "stablelm": StableLMEpochGPTQ,
    "starcoder2": Starcoder2GPTQ,
    "mixtral": MixtralGPTQ,
    "qwen2": Qwen2GPTQ,
    "qwen3": Qwen3GPTQ,
    "longllama": LongLlamaGPTQ,
    "gemma": GemmaGPTQ,
    "gemma2": Gemma2GPTQ,
    "gemma3_text": Gemma3GPTQ,
    "gemma3": Gemma3ForConditionalGenerationGPTQ,
    "phi": PhiGPTQ,
    "phi3": Phi3GPTQ,
    "phi4mm": Phi4MMGPTQ,
    "phimoe": PhiMoEGPTQForCausalLM,
    "mpt": MPTGPTQ,
    "minicpm": MiniCPMGPTQ,
    "minicpm3": MiniCPM3GPTQ,
    "qwen2_moe": Qwen2MoeGPTQ,
    "qwen3_moe": Qwen3MoeGPTQ,
    "qwen2_vl": Qwen2VLGPTQ,
    "qwen2_5_vl": Qwen2_5_VLGPTQ,
    "qwen2_5_omni": Qwen2_5_OmniGPTQ,
    "dbrx": DbrxGPTQ,
    "dbrx_converted": DbrxConvertedGPTQ,
    "deepseek_v2": DeepSeekV2GPTQ,
    "deepseek_v3": DeepSeekV3GPTQ,
    "exaone": ExaoneGPTQ,
    "grinmoe": GrinMOEGPTQ,
    "mllama": MLlamaGPTQ,
    "granite": GraniteGPTQ,
    "mobilellm": MobileLLMGPTQ,
    "hymba": HymbaGPTQ,
    "olmo2": Olmo2GPTQ,
    "ovis": OvisGPTQ,
    "telechat": TeleChat2GPTQ,
    "instella": InstellaGPTQ,
    "mimo": MimoGPTQ,
    "falcon_h1": FalconH1GPTQ,
<<<<<<< HEAD
    "gpt_pangu": PanguAlphaGPTQ,
=======
    "ernie4_5": ERNIE4_5GPTQ,
    "ernie4_5_moe": ERNIE4_5_MOEGPTQ,
>>>>>>> 486e1d8d
}

SUPPORTED_MODELS = list(MODEL_MAP.keys())


def check_and_get_model_type(model_dir, trust_remote_code=False):
    config = AutoConfig.from_pretrained(model_dir, trust_remote_code=trust_remote_code)
    if config.model_type.lower() not in SUPPORTED_MODELS:
        raise TypeError(f"{config.model_type} isn't supported yet.")
    model_type = config.model_type
    return model_type.lower()

class GPTQModel:
    def __init__(self):
        raise EnvironmentError(
            "GPTQModel is not designed to be instantiated\n"
            "use `GPTQModel.from_pretrained` to load pretrained model and prepare for quantization via `.quantize()`.\n"
            "use `GPTQModel.from_quantized` to inference with post-quantized model."
        )

    @classmethod
    def load(
            cls,
            model_id_or_path: Optional[str],
            quantize_config: Optional[QuantizeConfig | Dict] = None,
            device_map: Optional[Union[str, Dict[str, Union[str, int]]]] = None,
            device: Optional[Union[str, torch.device]] = None,
            backend: Union[str, BACKEND] = BACKEND.AUTO,
            trust_remote_code: bool = False,
            verify_hash: Optional[Union[str, List[str]]] = None,
            **kwargs,
    ):
        if isinstance(model_id_or_path, str):
            model_id_or_path = model_id_or_path.strip()

        # normalize config to cfg instance
        if isinstance(quantize_config, Dict):
            quantize_config = QuantizeConfig(**quantize_config)

        if isinstance(backend, str):
            backend = BACKEND(backend)

        is_quantized = False
        if hasattr(AutoConfig.from_pretrained(model_id_or_path, trust_remote_code=trust_remote_code),
                   "quantization_config"):
            is_quantized = True
        else:
            for name in [QUANT_CONFIG_FILENAME, "quant_config.json"]:
                if isdir(model_id_or_path):  # Local
                    if os.path.exists(join(model_id_or_path, name)):
                        is_quantized = True
                        break

                else:  # Remote
                    files = list_repo_files(repo_id=model_id_or_path)
                    for f in files:
                        if f == name:
                            is_quantized = True
                            break

        if is_quantized:
            return cls.from_quantized(
                model_id_or_path=model_id_or_path,
                device_map=device_map,
                device=device,
                backend=backend,
                trust_remote_code=trust_remote_code,
                verify_hash=verify_hash,
                **kwargs,
            )
        else:
            return cls.from_pretrained(
                model_id_or_path=model_id_or_path,
                quantize_config=quantize_config,
                device_map=device_map,
                device=device,
                trust_remote_code=trust_remote_code,
                **kwargs,
            )

    @classmethod
    def from_pretrained(
            cls,
            model_id_or_path: str,
            quantize_config: QuantizeConfig,
            trust_remote_code: bool = False,
            **model_init_kwargs,
    ) -> BaseGPTQModel:
        if hasattr(AutoConfig.from_pretrained(model_id_or_path, trust_remote_code=trust_remote_code),
                   "quantization_config"):
            log.warn("Model is already quantized, will use `from_quantized` to load quantized model.\n"
                           "If you want to quantize the model, please pass un_quantized model path or id, and use "
                           "`from_pretrained` with `quantize_config`.")
            return cls.from_quantized(model_id_or_path, trust_remote_code=trust_remote_code)

        if quantize_config and quantize_config.dynamic:
            log.warn(
                "GPTQModel's per-module `dynamic` quantization feature is fully supported in latest vLLM and SGLang but not yet available in hf transformers.")

        model_type = check_and_get_model_type(model_id_or_path, trust_remote_code)
        return MODEL_MAP[model_type].from_pretrained(
            pretrained_model_id_or_path=model_id_or_path,
            quantize_config=quantize_config,
            trust_remote_code=trust_remote_code,
            **model_init_kwargs,
        )

    @classmethod
    def from_quantized(
            cls,
            model_id_or_path: Optional[str],
            device_map: Optional[Union[str, Dict[str, Union[str, int]]]] = None,
            device: Optional[Union[str, int]] = None,
            backend: Union[str, BACKEND] = BACKEND.AUTO,
            adapter: Optional[Adapter | Dict] = None,
            trust_remote_code: bool = False,
            # verify weight files matches predefined hash during loading
            # usage: hash_format:hash_value, example: md5:ugkdh232
            # supports all hashlib hash methods
            verify_hash: Optional[Union[str, List[str]]] = None,
            **kwargs,
    ) -> BaseGPTQModel:
        # normalize adapter to instance
        adapter = normalize_adapter(adapter)

        print(f"from_quantized: adapter: {adapter}")
        model_type = check_and_get_model_type(model_id_or_path, trust_remote_code)

        if isinstance(backend, str):
            backend = BACKEND(backend)

        return MODEL_MAP[model_type].from_quantized(
            model_id_or_path=model_id_or_path,
            device_map=device_map,
            device=device,
            backend=backend,
            trust_remote_code=trust_remote_code,
            verify_hash=verify_hash,
            adapter=adapter,
            **kwargs,
        )

    @classmethod
    def eval(
            cls,
            model_or_id_or_path: str=None,
            tokenizer: Union[PreTrainedTokenizerBase, Tokenicer]=None,
            tasks: Union[EVAL.LM_EVAL, EVAL.EVALPLUS, List[EVAL.LM_EVAL], List[EVAL.EVALPLUS], EVAL.MMLU_PRO, List[EVAL.MMLU_PRO]] = None, # set to None to fix mutable warning
            framework: Union[Type[EVAL.LM_EVAL],Type[EVAL.EVALPLUS],Type[EVAL.MMLU_PRO]] = EVAL.LM_EVAL,
            batch_size: Union[int, str] = 1,
            trust_remote_code: bool = False,
            output_path: Optional[str] = None,
            llm_backend: str = 'gptqmodel',
            backend: BACKEND = BACKEND.AUTO, # gptqmodel arg only
            random_seed: int = 1234,  # only for framework=EVAL.LM_EVAL backend=vllm
            model_args: Dict[str, Any] = None,  # only for framework=EVAL.LM_EVAL backend=vllm
            ntrain: int = 1,  # only for framework=EVAL.MMLUPRO
            **args
    ):
        from peft import PeftModel
        if model_args is None:
            model_args = {}
        if tasks is None:
            if framework == EVAL.LM_EVAL:
                tasks = [EVAL.LM_EVAL.ARC_CHALLENGE]
            if framework == EVAL.MMLU_PRO:
                tasks = [EVAL.MMLU_PRO.MATH]
            else:
                tasks = [EVAL.EVALPLUS.HUMAN]

        elif not isinstance(tasks, List):
            tasks = [tasks]

        if framework is None:
            raise ValueError("Eval parameter: `framework` cannot be set to None")

        if not isinstance(tasks, list):
            raise ValueError("Eval parameter: `tasks` must be of List type")

        if llm_backend not in ['gptqmodel', 'vllm']:
            raise ValueError('Eval framework support llm_backend: [gptqmodel, vllm]')

        if isinstance(model_or_id_or_path, str):
            log.info(f"Eval: loading using backend = `{backend}`")
            model = GPTQModel.load(model_id_or_path=model_or_id_or_path, backend=backend)
            model_id_or_path = model_or_id_or_path
        elif isinstance(model_or_id_or_path, BaseGPTQModel) or isinstance(model_or_id_or_path, (PreTrainedModel, PeftModel)):
            model = model_or_id_or_path
            model_id_or_path = model.config.name_or_path  #
        else:
            raise ValueError(f"`model_or_id_or_path` is invalid. expected: `model instance or str` actual: `{model_or_id_or_path}`")

        if tokenizer is None:
            if isinstance(model, BaseGPTQModel):
                tokenizer = model.tokenizer
            elif isinstance(model, PreTrainedModel) or model_id_or_path.strip():
                tokenizer = Tokenicer.load(model_id_or_path)

        if tokenizer is None:
            raise ValueError("Tokenizer: Auto-loading of tokenizer failed with `model_or_id_or_path`. Please pass in `tokenizer` as argument.")


        if backend=="gptqmodel": # vllm loads tokenizer
            model_args["tokenizer"] = tokenizer

        if framework == EVAL.LM_EVAL:
            from lm_eval.utils import make_table  # hack: circular import

            for task in tasks:
                if task not in EVAL.get_task_enums():
                    raise ValueError(f"Eval.lm_eval supported `tasks`: `{EVAL.get_all_tasks_string()}`, actual = `{task}`")

            model_name = "hf" if llm_backend == "gptqmodel" else llm_backend

            if llm_backend == "gptqmodel":
                model_args["gptqmodel"] = True
            model_args["pretrained"] = model_id_or_path

            try:
                from lm_eval import simple_evaluate
                from lm_eval.models.huggingface import HFLM
            except BaseException:
                raise ValueError("lm_eval is not installed. Please install via `pip install gptqmodel[eval]`.")

            if llm_backend == "gptqmodel" and model is not None:
                model_name = HFLM(
                    pretrained=model,
                    batch_size=batch_size,
                    trust_remote_code=trust_remote_code,
                )

            gen_kwargs = args.pop("gen_kwargs", None)

            # use model.generation_config whenever possible
            if gen_kwargs is None:
                # TODO: move to utils
                if hasattr(model, "generation_config") and isinstance(model.generation_config, GenerationConfig):
                    gen_dict = {
                        "do_sample": model.generation_config.do_sample,
                        "temperature": model.generation_config.temperature,
                        "top_k": model.generation_config.top_k,
                        "top_p": model.generation_config.top_p,
                        "min_p": model.generation_config.min_p,

                    }
                    gen_kwargs = ','.join(f"{key}={value}" for key, value in gen_dict.items() if value not in ["", {}, None, []])
                else:
                    gen_kwargs = "temperature=0.0,top_k=50" # default

            log.info(f"LM-EVAL: `gen_kwargs` = `{gen_kwargs}`")

            # lm-eval has very low scores if apply_chat_template is enabled
            apply_chat_template = args.pop("apply_chat_template", False) # args.pop("apply_chat_template", True if tokenizer.chat_template is not None else False)
            log.info(f"LM-EVAL: `apply_chat_template` = `{apply_chat_template}`")

            results = simple_evaluate(
                model=model_name,
                model_args=model_args,
                tasks=[task.value for task in tasks],
                batch_size=batch_size,
                apply_chat_template=apply_chat_template,
                gen_kwargs=gen_kwargs,
                random_seed=random_seed,
                numpy_random_seed=random_seed,
                torch_random_seed=random_seed,
                fewshot_random_seed=random_seed,
                **args,
            )

            if results is None:
                raise ValueError('lm_eval run fail, check your code!!!')

            print('--------lm_eval Eval Result---------')
            print(make_table(results))
            if "groups" in results:
                print(make_table(results, "groups"))
            print('--------lm_eval Result End---------')
            return results
        elif framework == EVAL.EVALPLUS:
            for task in tasks:
                if task not in EVAL.get_task_enums():
                    raise ValueError(f"evalplus support tasks: {EVAL.get_all_tasks_string()}")
            from ..utils.eval import evalplus, evalplus_make_table

            results = {}
            for task in tasks:
                base_formatted, plus_formatted, result_path = evalplus(
                    model=model_id_or_path,
                    dataset=task.value,
                    batch=batch_size,
                    trust_remote_code=trust_remote_code,
                    output_file=output_path,
                    backend=llm_backend
                )
                results[task.value] = {"base tests": base_formatted, "base + extra tests": plus_formatted,
                                       "results_path": result_path}
            print('--------evalplus Eval Result---------')
            evalplus_make_table(results)
            print('--------evalplus Result End---------')
            return results
        elif framework == EVAL.MMLU_PRO:
            for task in tasks:
                if task not in EVAL.get_task_enums():
                    raise ValueError(f"eval support tasks: {EVAL.get_all_tasks_string()}")
            from ..utils.mmlupro import mmlupro
            selected_subjects = ",".join(tasks)
            results = mmlupro(model,
                              tokenizer,
                              save_dir=output_path,
                              seed=random_seed,
                              selected_subjects=selected_subjects,
                              ntrain=ntrain,
                              batch_size=batch_size)

            print('--------MMLUPro Eval Result---------')
            print(results)
            print('--------MMLUPro Result End---------')
            return results
        else:
            raise ValueError("Eval framework support: EVAL.LM_EVAL, EVAL.EVALPLUS, EVAL.MMLUPRO")

    @staticmethod
    def export(model_id_or_path: str, target_path: str, format: str, trust_remote_code: bool = False):
        # load config
        config = AutoConfig.from_pretrained(model_id_or_path, trust_remote_code=trust_remote_code)

        if not config.quantization_config:
            raise ValueError("Model is not quantized")

        gptq_config = config.quantization_config

        # load gptq model
        gptq_model = GPTQModel.load(model_id_or_path, backend=BACKEND.TORCH)

        if format == "mlx":
            try:
                from mlx_lm.utils import save_config, save_weights

                from ..utils.mlx import convert_gptq_to_mlx_weights
            except ImportError:
                raise ValueError(
                    "MLX not installed. Please install via `pip install gptqmodel[mlx] --no-build-isolation`.")

            mlx_weights, mlx_config = convert_gptq_to_mlx_weights(model_id_or_path, gptq_model, gptq_config,
                                                                  gptq_model.lm_head)

            save_weights(target_path, mlx_weights, donate_weights=True)

            save_config(mlx_config, config_path=target_path + "/config.json")
        elif format == "hf":
            from ..nn_modules.qlinear.torch import dequantize_model

            dequantized_model = dequantize_model(gptq_model.model)
            dequantized_model.save_pretrained(target_path)

        # save tokenizer to target path
        gptq_model.tokenizer.save_pretrained(target_path)

    # Use HfAPI and not Transformers to do upload
    @staticmethod
    def push_to_hub(repo_id: str,
                    quantized_path: str,  # saved local directory path
                    private: bool = False,
                    exists_ok: bool = False,  # set to true if repo already exists
                    token: Optional[str] = None,
                    ):

        if not quantized_path:
            raise RuntimeError("You must pass quantized model path as str to push_to_hub.")

        if not repo_id:
            raise RuntimeError("You must pass repo_id as str to push_to_hub.")

        from huggingface_hub import HfApi
        repo_type = "model"

        api = HfApi()
        # if repo does not exist, create it
        try:
            api.repo_info(repo_id=repo_id, repo_type=repo_type, token=token)
        except Exception:
            api.create_repo(repo_id=repo_id, repo_type=repo_type, token=token, private=private, exist_ok=exists_ok)

        # upload the quantized save folder
        api.upload_large_folder(
            folder_path=quantized_path,
            repo_id=repo_id,
            repo_type=repo_type,
        )

    class adapter:
        @classmethod
        def generate(
            cls,
            # eora adapter generation needs config Lora(rank=1, path='lora.safetensors')
            adapter: Adapter,
            model_id_or_path: str, # native model
            quantized_model_id_or_path: str, # gptqmodel quantized model
            calibration_dataset: Union[List[Dict[str, Union[List[int], torch.LongTensor]]], List[str], List[int]],
            calibration_dataset_concat_size: Optional[int] = None,
            batch_size: Optional[int] = 1,
            calibration_enable_gpu_cache: Optional[bool] = True,
            tokenizer: Optional[PreTrainedTokenizerBase] = None,
            logger_board: Optional[str] = None,
            # Experimental: enables the buffering of fwd inputs to cpu, slower than non-buffered, may reduce vram usage
            buffered_fwd: bool = False,
            # torch/cuda GC is auto enabled to reduce vram usage: disable to for small models or you know there is no possibility of oom due to vram to accelerate quantization
            auto_gc: bool = True,
            # pass-through vars for load()
            trust_remote_code: bool = False,
            torch_dtype: Optional[Union[str, torch.dtype]] = None,
        ):
            if not adapter or not isinstance(adapter, Lora):
                raise ValueError(f"Adapter: expected `adapter` type to be `Lora`: actual = `{adapter}`.")

            adapter.validate_path(local=True)

            with threadpoolctl.threadpool_limits(limits=1):
                log.info("Model: Quant Model Loading...")
                quantized_model = GPTQModel.load(
                    model_id_or_path=quantized_model_id_or_path,
                    backend=BACKEND.TORCH,
                    device=CPU,
                    trust_remote_code=trust_remote_code,
                    torch_dtype=torch_dtype,
                )

                qcfg = quantized_model.quantize_config
                qModules: Dict[str, TorchQuantLinear] = find_modules(module=quantized_model.model, layers=[TorchQuantLinear])
                # for name, module in qModules.items():
                #     quantized_weights[name] = module.dequantize_weight()
                del quantized_model
                torch_empty_cache()

                log.info("Model: Native Model Loading...")
                model = GPTQModel.load(
                    model_id_or_path=model_id_or_path,
                    quantize_config=qcfg,
                    backend=BACKEND.TORCH,
                    trust_remote_code=trust_remote_code,
                    torch_dtype=torch_dtype,
                    device=CPU,
                )

                log.info("Model: Adapter generation started")
                model._eora_generate(
                    adapter=adapter,
                    quantized_modules=qModules,
                    calibration_dataset=calibration_dataset,
                    calibration_dataset_concat_size=calibration_dataset_concat_size,
                    batch_size=batch_size,
                    calibration_enable_gpu_cache=calibration_enable_gpu_cache,
                    tokenizer=tokenizer,
                    logger_board=logger_board,
                    buffered_fwd=buffered_fwd,
                    auto_gc=auto_gc)
            return<|MERGE_RESOLUTION|>--- conflicted
+++ resolved
@@ -200,12 +200,9 @@
     "instella": InstellaGPTQ,
     "mimo": MimoGPTQ,
     "falcon_h1": FalconH1GPTQ,
-<<<<<<< HEAD
     "gpt_pangu": PanguAlphaGPTQ,
-=======
     "ernie4_5": ERNIE4_5GPTQ,
     "ernie4_5_moe": ERNIE4_5_MOEGPTQ,
->>>>>>> 486e1d8d
 }
 
 SUPPORTED_MODELS = list(MODEL_MAP.keys())
