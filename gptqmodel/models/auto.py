--- conflicted
+++ resolved
@@ -1,11 +1,8 @@
 from typing import Dict, List, Optional, Union
 
-<<<<<<< HEAD
-=======
 import torch
 
 from ..utils import Backend
->>>>>>> 48a1d948
 from ..utils.model import check_and_get_model_type
 from .baichuan import BaiChuanGPTQ
 from .base import BaseGPTQModel, QuantizeConfig
@@ -119,31 +116,19 @@
         device_map: Optional[Union[str, Dict[str, Union[str, int]]]] = None,
         max_memory: Optional[dict] = None,
         device: Optional[Union[str, int]] = None,
-        use_triton: bool = False,
+        backend: Backend = Backend.AUTO,
         use_cuda_fp16: bool = True,
         quantize_config: Optional[QuantizeConfig | Dict] = None,
         model_basename: Optional[str] = None,
         use_safetensors: bool = True,
         trust_remote_code: bool = False,
         warmup_triton: bool = False,
-        disable_exllama: Optional[bool] = None,
-        disable_exllamav2: bool = False,
-        use_marlin: bool = False,
-        use_bitblas: bool = False,
-        use_qbits: bool = False,
         # verify weight files matches predefined hash during loading
         # usage: hash_format:hash_value, example: md5:ugkdh232
         # supports all hashlib hash methods
         verify_hash: Optional[Union[str, List[str]]] = None,
         **kwargs,
     ) -> BaseGPTQModel:
-        # If disable_exllamav2 is True, we want to fall back on the exllama kernel and not the cuda/cuda_old ones.
-        if disable_exllama is None:
-            if disable_exllamav2:
-                disable_exllama = False
-            else:
-                disable_exllama = True
-
         model_type = check_and_get_model_type(model_name_or_path, trust_remote_code)
         quant_func = MODEL_MAP[model_type].from_quantized
 
@@ -152,18 +137,13 @@
             device_map=device_map,
             max_memory=max_memory,
             device=device,
-            use_triton=use_triton,
+            backend=backend,
             use_cuda_fp16=use_cuda_fp16,
             quantize_config=quantize_config,
             model_basename=model_basename,
             use_safetensors=use_safetensors,
             trust_remote_code=trust_remote_code,
             warmup_triton=warmup_triton,
-            disable_exllama=disable_exllama,
-            disable_exllamav2=disable_exllamav2,
-            use_marlin=use_marlin,
-            use_bitblas=use_bitblas,
-            use_qbits=use_qbits,
             verify_hash=verify_hash,
             **kwargs,
         )
