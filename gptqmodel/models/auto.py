from typing import Dict, Optional, Union

from ..utils.model import check_and_get_model_type
from .baichuan import BaiChuanGPTQ
from .base import BaseGPTQModel, QuantizeConfig
from .bloom import BloomGPTQ
from .chatglm import ChatGLM
from .codegen import CodeGenGPTQ
from .cohere import CohereGPTQ
from .decilm import DeciLMGPTQ
from .gemma import GemmaGPTQ
from .gpt2 import GPT2GPTQ
from .gpt_bigcode import GPTBigCodeGPTQ
from .gpt_neox import GPTNeoXGPTQ
from .gptj import GPTJGPTQ
from .internlm import InternLMGPTQ
from .llama import LlamaGPTQ
from .longllama import LongLlamaGPTQ
from .minicpm import MiniCPMGPTQ
from .mistral import MistralGPTQ
from .mixtral import MixtralGPTQ
from .moss import MOSSGPTQ
from .mpt import MPTGPTQ
from .opt import OPTGPTQ
from .phi import PhiGPTQ
from .qwen import QwenGPTQ
from .qwen2 import Qwen2GPTQ
from .rw import RWGPTQ
from .stablelmepoch import StableLMEpochGPTQ
from .starcoder2 import Starcoder2GPTQ
from .xverse import XverseGPTQ
from .yi import YiGPTQ
<<<<<<< HEAD
from .minicpm import MiniCPMGPTQ
from .dbrx import DbrxGPTQ
=======
>>>>>>> 035cd589

MODEL_MAP = {
    "bloom": BloomGPTQ,
    "gpt_neox": GPTNeoXGPTQ,
    "gptj": GPTJGPTQ,
    "gpt2": GPT2GPTQ,
    "llama": LlamaGPTQ,
    "opt": OPTGPTQ,
    "moss": MOSSGPTQ,
    "chatglm": ChatGLM,
    "gpt_bigcode": GPTBigCodeGPTQ,
    "codegen": CodeGenGPTQ,
    "cohere": CohereGPTQ,
    "RefinedWebModel": RWGPTQ,
    "RefinedWeb": RWGPTQ,
    "falcon": RWGPTQ,
    "baichuan": BaiChuanGPTQ,
    "internlm": InternLMGPTQ,
    "qwen": QwenGPTQ,
    "mistral": MistralGPTQ,
    "Yi": YiGPTQ,
    "xverse": XverseGPTQ,
    "deci": DeciLMGPTQ,
    "stablelm_epoch": StableLMEpochGPTQ,
    "starcoder2": Starcoder2GPTQ,
    "mixtral": MixtralGPTQ,
    "qwen2": Qwen2GPTQ,
    "longllama": LongLlamaGPTQ,
    "gemma": GemmaGPTQ,
    "phi": PhiGPTQ,
    "mpt": MPTGPTQ,
    "minicpm": MiniCPMGPTQ,
    "dbrx": DbrxGPTQ,
}


class GPTQModel:
    def __init__(self):
        raise EnvironmentError(
            "ModelGPTQ is designed to be instantiated\n"
            "using `ModelGPTQ.from_pretrained` if want to quantize a pretrained model.\n"
            "using `ModelGPTQ.from_quantized` if want to inference with quantized model."
        )

    @classmethod
    def from_pretrained(
        cls,
        pretrained_model_name_or_path: str,
        quantize_config: QuantizeConfig,
        max_memory: Optional[dict] = None,
        trust_remote_code: bool = False,
        **model_init_kwargs,
    ) -> BaseGPTQModel:
        model_type = check_and_get_model_type(pretrained_model_name_or_path, trust_remote_code)
        return MODEL_MAP[model_type].from_pretrained(
            pretrained_model_name_or_path=pretrained_model_name_or_path,
            quantize_config=quantize_config,
            max_memory=max_memory,
            trust_remote_code=trust_remote_code,
            **model_init_kwargs,
        )

    @classmethod
    def from_quantized(
        cls,
        model_name_or_path: Optional[str],
        device_map: Optional[Union[str, Dict[str, Union[str, int]]]] = None,
        max_memory: Optional[dict] = None,
        device: Optional[Union[str, int]] = None,
        use_triton: bool = False,
        use_cuda_fp16: bool = True,
        quantize_config: Optional[QuantizeConfig | Dict] = None,
        model_basename: Optional[str] = None,
        use_safetensors: bool = True,
        trust_remote_code: bool = False,
        warmup_triton: bool = False,
        disable_exllama: Optional[bool] = None,
        disable_exllamav2: bool = False,
        use_marlin: bool = False,
        **kwargs,
    ) -> BaseGPTQModel:
        # If disable_exllamav2 is True, we want to fall back on the exllama kernel and not the cuda/cuda_old ones.
        if disable_exllama is None:
            if disable_exllamav2:
                disable_exllama = False
            else:
                disable_exllama = True

        model_type = check_and_get_model_type(model_name_or_path, trust_remote_code)
        quant_func = MODEL_MAP[model_type].from_quantized

        return quant_func(
            model_name_or_path=model_name_or_path,
            device_map=device_map,
            max_memory=max_memory,
            device=device,
            use_triton=use_triton,
            use_cuda_fp16=use_cuda_fp16,
            quantize_config=quantize_config,
            model_basename=model_basename,
            use_safetensors=use_safetensors,
            trust_remote_code=trust_remote_code,
            warmup_triton=warmup_triton,
            disable_exllama=disable_exllama,
            disable_exllamav2=disable_exllamav2,
            use_marlin=use_marlin,
            **kwargs,
        )
<|MERGE_RESOLUTION|>--- conflicted
+++ resolved
@@ -7,6 +7,7 @@
 from .chatglm import ChatGLM
 from .codegen import CodeGenGPTQ
 from .cohere import CohereGPTQ
+from .dbrx import DbrxGPTQ
 from .decilm import DeciLMGPTQ
 from .gemma import GemmaGPTQ
 from .gpt2 import GPT2GPTQ
@@ -30,11 +31,7 @@
 from .starcoder2 import Starcoder2GPTQ
 from .xverse import XverseGPTQ
 from .yi import YiGPTQ
-<<<<<<< HEAD
-from .minicpm import MiniCPMGPTQ
-from .dbrx import DbrxGPTQ
-=======
->>>>>>> 035cd589
+
 
 MODEL_MAP = {
     "bloom": BloomGPTQ,
