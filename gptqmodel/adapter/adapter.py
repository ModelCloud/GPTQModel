--- conflicted
+++ resolved
@@ -163,13 +163,6 @@
         lora_A_weight_key = f"{weight_key}.lora_A.weight"
         lora_B_weight_key = f"{weight_key}.lora_B.weight"
 
-<<<<<<< HEAD
-        #print(f"loaded lora weight keys: {adapter_load_cache.keys()}")
-        lora_A = adapter_load_cache.pop(f"{weight_key}.lora_A.weight").T
-
-        ## I assume that I should fix it here: torch.clone(eora_tensors[f'{target}.lora_B.weight'].T, memory_format=torch.contiguous_format)
-        lora_B = torch.clone(adapter_load_cache.pop(f"{weight_key}.lora_B.weight").T, memory_format=torch.contiguous_format)
-=======
         # print(f"lora_A_weight_key = {lora_A_weight_key}, lora_B_weight_key = {lora_B_weight_key}")
         pop_keys = []
         for k, v in lora_weights.items():
@@ -178,9 +171,8 @@
                 pop_keys.append(k)
             elif k.endswith(lora_B_weight_key):
                 lora_B = v.T
+                lora_B = torch.clone(v.T, memory_format=torch.contiguous_format)
                 pop_keys.append(k)
->>>>>>> 0a0cfb06
-
 
         if pop_keys:
             for k in pop_keys:
