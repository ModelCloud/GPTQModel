import torch
from datasets import load_dataset
from gptqmodel import GPTQModel, QuantizeConfig

# from gptqmodel.eora import get_eora, get_eora_optimize


bit = 4
model_id = "meta-llama/Llama-3.2-1B"
model = None

quant_path = "Llama-3.2-1B-gptqmodel-4bit"
fake_quant_path = "/home/shihyangl/gptqmodel_save/Llama-3.2-1B-gptqmodel-4bit-fakequantized/qw.pt"
eora_path = "Llama-3.2-1B-gptqmodel-4bit-eora-rank-128-v2/eora.pt"
eora_path_original_calibration ="/home/shihyangl/llama3.2-1b-4bit-group128-eora-rank128-c4-v2/eora.pt"
quant_config = QuantizeConfig(bits=bit, group_size=128)

<<<<<<< HEAD

# calibration_dataset = load_dataset(
#     "allenai/c4",
#     data_files="en/c4-train.00001-of-01024.json.gz",
#     split="train"
# ).select(range(1024))["text"]
=======
calibration_dataset = load_dataset(
    "allenai/c4",
    data_files="en/c4-train.00001-of-01024.json.gz",
    split="train"
).select(range(1024))["text"]
>>>>>>> 03fd49d9

# print(f"{type(calibration_dataset)}")

# ### 3-bit group_size = 128 leads to out: IndexError: index 192 is out of bounds when packing
# model = GPTQModel.load(model_id, quant_config)

# # increase `batch_size` to match gpu/vram specs to speed up quantization
# quant_log, quantized_weights = model.quantize(calibration_dataset, batch_size=2)

# model.save(quant_path)

# torch.save(quantized_weights, fake_quant_path)
quantized_weights = torch.load(fake_quant_path, map_location='cpu')

## 4-bit gs=128 Acc: 0.2850

batch_size = 2
# from test_prepare_dataset import construct_ARC

# calibration_dataset = construct_ARC(nsamples=1024)
calibration_dataset = load_dataset(
    "allenai/c4",
    data_files="en/c4-train.00001-of-01024.json.gz",
    split="train"
).select(range(1024))["text"]


<<<<<<< HEAD
eora_rank = 128
model = GPTQModel.load(model_id, quant_config)

eora_weight = model.get_eora(calibration_dataset, batch_size, quantized_weights, eora_rank)

torch.save(eora_weight, eora_path_original_calibration)

eora_weight = torch.load(eora_path_original_calibration,  map_location='cpu')
=======
calibration_dataset = construct_ARC(nsamples=1024)
lora_rank = 128

GPTQModel.eora_generate(model_id_or_path=model_id, quantize_config=quant_config, quantized_weights=quantized_weights,
                        calibration_dataset=calibration_dataset, batch_size=batch_size, output_path=eora_path,
                        lora_rank=lora_rank)
eora_weight = torch.load(eora_path, map_location='cpu')
>>>>>>> 03fd49d9
print(eora_weight)<|MERGE_RESOLUTION|>--- conflicted
+++ resolved
@@ -10,62 +10,34 @@
 model = None
 
 quant_path = "Llama-3.2-1B-gptqmodel-4bit"
-fake_quant_path = "/home/shihyangl/gptqmodel_save/Llama-3.2-1B-gptqmodel-4bit-fakequantized/qw.pt"
+fake_quant_path = "Llama-3.2-1B-gptqmodel-4bit-fakequantized/qw.pt"
 eora_path = "Llama-3.2-1B-gptqmodel-4bit-eora-rank-128-v2/eora.pt"
-eora_path_original_calibration ="/home/shihyangl/llama3.2-1b-4bit-group128-eora-rank128-c4-v2/eora.pt"
 quant_config = QuantizeConfig(bits=bit, group_size=128)
 
-<<<<<<< HEAD
-
-# calibration_dataset = load_dataset(
-#     "allenai/c4",
-#     data_files="en/c4-train.00001-of-01024.json.gz",
-#     split="train"
-# ).select(range(1024))["text"]
-=======
-calibration_dataset = load_dataset(
-    "allenai/c4",
-    data_files="en/c4-train.00001-of-01024.json.gz",
-    split="train"
-).select(range(1024))["text"]
->>>>>>> 03fd49d9
-
-# print(f"{type(calibration_dataset)}")
-
-# ### 3-bit group_size = 128 leads to out: IndexError: index 192 is out of bounds when packing
-# model = GPTQModel.load(model_id, quant_config)
-
-# # increase `batch_size` to match gpu/vram specs to speed up quantization
-# quant_log, quantized_weights = model.quantize(calibration_dataset, batch_size=2)
-
-# model.save(quant_path)
-
-# torch.save(quantized_weights, fake_quant_path)
-quantized_weights = torch.load(fake_quant_path, map_location='cpu')
-
-## 4-bit gs=128 Acc: 0.2850
-
-batch_size = 2
-# from test_prepare_dataset import construct_ARC
-
-# calibration_dataset = construct_ARC(nsamples=1024)
 calibration_dataset = load_dataset(
     "allenai/c4",
     data_files="en/c4-train.00001-of-01024.json.gz",
     split="train"
 ).select(range(1024))["text"]
 
+print(f"{type(calibration_dataset)}")
 
-<<<<<<< HEAD
-eora_rank = 128
+### 3-bit group_size = 128 leads to out: IndexError: index 192 is out of bounds when packing
 model = GPTQModel.load(model_id, quant_config)
 
-eora_weight = model.get_eora(calibration_dataset, batch_size, quantized_weights, eora_rank)
+# increase `batch_size` to match gpu/vram specs to speed up quantization
+quant_log, quantized_weights = model.quantize(calibration_dataset, batch_size=2)
 
-torch.save(eora_weight, eora_path_original_calibration)
+model.save(quant_path)
 
-eora_weight = torch.load(eora_path_original_calibration,  map_location='cpu')
-=======
+torch.save(quantized_weights, fake_quant_path)
+quantized_weights = torch.load(fake_quant_path, map_location='cpu')
+
+## 4-bit gs=128 Acc: 0.2850
+
+batch_size = 2
+from test_prepare_dataset import construct_ARC
+
 calibration_dataset = construct_ARC(nsamples=1024)
 lora_rank = 128
 
@@ -73,5 +45,4 @@
                         calibration_dataset=calibration_dataset, batch_size=batch_size, output_path=eora_path,
                         lora_rank=lora_rank)
 eora_weight = torch.load(eora_path, map_location='cpu')
->>>>>>> 03fd49d9
 print(eora_weight)