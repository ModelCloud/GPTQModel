--- conflicted
+++ resolved
@@ -381,16 +381,14 @@
     return _env_enabled(default)
 
 BUILD_MARLIN      = _env_enabled_any(os.environ.get("GPTQMODEL_BUILD_MARLIN", "1"))
-<<<<<<< HEAD
-BUILD_AWQ      = _env_enabled_any(os.environ.get("GPTQMODEL_BUILD_AWQ", "1"))
-=======
 BUILD_EXLLAMA_V2  = _env_enabled(os.environ.get("GPTQMODEL_BUILD_EXLLAMA_V2", "1"))
->>>>>>> a345f5c2
 
 # Optional kernels and not build by default. Enable compile with env flags
 BUILD_QQQ         = _env_enabled(os.environ.get("GPTQMODEL_BUILD_QQQ", "0"))
 BUILD_EORA        = _env_enabled(os.environ.get("GPTQMODEL_BUILD_EORA", "0"))
 BUILD_EXLLAMA_V1  = _env_enabled(os.environ.get("GPTQMODEL_BUILD_EXLLAMA_V1", "0"))
+
+BUILD_AWQ = _env_enabled(os.environ.get("GPTQMODEL_BUILD_AWQ", "1"))
 
 if BUILD_CUDA_EXT == "1":
     # Import torch's cpp_extension only if we're truly building GPU extensions
@@ -524,59 +522,6 @@
                         )
                     ]
 
-<<<<<<< HEAD
-        # -------------------------
-        # CUDA & ROCm compatible
-        # -------------------------
-        if BUILD_EXLLAMA_V1:
-            extensions += [
-                cpp_ext.CUDAExtension(
-                    "gptqmodel_exllama_kernels",
-                    [
-                        "gptqmodel_ext/exllama/exllama_ext.cpp",
-                        "gptqmodel_ext/exllama/cuda_buffers.cu",
-                        "gptqmodel_ext/exllama/cuda_func/column_remap.cu",
-                        "gptqmodel_ext/exllama/cuda_func/q4_matmul.cu",
-                        "gptqmodel_ext/exllama/cuda_func/q4_matrix.cu",
-                    ],
-                    extra_link_args=extra_link_args,
-                    extra_compile_args=extra_compile_args,
-                )
-            ]
-
-        if BUILD_AWQ:
-            extensions += [
-                # contain un-hipifiable inline PTX
-                cpp_ext.CUDAExtension(
-                    "gptqmodel_awq_kernels",
-                    [
-                        "gptqmodel_ext/awq/pybind_awq.cpp",
-                        "gptqmodel_ext/awq/quantization/gemm_cuda_gen.cu",
-                        "gptqmodel_ext/awq/layernorm/layernorm.cu",
-                        "gptqmodel_ext/awq/position_embedding/pos_encoding_kernels.cu",
-                        "gptqmodel_ext/awq/quantization/gemv_cuda.cu",
-                        "gptqmodel_ext/awq/vllm/moe_alig_block.cu",
-                        "gptqmodel_ext/awq/vllm/activation.cu",
-                        "gptqmodel_ext/awq/vllm/topk_softmax_kernels.cu",
-                    ],
-                    extra_compile_args=extra_compile_args,
-                ),
-                # TODO only compatible with ampere?
-                # arch_flags = get_compute_capabilities({80, 86, 89, 90})
-                # extra_compile_args_v2 = get_extra_compile_args(arch_flags, generator_flags)
-                cpp_ext.CUDAExtension(
-                    "gptqmodel_awq_v2_kernels",
-                    [
-                        "gptqmodel_ext/awq/pybind_awq_v2.cpp",
-                        "gptqmodel_ext/awq/quantization_new/gemv/gemv_cuda.cu",
-                        "gptqmodel_ext/awq/quantization_new/gemm/gemm_cuda.cu",
-                    ],
-                    extra_compile_args=extra_compile_args,
-                )
-            ]
-
-    additional_setup_kwargs = {"ext_modules": extensions, "cmdclass": {"build_ext": cpp_ext.BuildExtension}}
-=======
             # both CUDA and ROCm compatible
             if BUILD_EXLLAMA_V1:
                 extensions += [
@@ -594,6 +539,39 @@
                     )
                 ]
 
+            if BUILD_AWQ:
+                extensions += [
+                    # contain un-hipifiable inline PTX
+                    cpp_ext.CUDAExtension(
+                        "gptqmodel_awq_kernels",
+                        [
+                            "gptqmodel_ext/awq/pybind_awq.cpp",
+                            "gptqmodel_ext/awq/quantization/gemm_cuda_gen.cu",
+                            "gptqmodel_ext/awq/layernorm/layernorm.cu",
+                            "gptqmodel_ext/awq/position_embedding/pos_encoding_kernels.cu",
+                            "gptqmodel_ext/awq/quantization/gemv_cuda.cu",
+                            "gptqmodel_ext/awq/vllm/moe_alig_block.cu",
+                            "gptqmodel_ext/awq/vllm/activation.cu",
+                            "gptqmodel_ext/awq/vllm/topk_softmax_kernels.cu",
+                        ],
+                        extra_link_args=extra_link_args,
+                        extra_compile_args=extra_compile_args,
+                    ),
+                    # TODO only compatible with ampere?
+                    # arch_flags = get_compute_capabilities({80, 86, 89, 90})
+                    # extra_compile_args_v2 = get_extra_compile_args(arch_flags, generator_flags)
+                    cpp_ext.CUDAExtension(
+                        "gptqmodel_awq_v2_kernels",
+                        [
+                            "gptqmodel_ext/awq/pybind_awq_v2.cpp",
+                            "gptqmodel_ext/awq/quantization_new/gemv/gemv_cuda.cu",
+                            "gptqmodel_ext/awq/quantization_new/gemm/gemm_cuda.cu",
+                        ],
+                        extra_link_args=extra_link_args,
+                        extra_compile_args=extra_compile_args,
+                    )
+                ]
+
         additional_setup_kwargs = {
             "ext_modules": extensions,
             "cmdclass": {"build_ext": cpp_ext.BuildExtension},
@@ -602,7 +580,6 @@
 # ---------------------------
 # Cached wheel fetcher
 # ---------------------------
->>>>>>> a345f5c2
 
 class CachedWheelsCommand(_bdist_wheel):
     def run(self):
