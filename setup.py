# SPDX-FileCopyrightText: 2024-2025 ModelCloud.ai
# SPDX-FileCopyrightText: 2024-2025 qubitium@modelcloud.ai
# SPDX-License-Identifier: Apache-2.0
# Contact: qubitium@modelcloud.ai, x.com/qubitium

import os
import re
import subprocess
import sys
from pathlib import Path

from setuptools import find_packages, setup
from setuptools.command.bdist_wheel import bdist_wheel as _bdist_wheel

# ---------------------------
# Helpers (no torch required)
# ---------------------------

def _read_env(name, default=None):
    v = os.environ.get(name)
    return v if (v is not None and str(v).strip() != "") else default


def _probe_cmd(args):
    try:
        out = subprocess.check_output(args, stderr=subprocess.STDOUT, text=True, timeout=5)
        return out.strip()
    except Exception:
        return None


def _bool_env(name, default=False):
    v = _read_env(name)
    if v is None:
        return default
    return str(v).lower() in ("1", "true", "yes", "y", "on")


def _detect_rocm_version():
    v = _read_env("ROCM_VERSION")
    if v:
        return v
    hip = _probe_cmd(["hipcc", "--version"])
    if hip:
        import re
        m = re.search(r"\b([0-9]+\.[0-9]+)\b", hip)
        if m:
            return m.group(1)
    try:
        p = Path("/opt/rocm/.info/version")
        if p.exists():
            return p.read_text(encoding="utf-8").strip()
    except Exception:
        pass
    return None


def _detect_cuda_arch_list():
    """Return TORCH_CUDA_ARCH_LIST style string for the *installed* GPUs only.
    Priority:
      1) CUDA_ARCH_LIST env override (verbatim)
      2) nvidia-smi compute_cap (actual devices)
    """
    # 1) explicit override
    env_arch = _read_env("CUDA_ARCH_LIST")
    if env_arch:
        return env_arch

    # 2) actual devices present
    smi_out = _probe_cmd(["nvidia-smi", "--query-gpu=compute_cap", "--format=csv,noheader"])
    if smi_out:
        caps = []
        for line in smi_out.splitlines():
            cap = line.strip()
            if not cap:
                continue
            # normalize like '8.0'
            try:
                major, minor = cap.split(".", 1)
                caps.append(f"{int(major)}.{int(minor)}")
            except Exception:
                # some drivers return just '8' -> treat as '8.0'
                if cap.isdigit():
                    caps.append(f"{cap}.0")
        caps = sorted(set(caps), key=lambda x: (int(x.split(".")[0]), int(x.split(".")[1])))
        if caps:
            # PyTorch prefers ';' separators
            return ";".join(caps)

    # 3) conservative default for modern datacenter GPUs (A100 et al.)
    raise Exception("Could not get compute capability from nvidia-smi. Please check nvidia-utils package is installed.")


def _parse_arch_list(s: str):
    # Accept semicolons, commas, and any whitespace as separators.
    # Keep tokens like "8.0", "8.0+PTX" intact (we’ll strip suffixes later).
    return [tok for tok in re.split(r"[;\s,]+", s) if tok.strip()]


def _has_cuda_v8_from_arch_list(arch_list):
    try:
        vals = []
        for a in arch_list:
            # Handle things like "8.0+PTX"
            base = a.split("+", 1)[0]
            vals.append(float(base))
        return any(v >= 8.0 for v in vals)
    except Exception:
        return False


def _detect_cxx11_abi():
    v = _read_env("CXX11_ABI")
    if v in ("0", "1"):
        return int(v)
    return 1


def _torch_version_for_release():
    # No torch import; allow env override
    v = _read_env("TORCH_VERSION")
    if v:
        parts = v.split(".")
        return ".".join(parts[:2])
    else:
        raise Exception("TORCH_VERSION not passed for wheel generation.")
    return None


def _is_rocm_available():
    return _detect_rocm_version() is not None


# If you already have _probe_cmd elsewhere, you can delete this copy.
def _probe_cmd(args, timeout=6):
    try:
        return subprocess.check_output(args, stderr=subprocess.STDOUT, text=True, timeout=timeout)
    except Exception:
        return ""


def _first_token_line(s: str) -> str | None:
    for line in (s or "").splitlines():
        t = line.strip()
        if t:
            return t
    return None


def _detect_torch_version() -> str | None:
    # 1) uv pip show torch
    out = _probe_cmd(["uv", "pip", "show", "torch"])
    if out:
        m = re.search(r"^Version:\s*([^\s]+)\s*$", out, flags=re.MULTILINE)
        if m:
            return m.group(1)

    # 2) pip show torch (both 'pip' and 'python -m pip')
    for cmd in (["pip", "show", "torch"], [sys.executable, "-m", "pip", "show", "torch"]):
        out = _probe_cmd(cmd)
        if out:
            m = re.search(r"^Version:\s*([^\s]+)\s*$", out, flags=re.MULTILINE)
            if m:
                return m.group(1)

    # 3) conda list torch
    out = _probe_cmd(["conda", "list", "torch"])
    if out:
        # Typical line starts with: torch  2.4.1  ...
        for line in out.splitlines():
            if line.strip().startswith("torch"):
                parts = re.split(r"\s+", line.strip())
                if len(parts) >= 2 and re.match(r"^\d+\.\d+(\.\d+)?", parts[1]):
                    return parts[1]

    # 4) Fallback: importlib.metadata (does not import torch package module)
    try:
        import importlib.metadata as im  # py3.8+
        version = im.version("torch")
        if not version:
            raise Exception("torch not found")
    except Exception:
        raise Exception("Unable to detect torch version via uv/pip/conda/importlib. Please install torch >= 2.7.1")


def _major_minor(v: str) -> str:
    parts = v.split(".")
    return ".".join(parts[:2]) if parts else v


def _detect_cuda_version() -> str | None:
    # Priority: env → nvidia-smi → nvcc
    v = os.environ.get("CUDA_VERSION")
    if v and v.strip():
        return v.strip()

    # nvidia-smi (modern drivers expose cuda_version)
    out = _probe_cmd(["nvidia-smi", "--query-gpu=cuda_version", "--format=csv,noheader"])
    if out:
        line = _first_token_line(out)
        if line and re.match(r"^\d+\.\d+(\.\d+)?$", line):
            return line

    # nvcc --version (parse 'release X.Y')
    out = _probe_cmd(["nvcc", "--version"])
    if out:
        m = re.search(r"release\s+(\d+)\.(\d+)", out)
        if m:
            return f"{m.group(1)}.{m.group(2)}"

    return None


def get_version_tag() -> str:
    # TODO FIX ME: cpu wheels don't have torch version tags?
    if BUILD_CUDA_EXT != "1":
        return "cpu"

    # TODO FIX ME: rocm wheels don't have torch version tags?
    if ROCM_VERSION:
        return f"rocm{ROCM_VERSION}"

    if not CUDA_VERSION:
        raise Exception("Trying to compile GPTQModel for CUDA/ROCm, but no cuda or rocm version was detected.")

    torch_suffix = f"torch{_major_minor(TORCH_VERSION)}"

    CUDA_VERSION_COMPACT = "".join(CUDA_VERSION.split("."))
    base = f"cu{CUDA_VERSION_COMPACT[:3]}"
    return f"{base}{torch_suffix}"


# ---------------------------
# Env and versioning
# ---------------------------

TORCH_VERSION = _read_env("TORCH_VERSION")
RELEASE_MODE = _read_env("RELEASE_MODE")
CUDA_VERSION = _read_env("CUDA_VERSION")
ROCM_VERSION = _read_env("ROCM_VERSION")
TORCH_CUDA_ARCH_LIST = _read_env("TORCH_CUDA_ARCH_LIST")

# respect user env then detect
if not TORCH_VERSION:
    TORCH_VERSION = _detect_torch_version()
if not CUDA_VERSION:
    CUDA_VERSION = _detect_cuda_version()
if not ROCM_VERSION:
    ROCM_VERSION = _detect_rocm_version()

SKIP_ROCM_VERSION_CHECK = _read_env("SKIP_ROCM_VERSION_CHECK")
FORCE_BUILD = _bool_env("GPTQMODEL_FORCE_BUILD", False)

# BUILD_CUDA_EXT:
# - If user sets explicitly, respect it.
# - Otherwise auto: enable only if CUDA or ROCm detected.
BUILD_CUDA_EXT = _read_env("BUILD_CUDA_EXT")
if BUILD_CUDA_EXT is None:
    BUILD_CUDA_EXT = "1" if (CUDA_VERSION or ROCM_VERSION) else "0"

if ROCM_VERSION and not SKIP_ROCM_VERSION_CHECK:
    try:
        if float(ROCM_VERSION) < 6.2:
            sys.exit(
                "GPTQModel's compatibility with ROCm < 6.2 has not been verified. "
                "Set SKIP_ROCM_VERSION_CHECK=1 to proceed."
            )
    except Exception:
        pass

# Handle CUDA_ARCH_LIST (public) and set TORCH_CUDA_ARCH_LIST for build toolchains
CUDA_ARCH_LIST = _detect_cuda_arch_list() if (BUILD_CUDA_EXT == "1" and not ROCM_VERSION) else None

if not TORCH_CUDA_ARCH_LIST and CUDA_ARCH_LIST:
    archs = _parse_arch_list(CUDA_ARCH_LIST)
    kept = []
    for arch in archs:
        try:
            base = arch.split("+", 1)[0]
            if float(base) >= 6.0:
                kept.append(arch)
            else:
                print(f"we do not support this compute arch: {arch}, skipped.")
        except Exception:
            kept.append(arch)

    # Use semicolons for TORCH_CUDA_ARCH_LIST (PyTorch likes this),
    TORCH_CUDA_ARCH_LIST = ";".join(kept)
    os.environ["TORCH_CUDA_ARCH_LIST"] = TORCH_CUDA_ARCH_LIST

    print(f"CUDA_ARCH_LIST: {CUDA_ARCH_LIST}")
    print(f"TORCH_CUDA_ARCH_LIST: {TORCH_CUDA_ARCH_LIST}")

version_vars = {}
exec("exec(open('gptqmodel/version.py').read()); version=__version__", {}, version_vars)
gptqmodel_version = version_vars["version"]

# -----------------------------
# Prebuilt wheel download config
# -----------------------------
# Default template (GitHub Releases), can be overridden via env.
DEFAULT_WHEEL_URL_TEMPLATE = "https://github.com/ModelCloud/GPTQModel/releases/download/{tag_name}/{wheel_name}"
WHEEL_URL_TEMPLATE = os.environ.get("GPTQMODEL_WHEEL_URL_TEMPLATE")
WHEEL_BASE_URL = os.environ.get("GPTQMODEL_WHEEL_BASE_URL")
WHEEL_TAG = os.environ.get("GPTQMODEL_WHEEL_TAG")  # Optional override of release tag


def _resolve_wheel_url(tag_name: str, wheel_name: str) -> str:
    """
    Build the final wheel URL based on:
      1) GPTQMODEL_WHEEL_URL_TEMPLATE (highest priority)
      2) GPTQMODEL_WHEEL_BASE_URL (append /{wheel_name})
      3) DEFAULT_WHEEL_URL_TEMPLATE (GitHub Releases)
    """
    # Highest priority: explicit template
    if WHEEL_URL_TEMPLATE:
        tmpl = WHEEL_URL_TEMPLATE
        # If {wheel_name} or {tag_name} not present, treat as base and append name.
        if ("{wheel_name}" in tmpl) or ("{tag_name}" in tmpl):
            return tmpl.format(tag_name=tag_name, wheel_name=wheel_name)
        # Otherwise, join as base
        if tmpl.endswith("/"):
            return tmpl + wheel_name
        return tmpl + "/" + wheel_name

    # Next priority: base URL
    if WHEEL_BASE_URL:
        base = WHEEL_BASE_URL
        if base.endswith("/"):
            return base + wheel_name
        return base + "/" + wheel_name

    # Fallback: default GitHub template
    return DEFAULT_WHEEL_URL_TEMPLATE.format(tag_name=tag_name, wheel_name=wheel_name)

requirements = []
if not os.getenv("CI"):
    with open("requirements.txt", encoding="utf-8") as f:
        requirements = [line.strip() for line in f if line.strip()]

# Decide HAS_CUDA_V8 without torch
HAS_CUDA_V8 = False
if CUDA_ARCH_LIST:
    HAS_CUDA_V8 = not ROCM_VERSION and _has_cuda_v8_from_arch_list(_parse_arch_list(CUDA_ARCH_LIST))
else:
    smi = _probe_cmd(["nvidia-smi", "--query-gpu=compute_cap", "--format=csv,noheader"])
    if smi:
        try:
            caps = [float(x.strip()) for x in smi.splitlines() if x.strip()]
            HAS_CUDA_V8 = any(cap >= 8.0 for cap in caps)
        except Exception:
            HAS_CUDA_V8 = False

if RELEASE_MODE == "1":
    gptqmodel_version = f"{gptqmodel_version}+{get_version_tag()}"

include_dirs = ["gptqmodel_ext"]

extensions = []
additional_setup_kwargs = {}


# ---------------------------
# Build CUDA/ROCm extensions (only when enabled)
# ---------------------------
# -----------------------------
# Per-extension build toggles
# -----------------------------
def _env_enabled(val: str) -> bool:
    if val is None:
        return True
    return str(val).strip().lower() not in ("0", "false", "off", "no")


def _env_enabled_any(names, default="1") -> bool:
    for n in names:
        if n in os.environ:
            return _env_enabled(os.environ.get(n))
    return _env_enabled(default)


BUILD_MARLIN = _env_enabled_any(os.environ.get("GPTQMODEL_BUILD_MARLIN", "1"))
BUILD_EXLLAMA_V2 = _env_enabled(os.environ.get("GPTQMODEL_BUILD_EXLLAMA_V2", "1"))

# Optional kernels and not build by default. Enable compile with env flags
BUILD_QQQ = _env_enabled(os.environ.get("GPTQMODEL_BUILD_QQQ", "0"))
BUILD_EORA = _env_enabled(os.environ.get("GPTQMODEL_BUILD_EORA", "0"))
BUILD_EXLLAMA_V1 = _env_enabled(os.environ.get("GPTQMODEL_BUILD_EXLLAMA_V1", "0"))

BUILD_AWQ = _env_enabled(os.environ.get("GPTQMODEL_BUILD_AWQ", "1"))

if BUILD_CUDA_EXT == "1":
    # Import torch's cpp_extension only if we're truly building GPU extensions
    try:
        from distutils.sysconfig import get_python_lib

        from torch.utils import cpp_extension as cpp_ext  # type: ignore
    except Exception:
        if FORCE_BUILD:
            sys.exit(
                "FORCE_BUILD is set but PyTorch C++ extension headers are unavailable. "
                "Install torch build deps first (see https://pytorch.org/) or unset GPTQMODEL_FORCE_BUILD."
            )
        # If we can't import cpp_extension, fall back to prebuilt wheel path
        cpp_ext = None

    if cpp_ext is not None:
        # Optional conda CUDA runtime headers
        conda_cuda_include_dir = os.path.join(get_python_lib(), "nvidia/cuda_runtime/include")
        if os.path.isdir(conda_cuda_include_dir):
            include_dirs.append(conda_cuda_include_dir)
            print(f"appending conda cuda include dir {conda_cuda_include_dir}")

        extra_link_args = []
        extra_compile_args = {
            "cxx": ["-O3", "-std=c++17", "-fopenmp", "-lgomp", "-DENABLE_BF16"],
            "nvcc": [
                "-O3",
                "-std=c++17",
                "-DENABLE_BF16",
                "-U__CUDA_NO_HALF_OPERATORS__",
                "-U__CUDA_NO_HALF_CONVERSIONS__",
                "-U__CUDA_NO_BFLOAT16_OPERATORS__",
                "-U__CUDA_NO_BFLOAT16_CONVERSIONS__",
                "-U__CUDA_NO_BFLOAT162_OPERATORS__",
                "-U__CUDA_NO_BFLOAT162_CONVERSIONS__",
            ],
        }

        # Windows/OpenMP note: adjust flags as needed for MSVC if you add native Windows wheels
        if sys.platform == "win32":
            extra_compile_args["cxx"] = ["/O2", "/std:c++17", "/openmp", "/DNDEBUG", "/DENABLE_BF16"]

        CXX11_ABI = _detect_cxx11_abi()
        extra_compile_args["cxx"] += [f"-D_GLIBCXX_USE_CXX11_ABI={CXX11_ABI}"]
        extra_compile_args["nvcc"] += [f"-D_GLIBCXX_USE_CXX11_ABI={CXX11_ABI}"]

        if not ROCM_VERSION:
            extra_compile_args["nvcc"] += [
                "--threads", "8",
                "--optimize=3",
                "-lineinfo",
                "--resource-usage",
                "-Xfatbin", "-compress-all",
                "--expt-relaxed-constexpr",
                "--expt-extended-lambda",
                "--use_fast_math",
                "-diag-suppress=179,39,177",
            ]
        else:
            # hipify CUDA-like flags
            def _hipify_compile_flags(flags):
                modified_flags = []
                for flag in flags:
                    if flag.startswith("-") and "CUDA" in flag and not flag.startswith("-I"):
                        parts = flag.split("=", 1)
                        if len(parts) == 2:
                            flag_part, value_part = parts
                            modified_flag_part = flag_part.replace("CUDA", "HIP", 1)
                            modified_flags.append(f"{modified_flag_part}={value_part}")
                        else:
                            modified_flags.append(flag.replace("CUDA", "HIP", 1))
                    else:
                        modified_flags.append(flag)
                return modified_flags


            extra_compile_args["nvcc"] = _hipify_compile_flags(extra_compile_args["nvcc"])

        # Extensions (gate marlin/qqq/eora/exllamav2 on CUDA sm_80+ and non-ROCm)
        if sys.platform != "win32":
            if not ROCM_VERSION and HAS_CUDA_V8:
                if BUILD_MARLIN:
                    extensions += [
                        cpp_ext.CUDAExtension(
                            "gptqmodel_marlin_kernels",
                            [
                                "gptqmodel_ext/marlin/marlin_cuda.cpp",
                                "gptqmodel_ext/marlin/marlin_cuda_kernel.cu",
                                "gptqmodel_ext/marlin/marlin_repack.cu",
                            ],
                            extra_link_args=extra_link_args,
                            extra_compile_args=extra_compile_args,
                        )
                    ]

                if BUILD_QQQ:
                    extensions += [
                        cpp_ext.CUDAExtension(
                            "gptqmodel_qqq_kernels",
                            [
                                "gptqmodel_ext/qqq/qqq.cpp",
                                "gptqmodel_ext/qqq/qqq_gemm.cu",
                            ],
                            extra_link_args=extra_link_args,
                            extra_compile_args=extra_compile_args,
                        )
                    ]

                if BUILD_EORA:
                    extensions += [
                        cpp_ext.CUDAExtension(
                            "gptqmodel_exllama_eora",
                            [
                                "gptqmodel_ext/exllama_eora/eora/q_gemm.cu",
                                "gptqmodel_ext/exllama_eora/eora/pybind.cu",
                            ],
                            extra_link_args=extra_link_args,
                            extra_compile_args=extra_compile_args,
                        )
                    ]
                if BUILD_EXLLAMA_V2:
                    extensions += [
                        cpp_ext.CUDAExtension(
                            "gptqmodel_exllamav2_kernels",
                            [
                                "gptqmodel_ext/exllamav2/ext.cpp",
                                "gptqmodel_ext/exllamav2/cuda/q_matrix.cu",
                                "gptqmodel_ext/exllamav2/cuda/q_gemm.cu",
                            ],
                            extra_link_args=extra_link_args,
                            extra_compile_args=extra_compile_args,
                        )
                    ]

            # both CUDA and ROCm compatible
            if BUILD_EXLLAMA_V1:
                extensions += [
                    cpp_ext.CUDAExtension(
                        "gptqmodel_exllama_kernels",
                        [
                            "gptqmodel_ext/exllama/exllama_ext.cpp",
                            "gptqmodel_ext/exllama/cuda_buffers.cu",
                            "gptqmodel_ext/exllama/cuda_func/column_remap.cu",
                            "gptqmodel_ext/exllama/cuda_func/q4_matmul.cu",
                            "gptqmodel_ext/exllama/cuda_func/q4_matrix.cu",
                        ],
                        extra_link_args=extra_link_args,
                        extra_compile_args=extra_compile_args,
                    )
                ]

            if BUILD_AWQ:
                extensions += [
                    # contain un-hipifiable inline PTX
                    cpp_ext.CUDAExtension(
                        "gptqmodel_awq_kernels",
                        [
                            "gptqmodel_ext/awq/pybind_awq.cpp",
                            "gptqmodel_ext/awq/quantization/gemm_cuda_gen.cu",
                            "gptqmodel_ext/awq/layernorm/layernorm.cu",
                            "gptqmodel_ext/awq/position_embedding/pos_encoding_kernels.cu",
                            "gptqmodel_ext/awq/quantization/gemv_cuda.cu",
                            "gptqmodel_ext/awq/vllm/moe_alig_block.cu",
                            "gptqmodel_ext/awq/vllm/activation.cu",
                            "gptqmodel_ext/awq/vllm/topk_softmax_kernels.cu",
                        ],
                        extra_link_args=extra_link_args,
                        extra_compile_args=extra_compile_args,
                    ),
                    # TODO only compatible with ampere?
                    # arch_flags = get_compute_capabilities({80, 86, 89, 90})
                    # extra_compile_args_v2 = get_extra_compile_args(arch_flags, generator_flags)
                    cpp_ext.CUDAExtension(
                        "gptqmodel_awq_v2_kernels",
                        [
                            "gptqmodel_ext/awq/pybind_awq_v2.cpp",
                            "gptqmodel_ext/awq/quantization_new/gemv/gemv_cuda.cu",
                            "gptqmodel_ext/awq/quantization_new/gemm/gemm_cuda.cu",
                        ],
                        extra_link_args=extra_link_args,
                        extra_compile_args=extra_compile_args,
                    )
                ]

        additional_setup_kwargs = {
            "ext_modules": extensions,
            "cmdclass": {"build_ext": cpp_ext.BuildExtension},
        }

# ---------------------------
# Cached wheel fetcher
# ---------------------------

class CachedWheelsCommand(_bdist_wheel):
    def run(self):
        # No implicit torch checks; allow explicit override via env
        xpu_avail = _bool_env("XPU_AVAILABLE", False)
        if FORCE_BUILD or xpu_avail:
            return super().run()

        python_version = f"cp{sys.version_info.major}{sys.version_info.minor}"

        wheel_filename = f"gptqmodel-{gptqmodel_version}+{get_version_tag()}-{python_version}-{python_version}-linux_x86_64.whl"

        # Allow tag override via env; default to "v{gptqmodel_version}"
        tag_name = WHEEL_TAG if WHEEL_TAG else f"v{gptqmodel_version}"
        wheel_url = _resolve_wheel_url(tag_name=tag_name, wheel_name=wheel_filename)

        print(f"Resolved wheel URL: {wheel_url}\nwheel name={wheel_filename}")

        try:
            import urllib.request as req
            req.urlretrieve(wheel_url, wheel_filename)

            if not os.path.exists(self.dist_dir):
                os.makedirs(self.dist_dir)

            impl_tag, abi_tag, plat_tag = self.get_tag()
            archive_basename = (f"gptqmodel-{gptqmodel_version}-{impl_tag}-{abi_tag}-{plat_tag}")
            wheel_path = os.path.join(self.dist_dir, archive_basename + ".whl")
            print("Raw wheel path", wheel_path)
            os.rename(wheel_filename, wheel_path)
        except BaseException:
            print(f"Precompiled wheel not found at: {wheel_url}. Building from source...")
            super().run()

<<<<<<< HEAD
# ---------------------------
# Core metadata
# ---------------------------

common_setup_kwargs = {
    "version": gptqmodel_version,
    "name": "gptqmodel",
    "author": "ModelCloud",
    "author_email": "qubitium@modelcloud.ai",
    "description": "Production ready LLM model compression/quantization toolkit with hw accelerated inference support for both cpu/gpu via HF, vLLM, and SGLang.",
    "long_description": (Path(__file__).parent / "README.md").read_text(encoding="UTF-8"),
    "long_description_content_type": "text/markdown",
    "url": "https://github.com/ModelCloud/GPTQModel",
    "project_urls": {"Homepage": "https://github.com/ModelCloud/GPTQModel"},
    "keywords": ["gptq", "quantization", "large-language-models", "transformers", "4bit", "llm"],
    "platforms": ["linux", "windows", "darwin"],
    "classifiers": [
        "Programming Language :: Python :: 3",
        "Programming Language :: Python :: 3.11",
        "Programming Language :: Python :: 3.12",
        "Programming Language :: Python :: 3.13",
        "Programming Language :: C++",
        "Intended Audience :: Developers",
        "Intended Audience :: Education",
        "Intended Audience :: Science/Research",
        "Intended Audience :: Information Technology",
        "Topic :: Scientific/Engineering :: Artificial Intelligence",
        "Topic :: Scientific/Engineering :: Information Analysis",
    ],
}
=======
>>>>>>> 5d054de1

# ---------------------------
# setup()
# ---------------------------
print(f"CUDA {CUDA_ARCH_LIST}")
print(f"HAS_CUDA_V8 {HAS_CUDA_V8}")
print(f"SETUP_KWARGS {additional_setup_kwargs}")
print(f"gptqmodel_version={gptqmodel_version}")

setup(
    version = gptqmodel_version,
    packages=find_packages(),
    extras_require={
        "test": ["pytest>=8.2.2", "parameterized"],
        "quality": ["ruff==0.13.0", "isort==6.0.1"],
        "vllm": ["vllm>=0.8.5", "flashinfer-python>=0.2.1"],
        "sglang": ["sglang[srt]>=0.4.6", "flashinfer-python>=0.2.1"],
        "bitblas": ["bitblas==0.0.1-dev13"],
        "hf": ["optimum>=1.21.2"],
        "logger": ["clearml", "random_word", "plotly"],
        "eval": ["lm_eval>=0.4.7", "evalplus>=0.3.1"],
        "triton": ["triton>=3.0.0"],
        "openai": ["uvicorn", "fastapi", "pydantic"],
        "mlx": ["mlx_lm>=0.24.0"],
    },
    include_dirs=include_dirs,
<<<<<<< HEAD
    python_requires=">=3.11",
=======
>>>>>>> 5d054de1
    cmdclass=(
        {"bdist_wheel": CachedWheelsCommand, "build_ext": additional_setup_kwargs.get("cmdclass", {}).get("build_ext")}
        if (BUILD_CUDA_EXT == "1" and additional_setup_kwargs)
        else {"bdist_wheel": CachedWheelsCommand}
    ),
    ext_modules=additional_setup_kwargs.get("ext_modules", []),
)<|MERGE_RESOLUTION|>--- conflicted
+++ resolved
@@ -615,39 +615,6 @@
             print(f"Precompiled wheel not found at: {wheel_url}. Building from source...")
             super().run()
 
-<<<<<<< HEAD
-# ---------------------------
-# Core metadata
-# ---------------------------
-
-common_setup_kwargs = {
-    "version": gptqmodel_version,
-    "name": "gptqmodel",
-    "author": "ModelCloud",
-    "author_email": "qubitium@modelcloud.ai",
-    "description": "Production ready LLM model compression/quantization toolkit with hw accelerated inference support for both cpu/gpu via HF, vLLM, and SGLang.",
-    "long_description": (Path(__file__).parent / "README.md").read_text(encoding="UTF-8"),
-    "long_description_content_type": "text/markdown",
-    "url": "https://github.com/ModelCloud/GPTQModel",
-    "project_urls": {"Homepage": "https://github.com/ModelCloud/GPTQModel"},
-    "keywords": ["gptq", "quantization", "large-language-models", "transformers", "4bit", "llm"],
-    "platforms": ["linux", "windows", "darwin"],
-    "classifiers": [
-        "Programming Language :: Python :: 3",
-        "Programming Language :: Python :: 3.11",
-        "Programming Language :: Python :: 3.12",
-        "Programming Language :: Python :: 3.13",
-        "Programming Language :: C++",
-        "Intended Audience :: Developers",
-        "Intended Audience :: Education",
-        "Intended Audience :: Science/Research",
-        "Intended Audience :: Information Technology",
-        "Topic :: Scientific/Engineering :: Artificial Intelligence",
-        "Topic :: Scientific/Engineering :: Information Analysis",
-    ],
-}
-=======
->>>>>>> 5d054de1
 
 # ---------------------------
 # setup()
@@ -674,10 +641,7 @@
         "mlx": ["mlx_lm>=0.24.0"],
     },
     include_dirs=include_dirs,
-<<<<<<< HEAD
     python_requires=">=3.11",
-=======
->>>>>>> 5d054de1
     cmdclass=(
         {"bdist_wheel": CachedWheelsCommand, "build_ext": additional_setup_kwargs.get("cmdclass", {}).get("build_ext")}
         if (BUILD_CUDA_EXT == "1" and additional_setup_kwargs)
