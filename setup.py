# SPDX-FileCopyrightText: 2024-2025 ModelCloud.ai
# SPDX-FileCopyrightText: 2024-2025 qubitium@modelcloud.ai
# SPDX-License-Identifier: Apache-2.0
# Contact: qubitium@modelcloud.ai, x.com/qubitium

import os
import platform
import re
import subprocess
import sys
from pathlib import Path

from setuptools import find_packages, setup
from setuptools.command.bdist_wheel import bdist_wheel as _bdist_wheel

# ---------------------------
# Helpers (no torch required)
# ---------------------------

def _read_env(name, default=None):
    v = os.environ.get(name)
    return v if (v is not None and str(v).strip() != "") else default

def _probe_cmd(args):
    try:
        out = subprocess.check_output(args, stderr=subprocess.STDOUT, text=True, timeout=5)
        return out.strip()
    except Exception:
        return None

def _bool_env(name, default=False):
    v = _read_env(name)
    if v is None:
        return default
    return str(v).lower() in ("1", "true", "yes", "y", "on")

def _probe_cuda_version():
    # Prefer env override
    v = _read_env("CUDA_VERSION")
    if v:
        return v
    # Try nvcc
    nvcc = _probe_cmd(["nvcc", "--version"])
    if nvcc:
        for tok in nvcc.replace(",", " ").split():
            if tok.count(".") == 1 and tok.replace(".", "").isdigit():
                return tok
    # Try nvidia-smi
    smi = _probe_cmd(["nvidia-smi"])
    if smi and "CUDA Version" in smi:
        import re
        m = re.search(r"CUDA Version:\s*([0-9]+\.[0-9]+)", smi)
        if m:
            return m.group(1)
    return None

def _probe_rocm_version():
    v = _read_env("ROCM_VERSION")
    if v:
        return v
    hip = _probe_cmd(["hipcc", "--version"])
    if hip:
        import re
        m = re.search(r"\b([0-9]+\.[0-9]+)\b", hip)
        if m:
            return m.group(1)
    try:
        p = Path("/opt/rocm/.info/version")
        if p.exists():
            return p.read_text(encoding="utf-8").strip()
    except Exception:
        pass
    return None

def _detect_cuda_arch_list():
    """Return TORCH_CUDA_ARCH_LIST style string for the *installed* GPUs only.
    Priority:
      1) CUDA_ARCH_LIST env override (verbatim)
      2) nvidia-smi compute_cap (actual devices)
      3) minimal, conservative default ('8.0+PTX') to avoid compiling every arch
    """
    # 1) explicit override
    env_arch = _read_env("CUDA_ARCH_LIST")
    if env_arch:
        return env_arch

    # 2) actual devices present
    smi_out = _probe_cmd(["nvidia-smi", "--query-gpu=compute_cap", "--format=csv,noheader"])
    if smi_out:
        caps = []
        for line in smi_out.splitlines():
            cap = line.strip()
            if not cap:
                continue
            # normalize like '8.0'
            try:
                major, minor = cap.split(".", 1)
                caps.append(f"{int(major)}.{int(minor)}")
            except Exception:
                # some drivers return just '8' -> treat as '8.0'
                if cap.isdigit():
                    caps.append(f"{cap}.0")
        caps = sorted(set(caps), key=lambda x: (int(x.split(".")[0]), int(x.split(".")[1])))
        if caps:
            # PyTorch prefers ';' separators
            return ";".join(caps)

    # 3) conservative default for modern datacenter GPUs (A100 et al.)
    print("⚠️  Could not get compute capability from nvidia-smi; defaulting to 8.0+PTX")
    return "8.0+PTX"

def _parse_arch_list(s: str):
    # Accept semicolons, commas, and any whitespace as separators.
    # Keep tokens like "8.0", "8.0+PTX" intact (we’ll strip suffixes later).
    return [tok for tok in re.split(r"[;\s,]+", s) if tok.strip()]

def _has_cuda_v8_from_arch_list(arch_list):
    try:
        vals = []
        for a in arch_list:
            # Handle things like "8.0+PTX"
            base = a.split("+", 1)[0]
            vals.append(float(base))
        return any(v >= 8.0 for v in vals)
    except Exception:
        return False

def _detect_cxx11_abi():
    v = _read_env("CXX11_ABI")
    if v in ("0", "1"):
        return int(v)
    return 1

def _torch_version_for_release():
    # No torch import; allow env override
    v = _read_env("TORCH_VERSION")
    if v:
        parts = v.split(".")
        return ".".join(parts[:2])
    else:
        raise Exception("TORCH_VERSION not passed for wheel generation.")
    return None

def _cuda_version_for_tag():
    return _probe_cuda_version()

def _is_rocm_available():
    return _probe_rocm_version() is not None

# ---------------------------
# Env and versioning
# ---------------------------

RELEASE_MODE = _read_env("RELEASE_MODE")
ROCM_VERSION = _probe_rocm_version()
SKIP_ROCM_VERSION_CHECK = _read_env("SKIP_ROCM_VERSION_CHECK")
FORCE_BUILD = _bool_env("GPTQMODEL_FORCE_BUILD", False)

# BUILD_CUDA_EXT:
# - If user sets explicitly, respect it.
# - Otherwise auto: enable only if CUDA or ROCm detected.
BUILD_CUDA_EXT = _read_env("BUILD_CUDA_EXT")
if BUILD_CUDA_EXT is None:
    BUILD_CUDA_EXT = "1" if (_probe_cuda_version() or ROCM_VERSION) else "0"

if ROCM_VERSION and not SKIP_ROCM_VERSION_CHECK:
    try:
        if float(ROCM_VERSION) < 6.2:
            sys.exit(
                "GPTQModel's compatibility with ROCm < 6.2 has not been verified. "
                "Set SKIP_ROCM_VERSION_CHECK=1 to proceed."
            )
    except Exception:
        pass

# Handle CUDA_ARCH_LIST (public) and set TORCH_CUDA_ARCH_LIST for build toolchains
CUDA_ARCH_LIST = _detect_cuda_arch_list() if (BUILD_CUDA_EXT == "1" and not ROCM_VERSION) else None
if CUDA_ARCH_LIST:
    archs = _parse_arch_list(CUDA_ARCH_LIST)
    kept = []
    for arch in archs:
        try:
            base = arch.split("+", 1)[0]
            if float(base) >= 6.0:
                kept.append(arch)
            else:
                print(f"we do not support this compute arch: {arch}, skipped.")
        except Exception:
            kept.append(arch)

    # Use semicolons for TORCH_CUDA_ARCH_LIST (PyTorch likes this),
    # and keep a space-joined copy for our own readability.
    CUDA_ARCH_LIST = " ".join(kept)
    os.environ["TORCH_CUDA_ARCH_LIST"] = ";".join(kept)

print(f"CUDA_ARCH_LIST: {CUDA_ARCH_LIST}")

version_vars = {}
exec("exec(open('gptqmodel/version.py').read()); version=__version__", {}, version_vars)
gptqmodel_version = version_vars["version"]

# -----------------------------
# Prebuilt wheel download config
# -----------------------------
# Default template (GitHub Releases), can be overridden via env.
DEFAULT_WHEEL_URL_TEMPLATE = "https://github.com/ModelCloud/GPTQModel/releases/download/{tag_name}/{wheel_name}"
WHEEL_URL_TEMPLATE = os.environ.get("GPTQMODEL_WHEEL_URL_TEMPLATE")
WHEEL_BASE_URL = os.environ.get("GPTQMODEL_WHEEL_BASE_URL")
WHEEL_TAG = os.environ.get("GPTQMODEL_WHEEL_TAG")  # Optional override of release tag

def _resolve_wheel_url(tag_name: str, wheel_name: str) -> str:
    """
    Build the final wheel URL based on:
      1) GPTQMODEL_WHEEL_URL_TEMPLATE (highest priority)
      2) GPTQMODEL_WHEEL_BASE_URL (append /{wheel_name})
      3) DEFAULT_WHEEL_URL_TEMPLATE (GitHub Releases)
    """
    # Highest priority: explicit template
    if WHEEL_URL_TEMPLATE:
        tmpl = WHEEL_URL_TEMPLATE
        # If {wheel_name} or {tag_name} not present, treat as base and append name.
        if ("{wheel_name}" in tmpl) or ("{tag_name}" in tmpl):
            return tmpl.format(tag_name=tag_name, wheel_name=wheel_name)
        # Otherwise, join as base
        if tmpl.endswith("/"):
            return tmpl + wheel_name
        return tmpl + "/" + wheel_name

    # Next priority: base URL
    if WHEEL_BASE_URL:
        base = WHEEL_BASE_URL
        if base.endswith("/"):
            return base + wheel_name
        return base + "/" + wheel_name

    # Fallback: default GitHub template
    return DEFAULT_WHEEL_URL_TEMPLATE.format(tag_name=tag_name, wheel_name=wheel_name)

def get_version_for_release() -> str:
    if BUILD_CUDA_EXT != "1":
        return "cpu"
    if ROCM_VERSION:
        return f"rocm{'.'.join(str(ROCM_VERSION).split('.')[:2])}"
    cuda_version = _cuda_version_for_tag()
    if not cuda_version:
        print(
            "Trying to compile GPTQModel for CUDA, but no CUDA version was detected. "
            "Set CUDA_VERSION env (e.g. 12.1)."
        )
        sys.exit(1)
<<<<<<< HEAD
    CUDA_VERSION = "".join(cuda_version.split("."))  # e.g. "12.1" -> "121"
    torch_tag = f"torch{_torch_version_for_release()}"
    return f"cu{CUDA_VERSION[:3]}{torch_tag}"
=======

    CUDA_VERSION = "".join(cuda_version.split("."))

    # For the PyPI release, the version is simply x.x.x to comply with PEP 440.
    return f"cu{CUDA_VERSION[:3]}torch{'.'.join(torch.version.__version__.split('.')[:2])}"
>>>>>>> f1cf19c5

requirements = []
if not os.getenv("CI"):
    with open("requirements.txt", encoding="utf-8") as f:
        requirements = [line.strip() for line in f if line.strip()]

<<<<<<< HEAD
# Decide HAS_CUDA_V8 without torch
HAS_CUDA_V8 = False
if CUDA_ARCH_LIST:
    HAS_CUDA_V8 = not ROCM_VERSION and _has_cuda_v8_from_arch_list(_parse_arch_list(CUDA_ARCH_LIST))
=======
if TORCH_CUDA_ARCH_LIST is None:
    HAS_CUDA_V8 = any(torch.cuda.get_device_capability(i)[0] >= 8 for i in range(torch.cuda.device_count()))

    got_cuda_v6 = any(torch.cuda.get_device_capability(i)[0] >= 6 for i in range(torch.cuda.device_count()))
    got_cuda_between_v6_and_v8 = any(6 <= torch.cuda.get_device_capability(i)[0] < 8 for i in range(torch.cuda.device_count()))

    # not validated for compute < 6
    if not got_cuda_v6 and not torch.version.hip:
        BUILD_CUDA_EXT = "0"

        if sys.platform == "win32" and 'cu+' not in torch.__version__:
            print("No CUDA device detected: avoid installing torch from PyPi which may not have bundle CUDA support for Windows.\nInstall via PyTorch: `https://pytorch.org/get-started/locally/`")

    # if cuda compute is < 8.0, always force build since we only compile cached wheels for >= 8.0
    if BUILD_CUDA_EXT == "1" and not FORCE_BUILD:
        if got_cuda_between_v6_and_v8:
            FORCE_BUILD = True
>>>>>>> f1cf19c5
else:
    smi = _probe_cmd(["nvidia-smi", "--query-gpu=compute_cap", "--format=csv,noheader"])
    if smi:
        try:
            caps = [float(x.strip()) for x in smi.splitlines() if x.strip()]
            HAS_CUDA_V8 = any(cap >= 8.0 for cap in caps)
        except Exception:
            HAS_CUDA_V8 = False

if RELEASE_MODE == "1":
    gptqmodel_version = f"{gptqmodel_version}+{get_version_for_release()}"

include_dirs = ["gptqmodel_cuda"]
extensions = []
additional_setup_kwargs = {}

<<<<<<< HEAD
# ---------------------------
# Build CUDA/ROCm extensions (only when enabled)
# ---------------------------
if BUILD_CUDA_EXT == "1":
    # Import torch's cpp_extension only if we're truly building GPU extensions
    try:
        from distutils.sysconfig import get_python_lib

        from torch.utils import cpp_extension as cpp_ext  # type: ignore
    except Exception:
        if FORCE_BUILD:
            sys.exit(
                "FORCE_BUILD is set but PyTorch C++ extension headers are unavailable. "
                "Install torch build deps first (see https://pytorch.org/) or unset GPTQMODEL_FORCE_BUILD."
            )
        # If we can't import cpp_extension, fall back to prebuilt wheel path
        cpp_ext = None

    if cpp_ext is not None:
        # Optional conda CUDA runtime headers
        conda_cuda_include_dir = os.path.join(get_python_lib(), "nvidia/cuda_runtime/include")
        if os.path.isdir(conda_cuda_include_dir):
            include_dirs.append(conda_cuda_include_dir)
            print(f"appending conda cuda include dir {conda_cuda_include_dir}")

        extra_link_args = []
        extra_compile_args = {
            "cxx": ["-O3", "-std=c++17", "-fopenmp", "-lgomp", "-DENABLE_BF16"],
            "nvcc": [
                "-O3",
                "-std=c++17",
                "-DENABLE_BF16",
                "-U__CUDA_NO_HALF_OPERATORS__",
                "-U__CUDA_NO_HALF_CONVERSIONS__",
                "-U__CUDA_NO_BFLOAT16_OPERATORS__",
                "-U__CUDA_NO_BFLOAT16_CONVERSIONS__",
                "-U__CUDA_NO_BFLOAT162_OPERATORS__",
                "-U__CUDA_NO_BFLOAT162_CONVERSIONS__",
            ],
        }

        # Windows/OpenMP note: adjust flags as needed for MSVC if you add native Windows wheels
        if sys.platform == "win32":
            extra_compile_args["cxx"] = ["/O2", "/std:c++17", "/openmp", "/DNDEBUG", "/DENABLE_BF16"]

        CXX11_ABI = _detect_cxx11_abi()
        extra_compile_args["cxx"] += [f"-D_GLIBCXX_USE_CXX11_ABI={CXX11_ABI}"]
        extra_compile_args["nvcc"] += [f"-D_GLIBCXX_USE_CXX11_ABI={CXX11_ABI}"]

        if not ROCM_VERSION:
            extra_compile_args["nvcc"] += [
                "--threads", "8",
                "--optimize=3",
                "-lineinfo",
                "--resource-usage",
                "-Xfatbin", "-compress-all",
                "--expt-relaxed-constexpr",
                "--expt-extended-lambda",
                "--use_fast_math",
                "-diag-suppress=179,39,177",
            ]
        else:
            # hipify CUDA-like flags
            def _hipify_compile_flags(flags):
                modified_flags = []
                for flag in flags:
                    if flag.startswith("-") and "CUDA" in flag and not flag.startswith("-I"):
                        parts = flag.split("=", 1)
                        if len(parts) == 2:
                            flag_part, value_part = parts
                            modified_flag_part = flag_part.replace("CUDA", "HIP", 1)
                            modified_flags.append(f"{modified_flag_part}={value_part}")
                        else:
                            modified_flags.append(flag.replace("CUDA", "HIP", 1))
                    else:
                        modified_flags.append(flag)
                return modified_flags
            extra_compile_args["nvcc"] = _hipify_compile_flags(extra_compile_args["nvcc"])

        # Extensions (gate marlin/qqq/eora/exllamav2 on CUDA sm_80+ and non-ROCm)
        if sys.platform != "win32":
            if not ROCM_VERSION and HAS_CUDA_V8:
                extensions += [
                    cpp_ext.CUDAExtension(
                        "gptqmodel_marlin_kernels",
                        [
                            "gptqmodel_ext/marlin/marlin_cuda.cpp",
                            "gptqmodel_ext/marlin/marlin_cuda_kernel.cu",
                            "gptqmodel_ext/marlin/marlin_repack.cu",
                        ],
                        extra_link_args=extra_link_args,
                        extra_compile_args=extra_compile_args,
                    ),
                    cpp_ext.CUDAExtension(
                        "gptqmodel_qqq_kernels",
                        [
                            "gptqmodel_ext/qqq/qqq.cpp",
                            "gptqmodel_ext/qqq/qqq_gemm.cu",
                        ],
                        extra_link_args=extra_link_args,
                        extra_compile_args=extra_compile_args,
                    ),
                    cpp_ext.CUDAExtension(
                        "gptqmodel_exllama_eora",
                        [
                            "gptqmodel_ext/exllama_eora/eora/q_gemm.cu",
                            "gptqmodel_ext/exllama_eora/eora/pybind.cu",
                        ],
                        extra_link_args=extra_link_args,
                        extra_compile_args=extra_compile_args,
                    ),
                    cpp_ext.CUDAExtension(
                        "gptqmodel_exllamav2_kernels",
                        [
                            "gptqmodel_ext/exllamav2/ext.cpp",
                            "gptqmodel_ext/exllamav2/cuda/q_matrix.cu",
                            "gptqmodel_ext/exllamav2/cuda/q_gemm.cu",
                        ],
                        extra_link_args=extra_link_args,
                        extra_compile_args=extra_compile_args,
                    ),
                ]

            # both CUDA and ROCm compatible
=======
# -----------------------------
# Per-extension build toggles
# -----------------------------
def _env_enabled(val: str) -> bool:
    if val is None:
        return True
    return str(val).strip().lower() not in ("0", "false", "off", "no")

def _env_enabled_any(names, default="1") -> bool:
    for n in names:
        if n in os.environ:
            return _env_enabled(os.environ.get(n))
    return _env_enabled(default)

BUILD_EORA        = _env_enabled(os.environ.get("GPTQMODEL_BUILD_EORA", "1"))
BUILD_EXLLAMA_V1  = _env_enabled(os.environ.get("GPTQMODEL_BUILD_EXLLAMA_V1", "1"))
BUILD_EXLLAMA_V2  = _env_enabled(os.environ.get("GPTQMODEL_BUILD_EXLLAMA_V2", "1"))
BUILD_QQQ         = _env_enabled(os.environ.get("GPTQMODEL_BUILD_QQQ", "1"))
BUILD_MARLIN      = _env_enabled_any(os.environ.get("GPTQMODEL_BUILD_MARLIN", "1"))

if BUILD_CUDA_EXT == "1":
    from distutils.sysconfig import get_python_lib

    from torch.utils import cpp_extension as cpp_ext

    conda_cuda_include_dir = os.path.join(get_python_lib(), "nvidia/cuda_runtime/include")

    print("conda_cuda_include_dir", conda_cuda_include_dir)
    if os.path.isdir(conda_cuda_include_dir):
        include_dirs.append(conda_cuda_include_dir)
        print(f"appending conda cuda include dir {conda_cuda_include_dir}")

    extra_link_args = []
    extra_compile_args = {
        "cxx": [
            "-O3",
            "-std=c++17",
            "-fopenmp",
            "-lgomp",
            "-DENABLE_BF16",
        ],
        "nvcc": [
            "-O3",
            "-std=c++17",
            "-DENABLE_BF16",
            "-U__CUDA_NO_HALF_OPERATORS__",
            "-U__CUDA_NO_HALF_CONVERSIONS__",
            "-U__CUDA_NO_BFLOAT16_OPERATORS__",
            "-U__CUDA_NO_BFLOAT16_CONVERSIONS__",
            "-U__CUDA_NO_BFLOAT162_OPERATORS__",
            "-U__CUDA_NO_BFLOAT162_CONVERSIONS__",
        ],
    }

    # torch >= 2.6.0 may require extensions to be build with CX11_ABI=1
    CXX11_ABI = 1 if torch._C._GLIBCXX_USE_CXX11_ABI else 0

    extra_compile_args["cxx"] += [f"-D_GLIBCXX_USE_CXX11_ABI={CXX11_ABI}"]
    extra_compile_args["nvcc"] += [ f"-D_GLIBCXX_USE_CXX11_ABI={CXX11_ABI}" ]

    # nvidia (nvcc) only compile flags that rocm doesn't support
    if not ROCM_VERSION:
        extra_compile_args["nvcc"] += [
            "--threads", "8",
            "--optimize=3",
            "-lineinfo",
            "--resource-usage",
            "-Xfatbin",
            "-compress-all",
            "--expt-relaxed-constexpr",
            "--expt-extended-lambda",
            "--use_fast_math",
            "-diag-suppress=179,39,177",
        ]
    else:
        # TODO: waiting for this PR in pytorch to merge for full fix
        # https://github.com/pytorch/pytorch/pull/149245#issuecomment-2730196756
        # Simple hipify, replace the first occurrence of CUDA with HIP
        # in flags starting with "-" and containing "CUDA", but exclude -I flags
        def _hipify_compile_flags(flags):
            modified_flags = []
            for flag in flags:
                if flag.startswith("-") and "CUDA" in flag and not flag.startswith("-I"):
                    parts = flag.split("=", 1)
                    if len(parts) == 2:
                        flag_part, value_part = parts
                        modified_flag_part = flag_part.replace("CUDA", "HIP", 1)
                        modified_flag = f"{modified_flag_part}={value_part}"
                    else:
                        modified_flag = flag.replace("CUDA", "HIP", 1)
                    modified_flags.append(modified_flag)
                    print(f'Modified flag: {flag} -> {modified_flag}', file=sys.stderr)
                else:
                    modified_flags.append(flag)

            return modified_flags

        # convert nvcc flags to hip flags
        extra_compile_args["nvcc"] = _hipify_compile_flags(extra_compile_args["nvcc"])

    extensions = []

    # TODO: VC++: error lnk2001 unresolved external symbol cublasHgemm
    if sys.platform != "win32": # TODO: VC++: fatal error C1061: compiler limit : blocks nested too deeply
        # -------------------------
        # NVIDIA-only extensions
        # -------------------------
        if not ROCM_VERSION:
            if HAS_CUDA_V8:
                if BUILD_MARLIN:
                    extensions += [
                        cpp_ext.CUDAExtension(
                            "gptqmodel_marlin_kernels",
                            [
                                "gptqmodel_ext/marlin/marlin_cuda.cpp",
                                "gptqmodel_ext/marlin/marlin_cuda_kernel.cu",
                                "gptqmodel_ext/marlin/marlin_repack.cu",
                            ],
                            extra_link_args=extra_link_args,
                            extra_compile_args=extra_compile_args,
                        )
                    ]
                if BUILD_QQQ:
                    extensions += [
                        cpp_ext.CUDAExtension(
                            "gptqmodel_qqq_kernels",
                            [
                                "gptqmodel_ext/qqq/qqq.cpp",
                                "gptqmodel_ext/qqq/qqq_gemm.cu"
                            ],
                            extra_link_args=extra_link_args,
                            extra_compile_args=extra_compile_args,
                        )
                    ]
                if BUILD_EXLLAMA_V2:
                    extensions += [
                        cpp_ext.CUDAExtension(
                            "gptqmodel_exllamav2_kernels",
                            [
                                "gptqmodel_ext/exllamav2/ext.cpp",
                                "gptqmodel_ext/exllamav2/cuda/q_matrix.cu",
                                "gptqmodel_ext/exllamav2/cuda/q_gemm.cu",
                            ],
                            extra_link_args=extra_link_args,
                            extra_compile_args=extra_compile_args,
                        )
                    ]
                if BUILD_EORA:
                    # WARNING: EoRA may be experimental. Keep togglable via env.
                    extensions += [
                        cpp_ext.CUDAExtension(
                            'gptqmodel_exllama_eora',
                            [
                                "gptqmodel_ext/exllama_eora/eora/q_gemm.cu",
                                "gptqmodel_ext/exllama_eora/eora/pybind.cu",
                            ],
                            extra_link_args=extra_link_args,
                            extra_compile_args=extra_compile_args,
                        )
                    ]

        # -------------------------
        # CUDA & ROCm compatible
        # -------------------------
        if BUILD_EXLLAMA_V1:
>>>>>>> f1cf19c5
            extensions += [
                cpp_ext.CUDAExtension(
                    "gptqmodel_exllama_kernels",
                    [
                        "gptqmodel_ext/exllama/exllama_ext.cpp",
                        "gptqmodel_ext/exllama/cuda_buffers.cu",
                        "gptqmodel_ext/exllama/cuda_func/column_remap.cu",
                        "gptqmodel_ext/exllama/cuda_func/q4_matmul.cu",
                        "gptqmodel_ext/exllama/cuda_func/q4_matrix.cu",
                    ],
                    extra_link_args=extra_link_args,
                    extra_compile_args=extra_compile_args,
<<<<<<< HEAD
                ),
            ]

        additional_setup_kwargs = {
            "ext_modules": extensions,
            "cmdclass": {"build_ext": cpp_ext.BuildExtension},
        }

# ---------------------------
# Cached wheel fetcher
# ---------------------------
=======
                )
            ]

    additional_setup_kwargs = {"ext_modules": extensions, "cmdclass": {"build_ext": cpp_ext.BuildExtension}}
>>>>>>> f1cf19c5

class CachedWheelsCommand(_bdist_wheel):
    def run(self):
        # No implicit torch checks; allow explicit override via env
        xpu_avail = _bool_env("XPU_AVAILABLE", False)
        if FORCE_BUILD or xpu_avail:
            return super().run()

        system_name = platform.system().lower()

        python_version = f"cp{sys.version_info.major}{sys.version_info.minor}"
        wheel_filename = (
            f"{common_setup_kwargs['name']}-{gptqmodel_version}-"
            f"{python_version}-{python_version}-{system_name}_x86_64.whl"
        )

<<<<<<< HEAD
        wheel_url = BASE_WHEEL_URL.format(tag_name=f"v{version_vars['version']}", wheel_name=wheel_filename)
        print(f"Guessing wheel URL: {wheel_url}\nwheel name={wheel_filename}")
=======
        # Allow tag override via env; default to "v{gptqmodel_version}"
        tag_name = WHEEL_TAG if WHEEL_TAG else f"v{gptqmodel_version}"
        wheel_url = _resolve_wheel_url(tag_name=tag_name, wheel_name=wheel_filename)

        print(f"Resolved wheel URL: {wheel_url}\nwheel name={wheel_filename}")
>>>>>>> f1cf19c5

        try:
            import urllib.error  # noqa: F401
            import urllib.request
            urllib.request.urlretrieve(wheel_url, wheel_filename)

            if not os.path.exists(self.dist_dir):
                os.makedirs(self.dist_dir)

            impl_tag, abi_tag, plat_tag = self.get_tag()
            archive_basename = (
                f"{common_setup_kwargs['name']}-{gptqmodel_version}-{impl_tag}-{abi_tag}-{plat_tag}"
            )
            wheel_path = os.path.join(self.dist_dir, archive_basename + ".whl")
            print("Raw wheel path", wheel_path)
            os.rename(wheel_filename, wheel_path)
        except BaseException:
            print(f"Precompiled wheel not found at: {wheel_url}. Building from source...")
<<<<<<< HEAD
=======
            # If the wheel could not be downloaded, build from source
>>>>>>> f1cf19c5
            super().run()

# ---------------------------
# Core metadata
# ---------------------------

common_setup_kwargs = {
    "version": gptqmodel_version,
    "name": "gptqmodel",
    "author": "ModelCloud",
    "author_email": "qubitium@modelcloud.ai",
    "description": "Production ready LLM model compression/quantization toolkit with hw accelerated inference support for both cpu/gpu via HF, vLLM, and SGLang.",
    "long_description": (Path(__file__).parent / "README.md").read_text(encoding="UTF-8"),
    "long_description_content_type": "text/markdown",
    "url": "https://github.com/ModelCloud/GPTQModel",
    "project_urls": {"Homepage": "https://github.com/ModelCloud/GPTQModel"},
    "keywords": ["gptq", "quantization", "large-language-models", "transformers", "4bit", "llm"],
    "platforms": ["linux", "windows", "darwin"],
    "classifiers": [
        "Programming Language :: Python :: 3",
        "Programming Language :: Python :: 3.9",
        "Programming Language :: Python :: 3.10",
        "Programming Language :: Python :: 3.11",
        "Programming Language :: Python :: 3.12",
        "Programming Language :: Python :: 3.13",
        "Programming Language :: C++",
        "Intended Audience :: Developers",
        "Intended Audience :: Education",
        "Intended Audience :: Science/Research",
        "Intended Audience :: Information Technology",
        "Topic :: Scientific/Engineering :: Artificial Intelligence",
        "Topic :: Scientific/Engineering :: Information Analysis",
    ],
}

# ---------------------------
# setup()
# ---------------------------
print(f"CUDA {CUDA_ARCH_LIST}")
print(f"HAS_CUDA_V8 {HAS_CUDA_V8}")
print(f"SETUP_KWARGS {additional_setup_kwargs}")

setup(
    packages=find_packages(),
    # setup_requires=["setuptools>=80.9.0", "torch>=2.7.1"],
    install_requires=requirements,
    extras_require={
        "test": ["pytest>=8.2.2", "parameterized"],
        "quality": ["ruff==0.9.6", "isort==6.0.0"],
<<<<<<< HEAD
        "vllm": ["vllm>=0.8.5", "flashinfer-python>=0.2.1"],
        "sglang": ["sglang[srt]>=0.4.6", "flashinfer-python>=0.2.1"],
        "bitblas": ["bitblas==0.0.1-dev13"],
        "hf": ["optimum>=1.21.2"],
        # @deprecation after torch 2.9 is released
        "ipex": ["intel_extension_for_pytorch>=2.7.0"],
        "auto_round": ["auto_round>=0.3"],
        "logger": ["clearml", "random_word", "plotly"],
        "eval": ["lm_eval>=0.4.7", "evalplus>=0.3.1"],
        "triton": ["triton>=3.0.0"],
        "openai": ["uvicorn", "fastapi", "pydantic"],
        "mlx": ["mlx_lm>=0.24.0"],
=======
        'vllm': ["vllm>=0.8.5",  "flashinfer-python>=0.2.1"],
        'sglang': ["sglang[srt]>=0.4.6",  "flashinfer-python>=0.2.1"],
        'bitblas': ["bitblas==0.0.1-dev13"],
        'hf': ["optimum>=1.21.2"],
        'ipex': ["intel_extension_for_pytorch>=2.7.0"],
        'auto_round': ["auto_round>=0.3"],
        'logger': ["clearml", "random_word", "plotly"],
        'eval': ["lm_eval>=0.4.7", "evalplus>=0.3.1"],
        'triton': ["triton>=3.4.0"],
        'openai': ["uvicorn", "fastapi", "pydantic"],
        'mlx': ["mlx_lm>=0.24.0"]
>>>>>>> f1cf19c5
    },
    include_dirs=include_dirs,
    python_requires=">=3.9.0",
    cmdclass=(
        {"bdist_wheel": CachedWheelsCommand, "build_ext": additional_setup_kwargs.get("cmdclass", {}).get("build_ext")}
        if (BUILD_CUDA_EXT == "1" and additional_setup_kwargs)
        else {"bdist_wheel": CachedWheelsCommand}
    ),
    ext_modules=additional_setup_kwargs.get("ext_modules", []),
    license="Apache-2.0",
    **common_setup_kwargs,
)<|MERGE_RESOLUTION|>--- conflicted
+++ resolved
@@ -147,6 +147,113 @@
 def _is_rocm_available():
     return _probe_rocm_version() is not None
 
+# If you already have _probe_cmd elsewhere, you can delete this copy.
+def _probe_cmd(args, timeout=6):
+    try:
+        return subprocess.check_output(args, stderr=subprocess.STDOUT, text=True, timeout=timeout)
+    except Exception:
+        return ""
+
+def _first_token_line(s: str) -> str | None:
+    for line in (s or "").splitlines():
+        t = line.strip()
+        if t:
+            return t
+    return None
+
+def _detect_torch_version_via_cmds() -> str | None:
+    # 1) uv pip show torch
+    out = _probe_cmd(["uv", "pip", "show", "torch"])
+    if out:
+        m = re.search(r"^Version:\s*([^\s]+)\s*$", out, flags=re.MULTILINE)
+        if m:
+            return m.group(1)
+
+    # 2) pip show torch (both 'pip' and 'python -m pip')
+    for cmd in (["pip", "show", "torch"], [sys.executable, "-m", "pip", "show", "torch"]):
+        out = _probe_cmd(cmd)
+        if out:
+            m = re.search(r"^Version:\s*([^\s]+)\s*$", out, flags=re.MULTILINE)
+            if m:
+                return m.group(1)
+
+    # 3) conda list torch
+    out = _probe_cmd(["conda", "list", "torch"])
+    if out:
+        # Typical line starts with: torch  2.4.1  ...
+        for line in out.splitlines():
+            if line.strip().startswith("torch"):
+                parts = re.split(r"\s+", line.strip())
+                if len(parts) >= 2 and re.match(r"^\d+\.\d+(\.\d+)?", parts[1]):
+                    return parts[1]
+
+    # 4) Fallback: importlib.metadata (does not import torch package module)
+    try:
+        import importlib.metadata as im  # py3.8+
+        return im.version("torch")
+    except Exception:
+        raise Exception("Unable to detect torch version via uv/pip/conda/importlib. Please install torch >= 2.7.1")
+
+def _major_minor(v: str) -> str:
+    parts = v.split(".")
+    return ".".join(parts[:2]) if parts else v
+
+def _detect_cuda_version() -> str | None:
+    # Priority: env → nvidia-smi → nvcc
+    v = os.environ.get("CUDA_VERSION")
+    if v and v.strip():
+        return v.strip()
+
+    # nvidia-smi (modern drivers expose cuda_version)
+    out = _probe_cmd(["nvidia-smi", "--query-gpu=cuda_version", "--format=csv,noheader"])
+    if out:
+        line = _first_token_line(out)
+        if line and re.match(r"^\d+\.\d+(\.\d+)?$", line):
+            return line
+
+    # nvcc --version (parse 'release X.Y')
+    out = _probe_cmd(["nvcc", "--version"])
+    if out:
+        m = re.search(r"release\s+(\d+)\.(\d+)", out)
+        if m:
+            return f"{m.group(1)}.{m.group(2)}"
+
+    return None
+
+def get_version_tag() -> str:
+    BUILD_CUDA_EXT = os.environ.get("BUILD_CUDA_EXT", "")
+    ROCM_VERSION = os.environ.get("ROCM_VERSION", "")
+
+    if BUILD_CUDA_EXT != "1":
+        return "cpu"
+
+    if ROCM_VERSION:
+        return f"rocm{ROCM_VERSION}"
+
+    cuda_version = _detect_cuda_version()
+    if not cuda_version or not cuda_version.split("."):
+        print(
+            "Trying to compile GPTQModel for CUDA, but no CUDA version was detected. "
+            "Set CUDA_VERSION env var or ensure nvidia-smi/nvcc is available on PATH."
+        )
+        sys.exit(1)
+
+    # Torch version (major.minor) without importing torch
+    torch_version = _detect_torch_version_via_cmds()
+    if not torch_version:
+        print(
+            "Warning: Unable to detect installed torch version via uv/pip/conda. "
+            "Proceeding without torch suffix."
+        )
+        torch_suffix = ""
+    else:
+        torch_suffix = f"torch{_major_minor(torch_version)}"
+
+    CUDA_VERSION_COMPACT = "".join(cuda_version.split("."))
+    base = f"cu{CUDA_VERSION_COMPACT[:3]}"
+    return f"{base}{torch_suffix}"
+
+
 # ---------------------------
 # Env and versioning
 # ---------------------------
@@ -248,47 +355,21 @@
             "Set CUDA_VERSION env (e.g. 12.1)."
         )
         sys.exit(1)
-<<<<<<< HEAD
-    CUDA_VERSION = "".join(cuda_version.split("."))  # e.g. "12.1" -> "121"
-    torch_tag = f"torch{_torch_version_for_release()}"
-    return f"cu{CUDA_VERSION[:3]}{torch_tag}"
-=======
 
     CUDA_VERSION = "".join(cuda_version.split("."))
 
     # For the PyPI release, the version is simply x.x.x to comply with PEP 440.
     return f"cu{CUDA_VERSION[:3]}torch{'.'.join(torch.version.__version__.split('.')[:2])}"
->>>>>>> f1cf19c5
 
 requirements = []
 if not os.getenv("CI"):
     with open("requirements.txt", encoding="utf-8") as f:
         requirements = [line.strip() for line in f if line.strip()]
 
-<<<<<<< HEAD
 # Decide HAS_CUDA_V8 without torch
 HAS_CUDA_V8 = False
 if CUDA_ARCH_LIST:
     HAS_CUDA_V8 = not ROCM_VERSION and _has_cuda_v8_from_arch_list(_parse_arch_list(CUDA_ARCH_LIST))
-=======
-if TORCH_CUDA_ARCH_LIST is None:
-    HAS_CUDA_V8 = any(torch.cuda.get_device_capability(i)[0] >= 8 for i in range(torch.cuda.device_count()))
-
-    got_cuda_v6 = any(torch.cuda.get_device_capability(i)[0] >= 6 for i in range(torch.cuda.device_count()))
-    got_cuda_between_v6_and_v8 = any(6 <= torch.cuda.get_device_capability(i)[0] < 8 for i in range(torch.cuda.device_count()))
-
-    # not validated for compute < 6
-    if not got_cuda_v6 and not torch.version.hip:
-        BUILD_CUDA_EXT = "0"
-
-        if sys.platform == "win32" and 'cu+' not in torch.__version__:
-            print("No CUDA device detected: avoid installing torch from PyPi which may not have bundle CUDA support for Windows.\nInstall via PyTorch: `https://pytorch.org/get-started/locally/`")
-
-    # if cuda compute is < 8.0, always force build since we only compile cached wheels for >= 8.0
-    if BUILD_CUDA_EXT == "1" and not FORCE_BUILD:
-        if got_cuda_between_v6_and_v8:
-            FORCE_BUILD = True
->>>>>>> f1cf19c5
 else:
     smi = _probe_cmd(["nvidia-smi", "--query-gpu=compute_cap", "--format=csv,noheader"])
     if smi:
@@ -302,13 +383,33 @@
     gptqmodel_version = f"{gptqmodel_version}+{get_version_for_release()}"
 
 include_dirs = ["gptqmodel_cuda"]
+
 extensions = []
 additional_setup_kwargs = {}
 
-<<<<<<< HEAD
 # ---------------------------
 # Build CUDA/ROCm extensions (only when enabled)
 # ---------------------------
+# -----------------------------
+# Per-extension build toggles
+# -----------------------------
+def _env_enabled(val: str) -> bool:
+    if val is None:
+        return True
+    return str(val).strip().lower() not in ("0", "false", "off", "no")
+
+def _env_enabled_any(names, default="1") -> bool:
+    for n in names:
+        if n in os.environ:
+            return _env_enabled(os.environ.get(n))
+    return _env_enabled(default)
+
+BUILD_EORA        = _env_enabled(os.environ.get("GPTQMODEL_BUILD_EORA", "1"))
+BUILD_EXLLAMA_V1  = _env_enabled(os.environ.get("GPTQMODEL_BUILD_EXLLAMA_V1", "1"))
+BUILD_EXLLAMA_V2  = _env_enabled(os.environ.get("GPTQMODEL_BUILD_EXLLAMA_V2", "1"))
+BUILD_QQQ         = _env_enabled(os.environ.get("GPTQMODEL_BUILD_QQQ", "1"))
+BUILD_MARLIN      = _env_enabled_any(os.environ.get("GPTQMODEL_BUILD_MARLIN", "1"))
+
 if BUILD_CUDA_EXT == "1":
     # Import torch's cpp_extension only if we're truly building GPU extensions
     try:
@@ -388,158 +489,6 @@
         # Extensions (gate marlin/qqq/eora/exllamav2 on CUDA sm_80+ and non-ROCm)
         if sys.platform != "win32":
             if not ROCM_VERSION and HAS_CUDA_V8:
-                extensions += [
-                    cpp_ext.CUDAExtension(
-                        "gptqmodel_marlin_kernels",
-                        [
-                            "gptqmodel_ext/marlin/marlin_cuda.cpp",
-                            "gptqmodel_ext/marlin/marlin_cuda_kernel.cu",
-                            "gptqmodel_ext/marlin/marlin_repack.cu",
-                        ],
-                        extra_link_args=extra_link_args,
-                        extra_compile_args=extra_compile_args,
-                    ),
-                    cpp_ext.CUDAExtension(
-                        "gptqmodel_qqq_kernels",
-                        [
-                            "gptqmodel_ext/qqq/qqq.cpp",
-                            "gptqmodel_ext/qqq/qqq_gemm.cu",
-                        ],
-                        extra_link_args=extra_link_args,
-                        extra_compile_args=extra_compile_args,
-                    ),
-                    cpp_ext.CUDAExtension(
-                        "gptqmodel_exllama_eora",
-                        [
-                            "gptqmodel_ext/exllama_eora/eora/q_gemm.cu",
-                            "gptqmodel_ext/exllama_eora/eora/pybind.cu",
-                        ],
-                        extra_link_args=extra_link_args,
-                        extra_compile_args=extra_compile_args,
-                    ),
-                    cpp_ext.CUDAExtension(
-                        "gptqmodel_exllamav2_kernels",
-                        [
-                            "gptqmodel_ext/exllamav2/ext.cpp",
-                            "gptqmodel_ext/exllamav2/cuda/q_matrix.cu",
-                            "gptqmodel_ext/exllamav2/cuda/q_gemm.cu",
-                        ],
-                        extra_link_args=extra_link_args,
-                        extra_compile_args=extra_compile_args,
-                    ),
-                ]
-
-            # both CUDA and ROCm compatible
-=======
-# -----------------------------
-# Per-extension build toggles
-# -----------------------------
-def _env_enabled(val: str) -> bool:
-    if val is None:
-        return True
-    return str(val).strip().lower() not in ("0", "false", "off", "no")
-
-def _env_enabled_any(names, default="1") -> bool:
-    for n in names:
-        if n in os.environ:
-            return _env_enabled(os.environ.get(n))
-    return _env_enabled(default)
-
-BUILD_EORA        = _env_enabled(os.environ.get("GPTQMODEL_BUILD_EORA", "1"))
-BUILD_EXLLAMA_V1  = _env_enabled(os.environ.get("GPTQMODEL_BUILD_EXLLAMA_V1", "1"))
-BUILD_EXLLAMA_V2  = _env_enabled(os.environ.get("GPTQMODEL_BUILD_EXLLAMA_V2", "1"))
-BUILD_QQQ         = _env_enabled(os.environ.get("GPTQMODEL_BUILD_QQQ", "1"))
-BUILD_MARLIN      = _env_enabled_any(os.environ.get("GPTQMODEL_BUILD_MARLIN", "1"))
-
-if BUILD_CUDA_EXT == "1":
-    from distutils.sysconfig import get_python_lib
-
-    from torch.utils import cpp_extension as cpp_ext
-
-    conda_cuda_include_dir = os.path.join(get_python_lib(), "nvidia/cuda_runtime/include")
-
-    print("conda_cuda_include_dir", conda_cuda_include_dir)
-    if os.path.isdir(conda_cuda_include_dir):
-        include_dirs.append(conda_cuda_include_dir)
-        print(f"appending conda cuda include dir {conda_cuda_include_dir}")
-
-    extra_link_args = []
-    extra_compile_args = {
-        "cxx": [
-            "-O3",
-            "-std=c++17",
-            "-fopenmp",
-            "-lgomp",
-            "-DENABLE_BF16",
-        ],
-        "nvcc": [
-            "-O3",
-            "-std=c++17",
-            "-DENABLE_BF16",
-            "-U__CUDA_NO_HALF_OPERATORS__",
-            "-U__CUDA_NO_HALF_CONVERSIONS__",
-            "-U__CUDA_NO_BFLOAT16_OPERATORS__",
-            "-U__CUDA_NO_BFLOAT16_CONVERSIONS__",
-            "-U__CUDA_NO_BFLOAT162_OPERATORS__",
-            "-U__CUDA_NO_BFLOAT162_CONVERSIONS__",
-        ],
-    }
-
-    # torch >= 2.6.0 may require extensions to be build with CX11_ABI=1
-    CXX11_ABI = 1 if torch._C._GLIBCXX_USE_CXX11_ABI else 0
-
-    extra_compile_args["cxx"] += [f"-D_GLIBCXX_USE_CXX11_ABI={CXX11_ABI}"]
-    extra_compile_args["nvcc"] += [ f"-D_GLIBCXX_USE_CXX11_ABI={CXX11_ABI}" ]
-
-    # nvidia (nvcc) only compile flags that rocm doesn't support
-    if not ROCM_VERSION:
-        extra_compile_args["nvcc"] += [
-            "--threads", "8",
-            "--optimize=3",
-            "-lineinfo",
-            "--resource-usage",
-            "-Xfatbin",
-            "-compress-all",
-            "--expt-relaxed-constexpr",
-            "--expt-extended-lambda",
-            "--use_fast_math",
-            "-diag-suppress=179,39,177",
-        ]
-    else:
-        # TODO: waiting for this PR in pytorch to merge for full fix
-        # https://github.com/pytorch/pytorch/pull/149245#issuecomment-2730196756
-        # Simple hipify, replace the first occurrence of CUDA with HIP
-        # in flags starting with "-" and containing "CUDA", but exclude -I flags
-        def _hipify_compile_flags(flags):
-            modified_flags = []
-            for flag in flags:
-                if flag.startswith("-") and "CUDA" in flag and not flag.startswith("-I"):
-                    parts = flag.split("=", 1)
-                    if len(parts) == 2:
-                        flag_part, value_part = parts
-                        modified_flag_part = flag_part.replace("CUDA", "HIP", 1)
-                        modified_flag = f"{modified_flag_part}={value_part}"
-                    else:
-                        modified_flag = flag.replace("CUDA", "HIP", 1)
-                    modified_flags.append(modified_flag)
-                    print(f'Modified flag: {flag} -> {modified_flag}', file=sys.stderr)
-                else:
-                    modified_flags.append(flag)
-
-            return modified_flags
-
-        # convert nvcc flags to hip flags
-        extra_compile_args["nvcc"] = _hipify_compile_flags(extra_compile_args["nvcc"])
-
-    extensions = []
-
-    # TODO: VC++: error lnk2001 unresolved external symbol cublasHgemm
-    if sys.platform != "win32": # TODO: VC++: fatal error C1061: compiler limit : blocks nested too deeply
-        # -------------------------
-        # NVIDIA-only extensions
-        # -------------------------
-        if not ROCM_VERSION:
-            if HAS_CUDA_V8:
                 if BUILD_MARLIN:
                     extensions += [
                         cpp_ext.CUDAExtension(
@@ -553,13 +502,27 @@
                             extra_compile_args=extra_compile_args,
                         )
                     ]
+
                 if BUILD_QQQ:
                     extensions += [
                         cpp_ext.CUDAExtension(
                             "gptqmodel_qqq_kernels",
                             [
                                 "gptqmodel_ext/qqq/qqq.cpp",
-                                "gptqmodel_ext/qqq/qqq_gemm.cu"
+                                "gptqmodel_ext/qqq/qqq_gemm.cu",
+                            ],
+                            extra_link_args=extra_link_args,
+                            extra_compile_args=extra_compile_args,
+                        )
+                    ]
+
+                if BUILD_EORA:
+                    extensions += [
+                        cpp_ext.CUDAExtension(
+                            "gptqmodel_exllama_eora",
+                            [
+                                "gptqmodel_ext/exllama_eora/eora/q_gemm.cu",
+                                "gptqmodel_ext/exllama_eora/eora/pybind.cu",
                             ],
                             extra_link_args=extra_link_args,
                             extra_compile_args=extra_compile_args,
@@ -578,40 +541,23 @@
                             extra_compile_args=extra_compile_args,
                         )
                     ]
-                if BUILD_EORA:
-                    # WARNING: EoRA may be experimental. Keep togglable via env.
-                    extensions += [
-                        cpp_ext.CUDAExtension(
-                            'gptqmodel_exllama_eora',
-                            [
-                                "gptqmodel_ext/exllama_eora/eora/q_gemm.cu",
-                                "gptqmodel_ext/exllama_eora/eora/pybind.cu",
-                            ],
-                            extra_link_args=extra_link_args,
-                            extra_compile_args=extra_compile_args,
-                        )
-                    ]
-
-        # -------------------------
-        # CUDA & ROCm compatible
-        # -------------------------
-        if BUILD_EXLLAMA_V1:
->>>>>>> f1cf19c5
-            extensions += [
-                cpp_ext.CUDAExtension(
-                    "gptqmodel_exllama_kernels",
-                    [
-                        "gptqmodel_ext/exllama/exllama_ext.cpp",
-                        "gptqmodel_ext/exllama/cuda_buffers.cu",
-                        "gptqmodel_ext/exllama/cuda_func/column_remap.cu",
-                        "gptqmodel_ext/exllama/cuda_func/q4_matmul.cu",
-                        "gptqmodel_ext/exllama/cuda_func/q4_matrix.cu",
-                    ],
-                    extra_link_args=extra_link_args,
-                    extra_compile_args=extra_compile_args,
-<<<<<<< HEAD
-                ),
-            ]
+
+            # both CUDA and ROCm compatible
+            if BUILD_EXLLAMA_V1:
+                extensions += [
+                    cpp_ext.CUDAExtension(
+                        "gptqmodel_exllama_kernels",
+                        [
+                            "gptqmodel_ext/exllama/exllama_ext.cpp",
+                            "gptqmodel_ext/exllama/cuda_buffers.cu",
+                            "gptqmodel_ext/exllama/cuda_func/column_remap.cu",
+                            "gptqmodel_ext/exllama/cuda_func/q4_matmul.cu",
+                            "gptqmodel_ext/exllama/cuda_func/q4_matrix.cu",
+                        ],
+                        extra_link_args=extra_link_args,
+                        extra_compile_args=extra_compile_args,
+                    )
+                ]
 
         additional_setup_kwargs = {
             "ext_modules": extensions,
@@ -621,12 +567,6 @@
 # ---------------------------
 # Cached wheel fetcher
 # ---------------------------
-=======
-                )
-            ]
-
-    additional_setup_kwargs = {"ext_modules": extensions, "cmdclass": {"build_ext": cpp_ext.BuildExtension}}
->>>>>>> f1cf19c5
 
 class CachedWheelsCommand(_bdist_wheel):
     def run(self):
@@ -643,16 +583,13 @@
             f"{python_version}-{python_version}-{system_name}_x86_64.whl"
         )
 
-<<<<<<< HEAD
-        wheel_url = BASE_WHEEL_URL.format(tag_name=f"v{version_vars['version']}", wheel_name=wheel_filename)
-        print(f"Guessing wheel URL: {wheel_url}\nwheel name={wheel_filename}")
-=======
+        wheel_filename = f"{common_setup_kwargs['name']}-{gptqmodel_version}+{get_version_tag()}-{python_version}-{python_version}-linux_x86_64.whl"
+
         # Allow tag override via env; default to "v{gptqmodel_version}"
         tag_name = WHEEL_TAG if WHEEL_TAG else f"v{gptqmodel_version}"
         wheel_url = _resolve_wheel_url(tag_name=tag_name, wheel_name=wheel_filename)
 
         print(f"Resolved wheel URL: {wheel_url}\nwheel name={wheel_filename}")
->>>>>>> f1cf19c5
 
         try:
             import urllib.error  # noqa: F401
@@ -671,10 +608,6 @@
             os.rename(wheel_filename, wheel_path)
         except BaseException:
             print(f"Precompiled wheel not found at: {wheel_url}. Building from source...")
-<<<<<<< HEAD
-=======
-            # If the wheel could not be downloaded, build from source
->>>>>>> f1cf19c5
             super().run()
 
 # ---------------------------
@@ -724,7 +657,6 @@
     extras_require={
         "test": ["pytest>=8.2.2", "parameterized"],
         "quality": ["ruff==0.9.6", "isort==6.0.0"],
-<<<<<<< HEAD
         "vllm": ["vllm>=0.8.5", "flashinfer-python>=0.2.1"],
         "sglang": ["sglang[srt]>=0.4.6", "flashinfer-python>=0.2.1"],
         "bitblas": ["bitblas==0.0.1-dev13"],
@@ -737,19 +669,6 @@
         "triton": ["triton>=3.0.0"],
         "openai": ["uvicorn", "fastapi", "pydantic"],
         "mlx": ["mlx_lm>=0.24.0"],
-=======
-        'vllm': ["vllm>=0.8.5",  "flashinfer-python>=0.2.1"],
-        'sglang': ["sglang[srt]>=0.4.6",  "flashinfer-python>=0.2.1"],
-        'bitblas': ["bitblas==0.0.1-dev13"],
-        'hf': ["optimum>=1.21.2"],
-        'ipex': ["intel_extension_for_pytorch>=2.7.0"],
-        'auto_round': ["auto_round>=0.3"],
-        'logger': ["clearml", "random_word", "plotly"],
-        'eval': ["lm_eval>=0.4.7", "evalplus>=0.3.1"],
-        'triton': ["triton>=3.4.0"],
-        'openai': ["uvicorn", "fastapi", "pydantic"],
-        'mlx': ["mlx_lm>=0.24.0"]
->>>>>>> f1cf19c5
     },
     include_dirs=include_dirs,
     python_requires=">=3.9.0",
