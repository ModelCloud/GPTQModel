# -- do not touch
import os

os.environ["CUDA_DEVICE_ORDER"] = "PCI_BUS_ID"
# -- end do not touch

import json  # noqa: E402
import logging  # noqa: E402
import os  # noqa: E402
import tempfile  # noqa: E402
import unittest  # noqa: E402

import torch.cuda  # noqa: E402
from datasets import load_dataset  # noqa: E402
from gptqmodel import BACKEND, GPTQModel, __version__  # noqa: E402
from gptqmodel.quantization import FORMAT, QUANT_CONFIG_FILENAME, QuantizeConfig  # noqa: E402
from gptqmodel.quantization.config import META_FIELD_QUANTIZER, META_QUANTIZER_GPTQMODEL  # noqa: E402
from parameterized import parameterized  # noqa: E402
from transformers import AutoTokenizer  # noqa: E402


class TestQuantization(unittest.TestCase):

    @classmethod
    def setUpClass(self):
        self.pretrained_model_dir = "TinyLlama/TinyLlama-1.1B-intermediate-step-1431k-3T"

        self.tokenizer = AutoTokenizer.from_pretrained(self.pretrained_model_dir, use_fast=True)
        traindata = load_dataset("wikitext", "wikitext-2-raw-v1", split="train").filter(lambda x: len(x['text']) >= 512)
        self.calibration_dataset = [self.tokenizer(example["text"]) for example in traindata.select(range(1024))]

    @parameterized.expand(
        [
<<<<<<< HEAD
            (Backend.QBITS, False, FORMAT.QBITS),
            (Backend.EXLLAMA_V2, True, FORMAT.GPTQ_V2),
            (Backend.EXLLAMA_V2, False, FORMAT.GPTQ),
            (Backend.MARLIN, True, FORMAT.MARLIN),
=======
            (BACKEND.QBITS, False, FORMAT.GPTQ),
            (BACKEND.EXLLAMA_V2, True, FORMAT.GPTQ_V2),
            (BACKEND.EXLLAMA_V2, False, FORMAT.GPTQ),
            (BACKEND.MARLIN, True, FORMAT.MARLIN),
>>>>>>> 6c35fd84
        ]
    )
    def test_quantize(self, backend: BACKEND, sym: bool, format: FORMAT):
        quantize_config = QuantizeConfig(
            bits=4,
            group_size=128,
            desc_act=False if format == FORMAT.MARLIN else True,
            sym=sym,
            format=format,
        )

        model = GPTQModel.from_pretrained(
            self.pretrained_model_dir,
            quantize_config=quantize_config,
        )
        model.quantize(self.calibration_dataset, batch_size=128)

        with tempfile.TemporaryDirectory() as tmpdirname:
            model.save_quantized(tmpdirname)

            logging.info(f"Saved config mem: {model.quantize_config}")

            with open(tmpdirname + "/" + QUANT_CONFIG_FILENAME, "r") as f:
                file_dict = json.loads(f.read())
                # skip comparison of these two model path specific fields that do not exist in memory
                file_dict["model_name_or_path"] = None
                file_dict["model_file_base_name"] = None

                # make sure the json dict saved to file matches config in memory
                assert model.quantize_config.to_dict() == file_dict
                logging.info(f"Saved config file: {file_dict}")

            model = GPTQModel.from_quantized(
                tmpdirname,
                device="cuda:0" if backend != BACKEND.QBITS else "cpu",
                backend=backend,
            )

            logging.info(f"Loaded config: {model.quantize_config}")
            assert model.quantize_config.meta_get_versionable(META_FIELD_QUANTIZER) == (
                META_QUANTIZER_GPTQMODEL,
                __version__,
            )
            del model
            torch.cuda.empty_cache()

            # skip compat test with sym=False and v1 since we do meta version safety check
            if not sym and format == FORMAT.GPTQ or format == FORMAT.QBITS:
                return

            # test compat: 1) with simple dict type 2) is_marlin_format
            compat_quantize_config = {
                "bits": 4,
                "group_size": 128,
                "sym": sym,
                "desc_act": False if format == FORMAT.MARLIN else True,
                "is_marlin_format": backend == BACKEND.MARLIN,
            }

            model = GPTQModel.from_quantized(
                tmpdirname,
                device="cuda:0" if backend != BACKEND.QBITS else "cpu",
                quantize_config=compat_quantize_config,
            )
            assert isinstance(model.quantize_config, QuantizeConfig)

            del model
            torch.cuda.empty_cache()

            # test checkpoint_format hint to from_quantized()
            os.remove(f"{tmpdirname}/{QUANT_CONFIG_FILENAME}")

            compat_quantize_config = {
                "bits": 4,
                "group_size": 128,
                "sym": sym,
                "desc_act": False if format == FORMAT.MARLIN else True,
            }
            model = GPTQModel.from_quantized(
                tmpdirname,
                device="cuda:0" if backend != BACKEND.QBITS else "cpu",
                quantize_config=compat_quantize_config,
                format=format,
            )
            assert isinstance(model.quantize_config, QuantizeConfig)
<|MERGE_RESOLUTION|>--- conflicted
+++ resolved
@@ -31,17 +31,10 @@
 
     @parameterized.expand(
         [
-<<<<<<< HEAD
-            (Backend.QBITS, False, FORMAT.QBITS),
-            (Backend.EXLLAMA_V2, True, FORMAT.GPTQ_V2),
-            (Backend.EXLLAMA_V2, False, FORMAT.GPTQ),
-            (Backend.MARLIN, True, FORMAT.MARLIN),
-=======
             (BACKEND.QBITS, False, FORMAT.GPTQ),
             (BACKEND.EXLLAMA_V2, True, FORMAT.GPTQ_V2),
             (BACKEND.EXLLAMA_V2, False, FORMAT.GPTQ),
             (BACKEND.MARLIN, True, FORMAT.MARLIN),
->>>>>>> 6c35fd84
         ]
     )
     def test_quantize(self, backend: BACKEND, sym: bool, format: FORMAT):
