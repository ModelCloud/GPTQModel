--- conflicted
+++ resolved
@@ -11,11 +11,7 @@
 import unittest  # noqa: E402
 
 import torch.cuda  # noqa: E402
-<<<<<<< HEAD
-from gptqmodel import GPTQModel, __version__  # noqa: E402
-=======
 from gptqmodel import Backend, GPTQModel, __version__  # noqa: E402
->>>>>>> 48a1d948
 from gptqmodel.quantization import FORMAT, QUANT_CONFIG_FILENAME, QuantizeConfig  # noqa: E402
 from gptqmodel.quantization.config import META_FIELD_QUANTIZER, META_QUANTIZER_GPTQMODEL  # noqa: E402
 from parameterized import parameterized  # noqa: E402
@@ -42,7 +38,7 @@
             (True, True, FORMAT.MARLIN),
         ]
     )
-    def test_quantize(self, use_marlin: bool, sym: bool, format: FORMAT):
+    def test_quantize(self, backend: Backend, sym: bool, format: FORMAT):
         quantize_config = QuantizeConfig(
             bits=4,
             group_size=128,
@@ -77,7 +73,7 @@
             model = GPTQModel.from_quantized(
                 tmpdirname,
                 device="cuda:0",
-                use_marlin=use_marlin,
+                backend=Backend,
             )
 
             logging.info(f"Loaded config: {model.quantize_config}")
@@ -98,7 +94,7 @@
                 "group_size": 128,
                 "sym": sym,
                 "desc_act": False if format == FORMAT.MARLIN else True,
-                "is_marlin_format": use_marlin,
+                "is_marlin_format": backend == Backend.MARLIN,
             }
 
             model = GPTQModel.from_quantized(
