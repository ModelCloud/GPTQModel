--- conflicted
+++ resolved
@@ -52,13 +52,8 @@
 
     @parameterized.expand(
         [
-<<<<<<< HEAD
-            # (QUANT_METHOD.GPTQ, BACKEND.AUTO, False, FORMAT.GPTQ, 8),
-            (QUANT_METHOD.GPTQ, BACKEND.TORCH, False, FORMAT.GPTQ, 8),
-=======
             (QUANT_METHOD.GPTQ, BACKEND.AUTO, False, FORMAT.GPTQ, 8),
             # (QUANT_METHOD.GPTQ, BACKEND.TORCH, False, FORMAT.GPTQ, 4),
->>>>>>> 3b16a6cc
             # (QUANT_METHOD.GPTQ, BACKEND.TORCH, False, FORMAT.GPTQ_V2, 4),
             # (QUANT_METHOD.GPTQ, BACKEND.TORCH, True, FORMAT.GPTQ, 4),
             # (QUANT_METHOD.GPTQ, BACKEND.TORCH, True, FORMAT.GPTQ_V2, 4),
@@ -72,7 +67,7 @@
         if method == QUANT_METHOD.GPTQ:
             quantize_config = QuantizeConfig(
                 bits=bits,
-                group_size=128 if bits == 8 else 32,
+                group_size=32,
                 desc_act=True,
                 sym=sym,
                 format=format,
