--- conflicted
+++ resolved
@@ -21,7 +21,6 @@
     AwqMarlinQuantLinear,
     marlin_import_exception,
 )
-<<<<<<< HEAD
 from gptqmodel.nn_modules.qlinear.torch_awq import AwqTorchQuantLinear
 from gptqmodel.nn_modules.qlinear.torch_fused_awq import TorchFusedAwqQuantLinear
 from gptqmodel.utils.marlin import marlin_make_workspace_new
@@ -32,14 +31,10 @@
 except Exception as exc:  # pragma: no cover - triton import may fail in CI
     AwqGEMMTritonQuantLinear = None  # type: ignore[assignment]
     awq_triton_import_exception = exc
-=======
-from gptqmodel.nn_modules.qlinear.awq_exllama import AwqExllamaQuantLinear
-from gptqmodel.nn_modules.qlinear.awq_exllamav2 import AwqExllamaV2QuantLinear
-from gptqmodel.nn_modules.qlinear.awq_torch import AwqTorchQuantLinear
-from gptqmodel.nn_modules.qlinear.torch_fused_awq import TorchFusedAwqQuantLinear
-from gptqmodel.utils.marlin import marlin_make_workspace_new
+
+from gptqmodel.nn_modules.qlinear.exllama_awq import AwqExllamaQuantLinear
+from gptqmodel.nn_modules.qlinear.exllamav2_awq import AwqExllamaV2QuantLinear
 from gptqmodel.utils.exllamav2 import ScratchSpace
->>>>>>> 2018b69f
 
 
 os.environ.setdefault("CUDA_DEVICE_ORDER", "PCI_BUS_ID")
@@ -90,15 +85,12 @@
             cls.backend_skip_reason[BACKEND.GEMM] = "CUDA is required for GEMM backend."
             cls.backend_skip_reason[BACKEND.TRITON] = "CUDA is required for AWQ Triton backend."
             cls.backend_skip_reason[BACKEND.MARLIN] = "CUDA is required for AWQ Marlin kernel."
-<<<<<<< HEAD
+            cls.backend_skip_reason[BACKEND.EXLLAMA_V1] = "CUDA is required for ExLlama v1 AWQ kernel."
+            cls.backend_skip_reason[BACKEND.EXLLAMA_V2] = "CUDA is required for ExLlama v2 AWQ kernel."
         if awq_triton_import_exception is not None:
             cls.backend_skip_reason[BACKEND.TRITON] = (
                 f"AWQ Triton kernel unavailable: {awq_triton_import_exception}"
             )
-=======
-            cls.backend_skip_reason[BACKEND.EXLLAMA_V1] = "CUDA is required for ExLlama v1 AWQ kernel."
-            cls.backend_skip_reason[BACKEND.EXLLAMA_V2] = "CUDA is required for ExLlama v2 AWQ kernel."
->>>>>>> 2018b69f
 
         try:
             tensors = cls._load_awq_tensors(cls.TARGET)
