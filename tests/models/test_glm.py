from model_test import ModelTest  # noqa: E402


class TestGlm(ModelTest):
<<<<<<< HEAD
    NATIVE_MODEL_ID = "/monster/data/model/chatglm3-6b" # "THUDM/chatglm3-6b"
    TRUST_REMOTE_CODE = True
    USE_VLLM = False
=======
    # real: THUDM/glm-4-9b-chat-hf
    NATIVE_MODEL_ID = "/monster/data/model/glm-4-9b-chat-hf"
>>>>>>> 907f9e83

    def test_glm(self):
        self.quant_lm_eval()
<|MERGE_RESOLUTION|>--- conflicted
+++ resolved
@@ -2,14 +2,9 @@
 
 
 class TestGlm(ModelTest):
-<<<<<<< HEAD
-    NATIVE_MODEL_ID = "/monster/data/model/chatglm3-6b" # "THUDM/chatglm3-6b"
-    TRUST_REMOTE_CODE = True
-    USE_VLLM = False
-=======
     # real: THUDM/glm-4-9b-chat-hf
     NATIVE_MODEL_ID = "/monster/data/model/glm-4-9b-chat-hf"
->>>>>>> 907f9e83
+    USE_VLLM = False
 
     def test_glm(self):
         self.quant_lm_eval()
