# Copyright 2024-2025 ModelCloud.ai
# Copyright 2024-2025 qubitium@modelcloud.ai
# Contact: qubitium@modelcloud.ai, x.com/qubitium
#
# Licensed under the Apache License, Version 2.0 (the "License");
# you may not use this file except in compliance with the License.
# You may obtain a copy of the License at
#
#     http://www.apache.org/licenses/LICENSE-2.0
#
# Unless required by applicable law or agreed to in writing, software
# distributed under the License is distributed on an "AS IS" BASIS,
# WITHOUT WARRANTIES OR CONDITIONS OF ANY KIND, either express or implied.
# See the License for the specific language governing permissions and
# limitations under the License.

# -- do not touch
import os
import sys
from typing import Dict, List

if sys.platform == "darwin":
    os.environ["PYTORCH_ENABLE_MPS_FALLBACK"] = "1"
os.environ["CUDA_DEVICE_ORDER"] = "PCI_BUS_ID"
# -- end do not touch
from pathlib import Path  # noqa: E402

sys.path.insert(0, f"{str(Path(__file__).resolve().parent.parent)}/models")  # noqa: E402
import contextlib  # noqa: E402
import shutil  # noqa: E402
import tempfile  # noqa: E402
import unittest  # noqa: E402

import torch.cuda  # noqa: E402
import transformers  # noqa: E402
from datasets import load_dataset  # noqa: E402
from gptqmodel import BACKEND, GPTQModel  # noqa: E402
from gptqmodel.nn_modules.qlinear import BaseQuantLinear  # noqa: E402
from gptqmodel.quantization import FORMAT  # noqa: E402
from gptqmodel.quantization.config import QuantizeConfig  # noqa: E402
from gptqmodel.utils.eval import EVAL  # noqa: E402
from gptqmodel.utils.model import MODALITY  # noqa: E402
from gptqmodel.utils.torch import torch_empty_cache  # noqa: E402
from ovis.image_to_test_dataset import get_calib_dataset  # noqa: E402
from packaging.version import Version  # noqa: E402
from transformers import AutoProcessor, AutoTokenizer  # noqa: E402

RAND_SEED = 898


class ModelTest(unittest.TestCase):
    TASK_NAME = EVAL.LM_EVAL.ARC_CHALLENGE
    # sub test can modify
    QUANT_ARC_MAX_DELTA_FLOOR_PERCENT = 0.15  # -15%
    QUANT_ARC_MAX_POSITIVE_DELTA_CEIL_PERCENT = 1.0  # 200%
    TRUST_REMOTE_CODE = False
    APPLY_CHAT_TEMPLATE = False
    TORCH_DTYPE = "auto"
    BATCH_SIZE = "auto"
    LOAD_BACKEND = BACKEND.AUTO
    QUANT_BACKEND = BACKEND.AUTO
    USE_VLLM = False
    INPUTS_MAX_LENGTH = 2048
    MODEL_MAX_LEN = 4096
    DATASET_SIZE = 256
    DELETE_QUANTIZED_MODEL = True

    KERNEL_QUANT = {}  # kernel sets
    KERNEL_INFERENCE = {}  # kernel sets

    # quant config
    QUANT_FORMAT = FORMAT.GPTQ
    DESC_ACT = True
    SYM = True

    DISABLE_FLASH_ATTN = False
    LOAD_QUANTIZED_MODEL = None  # loading from a quantized dir instead of using native model id/dir
    SAVE_QUANTIZED_MODEL = None  # if quantize a model, save it to this dir

    INFERENCE_PROMPT = "Which city is the capital of France? The city name is "
    INFERENCE_RESULT_KEYWORDS = ["paris", "eiffel", "country"]
    GENERATE_EVAL_SIZE_MIN = 20
    GENERATE_EVAL_SIZE_MAX = 50

    LM_HEAD_LOSS_MAX_DELTA_PERCENT = 0.1  # ±10%
    EXPECT_LM_HEAD_LOSS = None

    QUANTIZE_CONFIG_BITS = 4

    def assertInference(self, model, tokenizer=None, keywords=None, prompt=INFERENCE_PROMPT):
        # gptqmodel can auto init tokenizer internally
        if keywords is None:
            keywords = self.INFERENCE_RESULT_KEYWORDS
        if tokenizer is None:
            tokenizer = model.tokenizer

        generated = self.generate(model, tokenizer, prompt).lower()
        for k in keywords:
            if k.lower() in generated:
                self.assertTrue(True)
                return
        self.assertTrue(False, f"none of keywords were found in generated: `{generated}`")

    # note that sampling is disabled for help with deterministic generation for ci tests
    def generate(self, model, tokenizer, prompt=None):
        if prompt is None:
            prompt = self.INFERENCE_PROMPT
        inp = tokenizer(prompt, return_tensors="pt").to(model.device)
        res = model.generate(**inp, num_beams=1, do_sample=False, min_new_tokens=self.GENERATE_EVAL_SIZE_MIN, max_new_tokens=self.GENERATE_EVAL_SIZE_MIN)
        output = tokenizer.decode(res[0])
        print(f"Result is: >>\n{output}\n<<")
        return output

    def generateChat(self, model, tokenizer, prompt=None):
        if prompt is None:
            prompt = [
                {"role": "system",
                 "content": "You are a helpful assistant."},
                {"role": "user",
                 "content": "I am in Shanghai, preparing to visit the natural history museum. Can you tell me the best way to"}
            ]

        input_tensor = tokenizer.apply_chat_template(prompt, add_generation_prompt=True, return_tensors="pt")
        outputs = model.generate(input_ids=input_tensor.to(model.device), max_new_tokens=self.GENERATE_EVAL_SIZE_MAX)
        output = tokenizer.decode(outputs[0][input_tensor.shape[1]:], skip_special_tokens=True)
        print(f"Result is: \n{output}")
        return output

    def load_tokenizer(self, model_id_or_path, trust_remote_code=False):
        tokenizer = AutoTokenizer.from_pretrained(model_id_or_path, trust_remote_code=trust_remote_code)
        return tokenizer

    @classmethod
    def load_dataset(self, tokenizer, rows: int = DATASET_SIZE):
        traindata = load_dataset("json", data_files="/monster/data/model/dataset/c4-train.00000-of-01024.json.gz", split="train")

        datas = []
        for index, sample in enumerate(traindata):
            tokenized = tokenizer(sample['text'])
            if len(tokenized.data['input_ids']) < self.INPUTS_MAX_LENGTH:
                datas.append(tokenized)
                if len(datas) >= rows:
                    break

        return datas

    def check_kernel(self, model, expected_kernels):
        modules = {module.__class__ for _, module in model.named_modules() if isinstance(module, BaseQuantLinear)}
        print(f"modules in model: {modules}")
        if expected_kernels:
            assert modules == expected_kernels, f"kernels are different with expected. found: {modules}. expected: {expected_kernels}"

    def quantModel(self, model_id_or_path, trust_remote_code=False, torch_dtype="auto", need_eval=True, batch_size: int = 4, **kwargs):
        quantize_config = QuantizeConfig(
            bits=self.QUANTIZE_CONFIG_BITS,
            group_size=128,
            format=self.QUANT_FORMAT,
            desc_act=self.DESC_ACT,
            sym=self.SYM,
        )
        args = kwargs if kwargs else {}

        if self.DISABLE_FLASH_ATTN:
            has_attn_implementation = Version(transformers.__version__) >= Version("4.46.0")
            if has_attn_implementation:
                args["attn_implementation"] = None
            args["use_flash_attention_2"] = False

        model = GPTQModel.load(
            model_id_or_path,
            quantize_config=quantize_config,
            trust_remote_code=trust_remote_code,
            torch_dtype=torch_dtype,
            backend=self.LOAD_BACKEND,
            device_map={"": "cpu"} if self.LOAD_BACKEND == BACKEND.IPEX else "auto",
            **args,
        )

        tokenizer = self.load_tokenizer(model_id_or_path, trust_remote_code=trust_remote_code)

        is_image_to_text_model = MODALITY.IMAGE_TO_TEXT in model.modality
        calibration_dataset = get_calib_dataset(model) if is_image_to_text_model else self.load_dataset(tokenizer)

        # mpt model need
        if not model.config.pad_token_id:
            model.config.pad_token_id = tokenizer.pad_token_id or 0
        if not model.config.eos_token_id:
            model.config.eos_token_id = tokenizer.eos_token_id or 0

        is_quantized = model.quantized

        # ovis cannot load processor
        is_ovis_model = model.__class__.__name__ == "OvisGPTQ"
        need_create_processor = is_image_to_text_model and not is_ovis_model
        if not is_quantized:
            model.quantize(calibration_dataset, backend=self.QUANT_BACKEND, batch_size=batch_size)

            self.check_kernel(model, self.KERNEL_QUANT)

            with (contextlib.nullcontext(self.SAVE_QUANTIZED_MODEL) if self.SAVE_QUANTIZED_MODEL else contextlib.nullcontext(tempfile.mkdtemp()) if need_eval else tempfile.TemporaryDirectory()) as tmpdirname:
                os.makedirs(tmpdirname, exist_ok=True)
                self.clear_directory(tmpdirname)

                model.save(tmpdirname)
                tokenizer.save_pretrained(tmpdirname)
                q_model, q_tokenizer = self.loadQuantModel(tmpdirname, trust_remote_code=trust_remote_code)
                if need_create_processor:
                    processor = AutoProcessor.from_pretrained(tmpdirname)
        else:
            if need_create_processor:
                processor = AutoProcessor.from_pretrained(model_id_or_path)
        if not is_quantized:
            del model
            torch_empty_cache()
            if need_create_processor:
                return q_model, q_tokenizer, processor
            else:
                return q_model, q_tokenizer
        else:
            if need_create_processor:
                return model, tokenizer, processor
            else:
                return model, tokenizer

    def loadQuantModel(self, model_id_or_path, trust_remote_code=False, tokenizer_path=None, **args):
        if tokenizer_path is None:
            tokenizer_path = model_id_or_path
        else:
            trust_remote_code = True
        tokenizer = self.load_tokenizer(tokenizer_path, trust_remote_code)

        kargs = args if args else {}

        if self.DISABLE_FLASH_ATTN:
            has_attn_implementation = Version(transformers.__version__) >= Version("4.46.0")
            if has_attn_implementation:
                kargs["attn_implementation"] = None
            kargs["use_flash_attention_2"] = False

        model = GPTQModel.load(
            model_id_or_path,
            trust_remote_code=trust_remote_code,
            device_map={"": "cpu"} if self.LOAD_BACKEND == BACKEND.IPEX else "auto",
            **kargs
        )

        return model, tokenizer

    def lm_eval(self, model, apply_chat_template=False, trust_remote_code=False, delete_quantized_model=False, extra_args:dict=None):
        try:
            with tempfile.TemporaryDirectory() as tmp_dir:
                model_args = {
                    "pretrained": self.NATIVE_MODEL_ID,
                    "gptqmodel": True
                }

                if self.USE_VLLM:
<<<<<<< HEAD
                    model_args.update({
=======
                    model_args = {
                        "pretrained": model.model_local_path,
>>>>>>> 7939d1a7
                        "dtype": "auto",
                        "gpu_memory_utilization": 0.8,
                        "tensor_parallel_size": 1,
                        "trust_remote_code": trust_remote_code,
                        "max_model_len": self.MODEL_MAX_LEN
<<<<<<< HEAD
                    })

                if extra_args:
                    model_args.update(extra_args)

=======
                    }
                else:
                    model_args = {}
                if extra_args:
                    model_args.update(extra_args)
>>>>>>> 7939d1a7
                from lm_eval.tasks import TaskManager
                from lm_eval.utils import make_table
                results = GPTQModel.eval(
                    model_or_id_or_path=model,
                    llm_backend="vllm" if self.USE_VLLM else "gptqmodel",
                    model_args=model_args,
                    output_path=tmp_dir,
                    framework=EVAL.LM_EVAL,
                    tasks=[self.TASK_NAME],
                    apply_chat_template=apply_chat_template,
                    trust_remote_code=trust_remote_code,
                    batch_size=self.BATCH_SIZE,
                    gen_kwargs="temperature=0.0,top_k=50",
                    random_seed=RAND_SEED,
                    task_manager=TaskManager(include_path=os.path.join(os.path.dirname(os.path.abspath(__file__)), "../tasks"), include_defaults=False)
                )

                print('--------Eval Result---------')
                print(make_table(results))
                if "groups" in results:
                    print(make_table(results, "groups"))
                print('--------Eval Result End---------')
                task_results = {
                    metric: value for metric, value in results['results'].get(self.TASK_NAME.value, {}).items()
                    if metric != 'alias' and 'stderr' not in metric
                }
                print(task_results)
                if delete_quantized_model and model.model_local_path.startswith("/tmp") and os.path.exists(model.model_local_path):
                    shutil.rmtree(model.model_local_path)
                return task_results
        except BaseException as e:
            if isinstance(e, torch.OutOfMemoryError):
                old_batch = self.BATCH_SIZE
                if self.BATCH_SIZE == "auto":
                    self.BATCH_SIZE = "8"
                else:
                    self.BATCH_SIZE = f"{int(int(self.BATCH_SIZE) / 2)}"
                    self.MODEL_MAX_LEN = max(1024, self.MODEL_MAX_LEN - 1024)

                print(f"batch {old_batch} OOM, retrying with batch {self.BATCH_SIZE}")

                if int(self.BATCH_SIZE) > 0:
                    self.lm_eval(model=model,
                                 apply_chat_template=apply_chat_template,
                                 trust_remote_code=trust_remote_code,
                                 delete_quantized_model=delete_quantized_model)
                    print(f"set batch size to {self.BATCH_SIZE}, passed")
                else:
                    print(f"set batch size to {self.BATCH_SIZE}, failed")
                    raise e
            else:
                raise e

    def calculatorPer(self, filter, value):
        if "norm" in filter:
            diff_pct = (value / self.NATIVE_ARC_CHALLENGE_ACC_NORM) * 100
            print(f"{filter}: {value} diff {diff_pct:.2f}%")
        else:
            diff_pct = (value / self.NATIVE_ARC_CHALLENGE_ACC) * 100
            print(f"{filter}: {value} diff {diff_pct:.2f}%")
        return diff_pct

    def quant_lm_eval(self):
        self.model = None
        if self.LOAD_QUANTIZED_MODEL:
            try:
                self.model, _ = self.quantModel(self.SAVE_QUANTIZED_MODEL, trust_remote_code=self.TRUST_REMOTE_CODE, torch_dtype=self.TORCH_DTYPE)
            except BaseException as e:
                print(f"LOAD_QUANTIZED_MODEL: {self.LOAD_QUANTIZED_MODEL} has something wrong {e}\n use NATIVE_MODEL_ID: {self.NATIVE_MODEL_ID} instead")
        if not self.model:
            self.model, _ = self.quantModel(self.NATIVE_MODEL_ID, trust_remote_code=self.TRUST_REMOTE_CODE, torch_dtype=self.TORCH_DTYPE)

        self.check_kernel(self.model, self.KERNEL_INFERENCE)

        task_results = self.lm_eval(model=self.model,
                                    apply_chat_template=self.APPLY_CHAT_TEMPLATE,
                                    trust_remote_code=self.TRUST_REMOTE_CODE,
                                    delete_quantized_model=self.DELETE_QUANTIZED_MODEL)
        self.check_results(task_results)

    def check_results(self, task_results):
        for filter, value in task_results.items():
            diff_pct = self.calculatorPer(filter=filter, value=value)
            negative_pct = 100 * (1 - self.QUANT_ARC_MAX_DELTA_FLOOR_PERCENT)
            positive_pct = 100 * (1 + self.QUANT_ARC_MAX_POSITIVE_DELTA_CEIL_PERCENT)
            self.assertTrue(negative_pct <= diff_pct <= positive_pct, f"{filter}: {value} diff {diff_pct:.2f}% is out of the expected range [{negative_pct}-{positive_pct}%]")

    def check_lm_head_loss(self, quant_log: List[Dict[str, any]]):
        final_log = quant_log[-1]
        if final_log["module"] == "lm_head":
            loss_value = float(final_log["loss"])
            diff_pct = (loss_value / self.EXPECT_LM_HEAD_LOSS) * 100
            print(f"lm_head loss: {loss_value} diff {diff_pct:.2f}%")
            negative_pct = 100 * (1 - self.LM_HEAD_LOSS_MAX_DELTA_PERCENT)
            positive_pct = 100 * (1 + self.LM_HEAD_LOSS_MAX_DELTA_PERCENT)
            self.assertTrue(negative_pct <= diff_pct <= positive_pct,
                            f"lm_head loss: {loss_value} diff {diff_pct:.2f}% is out of the expected range [{negative_pct}-{positive_pct}%]")
        else:
            raise ValueError("No quantization for lm_head module")

    def clear_directory(self, directory_path):
        for item in os.listdir(directory_path):
            item_path = os.path.join(directory_path, item)
            if os.path.isfile(item_path) or os.path.islink(item_path):
                os.unlink(item_path)
            elif os.path.isdir(item_path):
                shutil.rmtree(item_path)<|MERGE_RESOLUTION|>--- conflicted
+++ resolved
@@ -249,36 +249,19 @@
     def lm_eval(self, model, apply_chat_template=False, trust_remote_code=False, delete_quantized_model=False, extra_args:dict=None):
         try:
             with tempfile.TemporaryDirectory() as tmp_dir:
-                model_args = {
-                    "pretrained": self.NATIVE_MODEL_ID,
-                    "gptqmodel": True
-                }
-
                 if self.USE_VLLM:
-<<<<<<< HEAD
-                    model_args.update({
-=======
                     model_args = {
                         "pretrained": model.model_local_path,
->>>>>>> 7939d1a7
                         "dtype": "auto",
                         "gpu_memory_utilization": 0.8,
                         "tensor_parallel_size": 1,
                         "trust_remote_code": trust_remote_code,
                         "max_model_len": self.MODEL_MAX_LEN
-<<<<<<< HEAD
-                    })
-
-                if extra_args:
-                    model_args.update(extra_args)
-
-=======
                     }
                 else:
                     model_args = {}
                 if extra_args:
                     model_args.update(extra_args)
->>>>>>> 7939d1a7
                 from lm_eval.tasks import TaskManager
                 from lm_eval.utils import make_table
                 results = GPTQModel.eval(
