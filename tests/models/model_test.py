# -- do not touch
import os

os.environ["CUDA_DEVICE_ORDER"] = "PCI_BUS_ID"
# -- end do not touch
import contextlib  # noqa: E402
import gc  # noqa: E402
import shutil  # noqa: E402
import tempfile  # noqa: E402
import unittest  # noqa: E402

import torch.cuda  # noqa: E402
from datasets import load_dataset  # noqa: E402
from gptqmodel import BACKEND, GPTQModel  # noqa: E402
from gptqmodel.quantization import FORMAT  # noqa: E402
from gptqmodel.quantization.config import QuantizeConfig  # noqa: E402
<<<<<<< HEAD
from gptqmodel.utils.lm_eval import lm_eval  # noqa: E402
from gptqmodel.nn_modules.qlinear.marlin import MarlinQuantLinear  # noqa: E402
from gptqmodel.utils.importer import select_quant_linear  # noqa: E402
=======
from gptqmodel.utils.eval import lm_eval  # noqa: E402
>>>>>>> 350b3de2
from lm_eval.utils import make_table  # noqa: E402
from transformers import AutoTokenizer  # noqa: E402

RAND_SEED = 898

class ModelTest(unittest.TestCase):
    TASK_NAME = ["arc_challenge"]
    # sub test can modify
    QUANT_ARC_MAX_DELTA_FLOOR_PERCENT = 0.15  # -15%
    QUANT_ARC_MAX_POSITIVE_DELTA_CEIL_PERCENT = 1.0  # 200%
    TRUST_REMOTE_CODE = False
    APPLY_CHAT_TEMPLATE = False
    TORCH_DTYPE = "auto"
    BATCH_SIZE = "auto"
    LOAD_BACKEND = BACKEND.AUTO
    USE_VLLM = False
    INPUTS_MAX_LENGTH = 2048
    MODEL_MAX_LEN = 4096
    DELETE_QUANTIZED_MODEL = True

    KERNEL_QUANT = {} # kernel sets
    KERNEL_INFERENCE = {} # kernel sets

    # quant config
    QUANT_FORMAT = FORMAT.GPTQ
    DESC_ACT = True
    SYM = True

    def generate(self, model, tokenizer, prompt=None):
        if prompt is None:
            prompt = "I am in Paris and"
        device = model.device
        inp = tokenizer(prompt, return_tensors="pt").to(device)
        res = model.generate(**inp, num_beams=1, do_sample=False, min_new_tokens=self.GENERATE_EVAL_SIZE,
                             max_new_tokens=self.GENERATE_EVAL_SIZE)
        output = tokenizer.decode(res[0])
        print(f"Result is: \n{output}")
        return output

    def generateChat(self, model, tokenizer, prompt=None):
        if prompt is None:
            prompt = [
                {"role": "system",
                 "content": "You are a helpful assistant."},
                {"role": "user",
                 "content": "I am in Shanghai, preparing to visit the natural history museum. Can you tell me the best way to"}
            ]

        input_tensor = tokenizer.apply_chat_template(prompt, add_generation_prompt=True, return_tensors="pt")
        outputs = model.generate(input_ids=input_tensor.to(model.device), max_new_tokens=self.GENERATE_EVAL_SIZE)
        output = tokenizer.decode(outputs[0][input_tensor.shape[1]:], skip_special_tokens=True)
        print(f"Result is: \n{output}")
        return output

    def load_tokenizer(self, model_id_or_path, trust_remote_code=False):
        tokenizer = AutoTokenizer.from_pretrained(model_id_or_path, trust_remote_code=trust_remote_code)
        return tokenizer

    def load_dataset(self, tokenizer):
        traindata = load_dataset("allenai/c4", data_files="en/c4-train.00001-of-01024.json.gz", split="train")
        datas = []
        for index, sample in enumerate(traindata):
            tokenized = tokenizer(sample['text'])
            if len(tokenized.data['input_ids']) < self.INPUTS_MAX_LENGTH:
                datas.append(tokenized)
                if len(datas) >= 1024:
                    break

        return datas

    def check_kernel(self, model, kernels):
        modules = set([type(module).__name__ for _, module in model.named_modules()])
        print(f"modules in model: {", ".join(modules)}")
        assert modules == kernels, f"kernels are different with expected: {", ".join(kernel)}"

    def quantModel(self, model_id_or_path, trust_remote_code=False, torch_dtype="auto", need_eval=True):
        quantize_config = QuantizeConfig(
            bits=4,
            group_size=128,
            format=self.QUANT_FORMAT,
            desc_act=self.DESC_ACT,
            sym=self.SYM,
        )
        model = GPTQModel.load(
            model_id_or_path,
            quantize_config=quantize_config,
            trust_remote_code=trust_remote_code,
            torch_dtype=torch_dtype,
            backend=self.LOAD_BACKEND,
            device_map={"": "cpu"} if self.LOAD_BACKEND == BACKEND.IPEX else "auto",
        )

        tokenizer = self.load_tokenizer(model_id_or_path, trust_remote_code=trust_remote_code)

        calibration_dataset = self.load_dataset(tokenizer)

        # mpt model need
        if not model.config.pad_token_id:
            model.config.pad_token_id = tokenizer.pad_token_id or 0
        if not model.config.eos_token_id:
            model.config.eos_token_id = tokenizer.eos_token_id or 0

        is_quantized = model.quantized
        if not is_quantized:
            model.quantize(calibration_dataset)

            if self.KERNEL_QUANT:
                self.check_kernel(model, self.KERNEL_QUANT)

            with (contextlib.nullcontext(tempfile.mkdtemp()) if need_eval else tempfile.TemporaryDirectory()) as tmpdirname:
                model.save(tmpdirname)
                tokenizer.save_pretrained(tmpdirname)
                q_model, q_tokenizer = self.loadQuantModel(tmpdirname, trust_remote_code=trust_remote_code)

        if not is_quantized:
            del model
            gc.collect()
            torch.cuda.empty_cache()
            return q_model, q_tokenizer
        else:
            return model, tokenizer

    def loadQuantModel(self, model_id_or_path, trust_remote_code=False, tokenizer_path=None):
        if tokenizer_path is None:
            tokenizer_path = model_id_or_path
        else:
            trust_remote_code = True
        tokenizer = self.load_tokenizer(tokenizer_path, trust_remote_code)

        model = GPTQModel.load(
            model_id_or_path,
            trust_remote_code=trust_remote_code,
            device_map={"": "cpu"} if self.LOAD_BACKEND == BACKEND.IPEX else "auto",
        )

        return model, tokenizer

    def lm_eval(self, model, apply_chat_template=False, trust_remote_code=False, delete_quantized_model=False):
        try:
            with tempfile.TemporaryDirectory() as tmp_dir:
                if self.USE_VLLM:
                    model_args = f"pretrained={model.model_id_or_path},dtype=auto,gpu_memory_utilization=0.8,tensor_parallel_size=1,trust_remote_code={trust_remote_code},max_model_len={self.MODEL_MAX_LEN}"
                else:
                    model_args = ""
                results = lm_eval(
                    model,
                    model_name="vllm" if self.USE_VLLM else "hf",
                    model_args=model_args,
                    output_path=tmp_dir,
                    tasks=self.TASK_NAME,
                    apply_chat_template=apply_chat_template,
                    trust_remote_code=trust_remote_code,
                    batch_size=self.BATCH_SIZE,
                    gen_kwargs="temperature=0.0,top_k=50",
                    random_seed = RAND_SEED,
                    numpy_random_seed = RAND_SEED,
                    torch_random_seed = RAND_SEED,
                    fewshot_random_seed = RAND_SEED,
                )

                print('--------Eval Result---------')
                print(make_table(results))
                if "groups" in results:
                    print(make_table(results, "groups"))
                print('--------Eval Result End---------')
                task_results = {
                    metric: value for metric, value in results['results'].get(self.TASK_NAME, {}).items()
                    if metric != 'alias' and 'stderr' not in metric
                }
                print(task_results)
                if delete_quantized_model and os.path.exists(model.model_id_or_path):
                    shutil.rmtree(model.model_id_or_path)
                return task_results
        except BaseException as e:
            if isinstance(e, torch.OutOfMemoryError):
                old_batch = self.BATCH_SIZE
                if self.BATCH_SIZE == "auto":
                    self.BATCH_SIZE = "8"
                else:
                    self.BATCH_SIZE = f"{int(int(self.BATCH_SIZE) / 2)}"
                    self.MODEL_MAX_LEN = max(1024, self.MODEL_MAX_LEN - 1024)

                print(f"batch {old_batch} OOM, retrying with batch {self.BATCH_SIZE}")

                if int(self.BATCH_SIZE) > 0:
                    self.lm_eval(model=model,
                                 apply_chat_template=apply_chat_template,
                                 trust_remote_code=trust_remote_code,
                                 delete_quantized_model=delete_quantized_model)
                    print(f"set batch size to {self.BATCH_SIZE}, passed")
                else:
                    print(f"set batch size to {self.BATCH_SIZE}, failed")
                    raise e
            else:
                raise e

    def calculatorPer(self, filter, value):
        if "norm" in filter:
            diff_pct = (value / self.NATIVE_ARC_CHALLENGE_ACC_NORM) * 100
            print(f"{filter}: {value} diff {diff_pct:.2f}%")
        else:
            diff_pct = (value / self.NATIVE_ARC_CHALLENGE_ACC) * 100
            print(f"{filter}: {value} diff {diff_pct:.2f}%")
        return diff_pct

    def quant_lm_eval(self):
        self.model, self.tokenizer = self.quantModel(self.NATIVE_MODEL_ID, trust_remote_code=self.TRUST_REMOTE_CODE, torch_dtype=self.TORCH_DTYPE)

        if self.KERNEL_INFERENCE:
            self.check_kernel(self.model, self.KERNEL_INFERENCE)

        task_results = self.lm_eval(model=self.model,
                                    apply_chat_template=self.APPLY_CHAT_TEMPLATE,
                                    trust_remote_code=self.TRUST_REMOTE_CODE,
                                    delete_quantized_model=self.DELETE_QUANTIZED_MODEL)
        self.check_results(task_results)

    def check_results(self, task_results):
        for filter, value in task_results.items():
            diff_pct = self.calculatorPer(filter=filter, value=value)
            negative_pct = 100 * (1 - self.QUANT_ARC_MAX_DELTA_FLOOR_PERCENT)
            positive_pct = 100 * (1 + self.QUANT_ARC_MAX_POSITIVE_DELTA_CEIL_PERCENT)
            self.assertTrue(negative_pct <= diff_pct <= positive_pct, f"{filter}: {value} diff {diff_pct:.2f}% is out of the expected range [{negative_pct}-{positive_pct}%]")<|MERGE_RESOLUTION|>--- conflicted
+++ resolved
@@ -14,13 +14,9 @@
 from gptqmodel import BACKEND, GPTQModel  # noqa: E402
 from gptqmodel.quantization import FORMAT  # noqa: E402
 from gptqmodel.quantization.config import QuantizeConfig  # noqa: E402
-<<<<<<< HEAD
-from gptqmodel.utils.lm_eval import lm_eval  # noqa: E402
+from gptqmodel.utils.eval import lm_eval  # noqa: E402
 from gptqmodel.nn_modules.qlinear.marlin import MarlinQuantLinear  # noqa: E402
 from gptqmodel.utils.importer import select_quant_linear  # noqa: E402
-=======
-from gptqmodel.utils.eval import lm_eval  # noqa: E402
->>>>>>> 350b3de2
 from lm_eval.utils import make_table  # noqa: E402
 from transformers import AutoTokenizer  # noqa: E402
 
