# -- do not touch
import os
import sys

from gptqmodel.utils.model import MODALITY

if sys.platform == "darwin":
    os.environ["PYTORCH_ENABLE_MPS_FALLBACK"] = "1"
os.environ["CUDA_DEVICE_ORDER"] = "PCI_BUS_ID"
# -- end do not touch
from pathlib import Path  # noqa: E402


sys.path.insert(0, f"{str(Path(__file__).resolve().parent.parent)}/models")  # noqa: E402
import contextlib  # noqa: E402
import shutil  # noqa: E402
import tempfile  # noqa: E402
import unittest  # noqa: E402

import torch.cuda  # noqa: E402
from datasets import load_dataset  # noqa: E402
from lm_eval.utils import make_table  # noqa: E402
from ovis.ovis_calibration_dataset import get_calib_dataset  # noqa: E402
from transformers import AutoTokenizer  # noqa: E402

from gptqmodel import BACKEND, GPTQModel  # noqa: E402
from gptqmodel.nn_modules.qlinear import BaseQuantLinear  # noqa: E402
from gptqmodel.quantization import FORMAT  # noqa: E402
from gptqmodel.quantization.config import QuantizeConfig  # noqa: E402
from gptqmodel.utils.eval import lm_eval  # noqa: E402
<<<<<<< HEAD
from ovis.image_to_test_dataset import get_calib_dataset # noqa: E402
=======
>>>>>>> d90adde1
from gptqmodel.utils.torch import torch_empty_cache  # noqa: E402


RAND_SEED = 898



class ModelTest(unittest.TestCase):
    TASK_NAME = "arc_challenge"
    # sub test can modify
    QUANT_ARC_MAX_DELTA_FLOOR_PERCENT = 0.15  # -15%
    QUANT_ARC_MAX_POSITIVE_DELTA_CEIL_PERCENT = 1.0  # 200%
    TRUST_REMOTE_CODE = False
    APPLY_CHAT_TEMPLATE = False
    TORCH_DTYPE = "auto"
    BATCH_SIZE = "auto"
    LOAD_BACKEND = BACKEND.AUTO
    USE_VLLM = False
    INPUTS_MAX_LENGTH = 2048
    MODEL_MAX_LEN = 4096
    DELETE_QUANTIZED_MODEL = True

    KERNEL_QUANT = {} # kernel sets
    KERNEL_INFERENCE = {} # kernel sets

    # quant config
    QUANT_FORMAT = FORMAT.GPTQ
    DESC_ACT = True
    SYM = True

    def generate(self, model, tokenizer, prompt=None):
        if prompt is None:
            prompt = "I am in Paris and"
        device = model.device
        inp = tokenizer(prompt, return_tensors="pt").to(device)
        res = model.generate(**inp, num_beams=1, do_sample=False, min_new_tokens=self.GENERATE_EVAL_SIZE,
                             max_new_tokens=self.GENERATE_EVAL_SIZE)
        output = tokenizer.decode(res[0])
        print(f"Result is: \n{output}")
        return output

    def generateChat(self, model, tokenizer, prompt=None):
        if prompt is None:
            prompt = [
                {"role": "system",
                 "content": "You are a helpful assistant."},
                {"role": "user",
                 "content": "I am in Shanghai, preparing to visit the natural history museum. Can you tell me the best way to"}
            ]

        input_tensor = tokenizer.apply_chat_template(prompt, add_generation_prompt=True, return_tensors="pt")
        outputs = model.generate(input_ids=input_tensor.to(model.device), max_new_tokens=self.GENERATE_EVAL_SIZE)
        output = tokenizer.decode(outputs[0][input_tensor.shape[1]:], skip_special_tokens=True)
        print(f"Result is: \n{output}")
        return output

    def load_tokenizer(self, model_id_or_path, trust_remote_code=False):
        tokenizer = AutoTokenizer.from_pretrained(model_id_or_path, trust_remote_code=trust_remote_code)
        return tokenizer

    def load_dataset(self, tokenizer):
        traindata = load_dataset("allenai/c4", data_files="en/c4-train.00001-of-01024.json.gz", split="train")
        datas = []
        for index, sample in enumerate(traindata):
            tokenized = tokenizer(sample['text'])
            if len(tokenized.data['input_ids']) < self.INPUTS_MAX_LENGTH:
                datas.append(tokenized)
                if len(datas) >= 128:
                    break

        return datas

    def check_kernel(self, model, expected_kernels):
        modules = {module.__class__ for _, module in model.named_modules() if isinstance(module, BaseQuantLinear)}
        print(f"modules in model: {modules}")
        if expected_kernels:
            assert modules == expected_kernels, f"kernels are different with expected. found: {modules}. expected: {expected_kernels}"

    def quantModel(self, model_id_or_path, trust_remote_code=False, torch_dtype="auto", need_eval=True, **kwargs):
        quantize_config = QuantizeConfig(
            bits=4,
            group_size=128,
            format=self.QUANT_FORMAT,
            desc_act=self.DESC_ACT,
            sym=self.SYM,
        )
        model = GPTQModel.load(
            model_id_or_path,
            quantize_config=quantize_config,
            trust_remote_code=trust_remote_code,
            torch_dtype=torch_dtype,
            backend=self.LOAD_BACKEND,
            device_map={"": "cpu"} if self.LOAD_BACKEND == BACKEND.IPEX else "auto",
            **kwargs,
        )

        tokenizer = self.load_tokenizer(model_id_or_path, trust_remote_code=trust_remote_code)

        calibration_dataset = get_calib_dataset(model) if MODALITY.IMAGE_TO_TEXT in model.modality else self.load_dataset(tokenizer)

        # mpt model need
        if not model.config.pad_token_id:
            model.config.pad_token_id = tokenizer.pad_token_id or 0
        if not model.config.eos_token_id:
            model.config.eos_token_id = tokenizer.eos_token_id or 0

        is_quantized = model.quantized
        if not is_quantized:
            model.quantize(calibration_dataset, batch_size=4)

            self.check_kernel(model, self.KERNEL_QUANT)

            with (contextlib.nullcontext(tempfile.mkdtemp()) if need_eval else tempfile.TemporaryDirectory()) as tmpdirname:
                model.save(tmpdirname)
                tokenizer.save_pretrained(tmpdirname)
                q_model, q_tokenizer = self.loadQuantModel(tmpdirname, trust_remote_code=trust_remote_code)

        if not is_quantized:
            del model
            torch_empty_cache()
            return q_model, q_tokenizer
        else:
            return model, tokenizer

    def loadQuantModel(self, model_id_or_path, trust_remote_code=False, tokenizer_path=None):
        if tokenizer_path is None:
            tokenizer_path = model_id_or_path
        else:
            trust_remote_code = True
        tokenizer = self.load_tokenizer(tokenizer_path, trust_remote_code)

        model = GPTQModel.load(
            model_id_or_path,
            trust_remote_code=trust_remote_code,
            device_map={"": "cpu"} if self.LOAD_BACKEND == BACKEND.IPEX else "auto",
        )

        return model, tokenizer

    def lm_eval(self, model, apply_chat_template=False, trust_remote_code=False, delete_quantized_model=False):
        try:
            with tempfile.TemporaryDirectory() as tmp_dir:
                if self.USE_VLLM:
                    model_args = f"pretrained={model.model_id_or_path},dtype=auto,gpu_memory_utilization=0.8,tensor_parallel_size=1,trust_remote_code={trust_remote_code},max_model_len={self.MODEL_MAX_LEN}"
                else:
                    model_args = ""
                results = lm_eval(
                    model,
                    model_name="vllm" if self.USE_VLLM else "hf",
                    model_args=model_args,
                    output_path=tmp_dir,
                    tasks=self.TASK_NAME,
                    apply_chat_template=apply_chat_template,
                    trust_remote_code=trust_remote_code,
                    batch_size=self.BATCH_SIZE,
                    gen_kwargs="temperature=0.0,top_k=50",
                    random_seed = RAND_SEED,
                    numpy_random_seed = RAND_SEED,
                    torch_random_seed = RAND_SEED,
                    fewshot_random_seed = RAND_SEED,
                )

                print('--------Eval Result---------')
                print(make_table(results))
                if "groups" in results:
                    print(make_table(results, "groups"))
                print('--------Eval Result End---------')
                task_results = {
                    metric: value for metric, value in results['results'].get(self.TASK_NAME, {}).items()
                    if metric != 'alias' and 'stderr' not in metric
                }
                print(task_results)
                if delete_quantized_model and model.model_id_or_path.startswith("/tmp") and os.path.exists(model.model_id_or_path):
                    shutil.rmtree(model.model_id_or_path)
                return task_results
        except BaseException as e:
            if isinstance(e, torch.OutOfMemoryError):
                old_batch = self.BATCH_SIZE
                if self.BATCH_SIZE == "auto":
                    self.BATCH_SIZE = "8"
                else:
                    self.BATCH_SIZE = f"{int(int(self.BATCH_SIZE) / 2)}"
                    self.MODEL_MAX_LEN = max(1024, self.MODEL_MAX_LEN - 1024)

                print(f"batch {old_batch} OOM, retrying with batch {self.BATCH_SIZE}")

                if int(self.BATCH_SIZE) > 0:
                    self.lm_eval(model=model,
                                 apply_chat_template=apply_chat_template,
                                 trust_remote_code=trust_remote_code,
                                 delete_quantized_model=delete_quantized_model)
                    print(f"set batch size to {self.BATCH_SIZE}, passed")
                else:
                    print(f"set batch size to {self.BATCH_SIZE}, failed")
                    raise e
            else:
                raise e

    def calculatorPer(self, filter, value):
        if "norm" in filter:
            diff_pct = (value / self.NATIVE_ARC_CHALLENGE_ACC_NORM) * 100
            print(f"{filter}: {value} diff {diff_pct:.2f}%")
        else:
            diff_pct = (value / self.NATIVE_ARC_CHALLENGE_ACC) * 100
            print(f"{filter}: {value} diff {diff_pct:.2f}%")
        return diff_pct

    def quant_lm_eval(self):
        self.model, self.tokenizer = self.quantModel(self.NATIVE_MODEL_ID, trust_remote_code=self.TRUST_REMOTE_CODE, torch_dtype=self.TORCH_DTYPE)

        self.check_kernel(self.model, self.KERNEL_INFERENCE)

        task_results = self.lm_eval(model=self.model,
                                    apply_chat_template=self.APPLY_CHAT_TEMPLATE,
                                    trust_remote_code=self.TRUST_REMOTE_CODE,
                                    delete_quantized_model=self.DELETE_QUANTIZED_MODEL)
        self.check_results(task_results)

    def check_results(self, task_results):
        for filter, value in task_results.items():
            diff_pct = self.calculatorPer(filter=filter, value=value)
            negative_pct = 100 * (1 - self.QUANT_ARC_MAX_DELTA_FLOOR_PERCENT)
            positive_pct = 100 * (1 + self.QUANT_ARC_MAX_POSITIVE_DELTA_CEIL_PERCENT)
            self.assertTrue(negative_pct <= diff_pct <= positive_pct, f"{filter}: {value} diff {diff_pct:.2f}% is out of the expected range [{negative_pct}-{positive_pct}%]")<|MERGE_RESOLUTION|>--- conflicted
+++ resolved
@@ -20,7 +20,7 @@
 import torch.cuda  # noqa: E402
 from datasets import load_dataset  # noqa: E402
 from lm_eval.utils import make_table  # noqa: E402
-from ovis.ovis_calibration_dataset import get_calib_dataset  # noqa: E402
+from ovis.image_to_test_dataset import get_calib_dataset  # noqa: E402
 from transformers import AutoTokenizer  # noqa: E402
 
 from gptqmodel import BACKEND, GPTQModel  # noqa: E402
@@ -28,10 +28,6 @@
 from gptqmodel.quantization import FORMAT  # noqa: E402
 from gptqmodel.quantization.config import QuantizeConfig  # noqa: E402
 from gptqmodel.utils.eval import lm_eval  # noqa: E402
-<<<<<<< HEAD
-from ovis.image_to_test_dataset import get_calib_dataset # noqa: E402
-=======
->>>>>>> d90adde1
 from gptqmodel.utils.torch import torch_empty_cache  # noqa: E402
 
 
