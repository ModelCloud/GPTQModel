--- conflicted
+++ resolved
@@ -187,13 +187,8 @@
             has_attn_implementation = Version(transformers.__version__) >= Version("4.46.0")
             if has_attn_implementation:
                 args["attn_implementation"] = "eager"
-<<<<<<< HEAD
-        else:
-            args["use_flash_attention_2"] = True
-=======
             if self.ACCEPT_USE_FLASH_ATTEN2_ARG:
                 args["use_flash_attention_2"] = False
->>>>>>> 6ce225c6
 
         log.info(f"args: {args}")
         model = GPTQModel.load(
