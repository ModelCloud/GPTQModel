--- conflicted
+++ resolved
@@ -22,14 +22,9 @@
 from gptqmodel.quantization import FORMAT  # noqa: E402
 from gptqmodel.quantization.config import QuantizeConfig  # noqa: E402
 from gptqmodel.utils.eval import lm_eval  # noqa: E402
-<<<<<<< HEAD
-from lm_eval.utils import make_table  # noqa: E402
-from transformers import AutoTokenizer  # noqa: E402
 from ovis_calibration_dataset import get_calib_dataset
-=======
 from gptqmodel.utils.torch import torch_empty_cache  # noqa: E402
 
->>>>>>> d4f6f081
 
 RAND_SEED = 898
 
