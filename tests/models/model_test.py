--- conflicted
+++ resolved
@@ -2,14 +2,8 @@
 import os
 import sys
 
-<<<<<<< HEAD
-from gptqmodel.utils.lm_eval import lm_eval
-from ovis_calibration_dataset import get_calib_dataset
-
-=======
 if sys.platform == "darwin":
     os.environ["PYTORCH_ENABLE_MPS_FALLBACK"] = "1"
->>>>>>> b13d23b2
 os.environ["CUDA_DEVICE_ORDER"] = "PCI_BUS_ID"
 # -- end do not touch
 import contextlib  # noqa: E402
@@ -121,8 +115,8 @@
         )
 
         tokenizer = self.load_tokenizer(model_id_or_path, trust_remote_code=trust_remote_code)
-        is_ovis_model = "Ovis" in model_id_or_path
-        calibration_dataset = self.load_dataset(tokenizer) if not is_ovis_model else get_calib_dataset(model)
+
+        calibration_dataset = self.load_dataset(tokenizer)
 
         # mpt model need
         if not model.config.pad_token_id:
