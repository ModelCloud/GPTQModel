import unittest

import torch
from logbar import LogBar
from gptqmodel import BACKEND, GPTQModel
from gptqmodel.adapter.adapter import Lora
from gptqmodel.nn_modules.qlinear.exllama_eora import ExllamaEoraQuantLinear
from gptqmodel.nn_modules.qlinear.exllama import ExllamaQuantLinear
from gptqmodel.nn_modules.qlinear.exllamav2 import ExllamaV2QuantLinear
from gptqmodel.nn_modules.qlinear.marlin import MarlinQuantLinear
from gptqmodel.nn_modules.qlinear.torch import TorchQuantLinear
from gptqmodel.nn_modules.qlinear.tritonv2 import TritonV2QuantLinear
from gptqmodel.utils.model import find_modules
from parameterized import parameterized
from safetensors import safe_open
from torch import Tensor

log = LogBar.shared()

class TestKernelOutput(unittest.TestCase):
    model_path = "/mnt/home/shihyangl/llama3.2-1b-4bit-group128/"
    lora_path = "/mnt/home/shihyangl/llama3.2-1b-4bit-group128-eora-rank128-arc/adapter_model.safetensors"
    target_qliner_map = {
        BACKEND.EXLLAMA_V1: ExllamaQuantLinear,
        BACKEND.EXLLAMA_EORA: ExllamaEoraQuantLinear,
        BACKEND.EXLLAMA_V2: ExllamaV2QuantLinear,
        BACKEND.TRITON: TritonV2QuantLinear,
        # BACKEND.CUDA: DynamicCudaQuantLinear,
        BACKEND.TORCH: TorchQuantLinear,
        # BACKEND.BITBLAS: BitBLASQuantLinear,
        # BACKEND.IPEX: IPEXQuantLinear,
        BACKEND.MARLIN: MarlinQuantLinear,
        BACKEND.MARLIN_FP16: MarlinQuantLinear,
    }

    @classmethod
    def setUpClass(cls):
        cls.target = 'model.layers.6.self_attn.v_proj'
        eora_tensors = {}
        # with safe_open("/home/shihyangl/llama3.2-1b-4bit-group128-eora-rank128-arc-v2/adapter_model.safetensors",
        with safe_open(
                cls.lora_path,
                framework="pt", device=0) as f:
            for k in f.keys():
                # print(k)
                if cls.target in k:
                    eora_tensors[k] = f.get_tensor(k)

        m = 1
        k = eora_tensors[f'{cls.target}.lora_A.weight'].shape[1]
        eora_tensors[f'{cls.target}.lora_B.weight'].shape[0]


        cls.x = torch.rand((m, k), device='cuda', dtype=torch.float16)
        cls.eora_a = eora_tensors[f'{cls.target}.lora_A.weight'].to('cuda:0').T
        cls.eora_b = eora_tensors[f'{cls.target}.lora_B.weight'].to('cuda:0').T

        cls.adapter = Lora(path=cls.lora_path, rank=128)

        # TORCH as reference output
        cls.torch_kernel_out = cls.forward(cls, backend=BACKEND.TORCH)
        cls.torch_kernel_out_with_lora = cls.forward(cls, backend=BACKEND.TORCH, adapter=cls.adapter)

    def forward(self, backend, adapter=None):
        model = GPTQModel.load(self.model_path, backend=backend, adapter=adapter)

        target_qlinear_cls = self.target_qliner_map[backend]

        modules = find_modules(model.model, layers=[target_qlinear_cls])
        result = None
        for name, module in modules.items():
            if name == self.target:
                result = module(self.x)
                break

        assert result is not None

        del module
        del model
        torch.cuda.empty_cache()

        return result

    def assert_on_mismatch(self, a: Tensor, b: Tensor, rtol=0.00005, atol=0.00005):
        torch.testing.assert_close(a, b, rtol=rtol, atol=atol)

    @parameterized.expand([
        (BACKEND.TORCH, 0.0000, 0.0000),
        # (BACKEND.TRITON, 0.00001, 0.00001),
        # (BACKEND.EXLLAMA_V1, 0.09, 0.0001),
        # (BACKEND.EXLLAMA_V2, 0.136, 0.0001),
        (BACKEND.MARLIN, 0.00005, 0.00005),
        # (BACKEND.MARLIN_FP16, 0.0001, 0.0035),
        (BACKEND.EXLLAMA_EORA, 0.05, 0.05)
    ])
    def test_kernel_output(self, backend: BACKEND, r_tolerance: float, a_tolerance: float):
        out = self.forward(backend=backend)

        log.info(f"backend: {backend} ")
        log.info(out[0][:100])

        # torch vs exllama v1
        self.assert_on_mismatch(self.torch_kernel_out, out, r_tolerance, a_tolerance)  # use torch as reference

    @parameterized.expand([
        (BACKEND.TORCH, 0.0000, 0.0000),
        # (BACKEND.TRITON, 0.00001, 0.00001),
        # (BACKEND.EXLLAMA_V1, 0.015, 0.0008),
        # (BACKEND.EXLLAMA_V2, 0.16, 0.0003),
        (BACKEND.MARLIN, 0.00001, 0.00003),
        # (BACKEND.MARLIN_FP16, 0.0001, 0.0035),
        (BACKEND.EXLLAMA_EORA, 0.05, 0.05)
    ])
    def test_kernel_output_with_lora(self, backend: BACKEND, r_tolerance: float, a_tolerance: float):
        out = self.forward(backend=backend, adapter=self.adapter)

<<<<<<< HEAD
        print(f"torch output with lora {self.torch_kernel_out_with_lora[0][:10]}")
        print(f"backend: {backend} with lora")
        print(out[0][:10])
=======
        log.info(f"backend: {backend} with lora")
        log.info(out[0][:10])
>>>>>>> f43f3ffe

        # torch vs exllama v1
        self.assert_on_mismatch(self.torch_kernel_out_with_lora, out, r_tolerance, a_tolerance)  # use torch as reference<|MERGE_RESOLUTION|>--- conflicted
+++ resolved
@@ -114,14 +114,9 @@
     def test_kernel_output_with_lora(self, backend: BACKEND, r_tolerance: float, a_tolerance: float):
         out = self.forward(backend=backend, adapter=self.adapter)
 
-<<<<<<< HEAD
         print(f"torch output with lora {self.torch_kernel_out_with_lora[0][:10]}")
         print(f"backend: {backend} with lora")
         print(out[0][:10])
-=======
-        log.info(f"backend: {backend} with lora")
-        log.info(out[0][:10])
->>>>>>> f43f3ffe
 
         # torch vs exllama v1
         self.assert_on_mismatch(self.torch_kernel_out_with_lora, out, r_tolerance, a_tolerance)  # use torch as reference