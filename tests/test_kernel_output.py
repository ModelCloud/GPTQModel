import unittest

import torch
from logbar import LogBar
from gptqmodel import BACKEND, GPTQModel
<<<<<<< HEAD
from gptqmodel.adapter.adapter import Lora
from gptqmodel.nn_modules.qlinear.exllama_eora import ExllamaEoraQuantLinear
from gptqmodel.nn_modules.qlinear.exllama import ExllamaQuantLinear
from gptqmodel.nn_modules.qlinear.exllamav2 import ExllamaV2QuantLinear
from gptqmodel.nn_modules.qlinear.marlin import MarlinQuantLinear
=======
from gptqmodel.adapter.adapter import AdapterCache, Lora
>>>>>>> 0a0cfb06
from gptqmodel.nn_modules.qlinear.torch import TorchQuantLinear
from gptqmodel.utils.model import find_modules
from parameterized import parameterized
from torch import Tensor

<<<<<<< HEAD
log = LogBar.shared()

class TestKernelOutput(unittest.TestCase):
    model_path = "/mnt/home/shihyangl/llama3.2-1b-4bit-group128/"
    lora_path = "/mnt/home/shihyangl/llama3.2-1b-4bit-group128-eora-rank128-arc/adapter_model.safetensors"
    target_qliner_map = {
        BACKEND.EXLLAMA_V1: ExllamaQuantLinear,
        BACKEND.EXLLAMA_EORA: ExllamaEoraQuantLinear,
        BACKEND.EXLLAMA_V2: ExllamaV2QuantLinear,
        BACKEND.TRITON: TritonV2QuantLinear,
=======
CUDA = torch.device("cuda:0")

class TestKernelOutput(unittest.TestCase):
    model_path = "sliuau/llama3.2-1b-4bit-group128" # hf "sliuau/llama3.2-1b-4bit-group128"

    target_qliner_map = {
        # BACKEND.EXLLAMA_V1: ExllamaQuantLinear,
        # # BACKEND.EXLLAMA_EORA: ExllamaEoraQuantLinear,
        # BACKEND.EXLLAMA_V2: ExllamaV2QuantLinear,
        # BACKEND.TRITON: TritonV2QuantLinear,
>>>>>>> 0a0cfb06
        # BACKEND.CUDA: DynamicCudaQuantLinear,
        BACKEND.TORCH: TorchQuantLinear,
        # BACKEND.BITBLAS: BitBLASQuantLinear,
        # BACKEND.IPEX: IPEXQuantLinear,
        # BACKEND.MARLIN: MarlinQuantLinear,
        # BACKEND.MARLIN_FP16: MarlinQuantLinear,
    }

    target = 'model.layers.6.self_attn.v_proj'

    @classmethod
    def setUpClass(cls):
<<<<<<< HEAD
        cls.target = 'model.layers.6.self_attn.v_proj'
        eora_tensors = {}
        # with safe_open("/home/shihyangl/llama3.2-1b-4bit-group128-eora-rank128-arc-v2/adapter_model.safetensors",
        with safe_open(
                cls.lora_path,
                framework="pt", device=0) as f:
            for k in f.keys():
                # print(k)
                if cls.target in k:
                    eora_tensors[k] = f.get_tensor(k)
=======
        lora_path = "sliuau/llama3.2-1b-4bit-group128-eora-rank128-arc"  # adapter_model.safetensors
        # hf "sliuau-llama3.2-1b-4bit-group128/llama3.2-1b-4bit-group128-eora-rank128-arc/"
>>>>>>> 0a0cfb06

        cls.m = 1
        cls.k = -1
        cls.x = None  # random X input of shape (m, k)

        cls.adapter = Lora(
            rank=128,
            path=lora_path)

        cls.adapter.post_init(cls.target, device=CUDA) # trigger adapter weight load from disk
        cls.k = cls.adapter.lora_A.shape[0]

        cls.x = torch.rand((cls.m, cls.k), device=CUDA, dtype=torch.float16)
        AdapterCache.reset() # allow next load to complete since we are hacking to get consume only 1 lora module

        # TORCH as reference output
        cls.torch_kernel_out = cls.forward(cls, backend=BACKEND.TORCH)
        cls.torch_kernel_out_with_lora = cls.forward(cls, backend=BACKEND.TORCH, adapter=cls.adapter)

    def forward(self, backend, adapter=None):
        model = GPTQModel.load(self.model_path, backend=backend, adapter=adapter)

        target_qlinear_cls = self.target_qliner_map[backend]

        modules = find_modules(model.model, layers=[target_qlinear_cls])
        result = None
        for name, module in modules.items():
            if name == self.target:
                result = module(self.x)
                break

        assert result is not None

        del module
        del model
        torch.cuda.empty_cache()

        return result

    def assert_on_mismatch(self, a: Tensor, b: Tensor, rtol=0.00005, atol=0.00005):
        torch.testing.assert_close(a, b, rtol=rtol, atol=atol)

    @parameterized.expand([
        (BACKEND.TORCH, 0.0000, 0.0000),
        # (BACKEND.TRITON, 0.00001, 0.00001),
        # (BACKEND.EXLLAMA_V1, 0.09, 0.0001),
        # (BACKEND.EXLLAMA_V2, 0.136, 0.0001),
<<<<<<< HEAD
        (BACKEND.MARLIN, 0.00005, 0.00005),
        # (BACKEND.MARLIN_FP16, 0.0001, 0.0035),
        (BACKEND.EXLLAMA_EORA, 0.05, 0.05)
=======
        # (BACKEND.MARLIN, 0.00005, 0.00005),
        # (BACKEND.MARLIN_FP16, 0.0001, 0.0035),
        # (BACKEND.EXLLAMA_EORA)
>>>>>>> 0a0cfb06
    ])
    def test_kernel_output(self, backend: BACKEND, r_tolerance: float, a_tolerance: float):
        out = self.forward(backend=backend)

        log.info(f"backend: {backend} ")
        log.info(out[0][:100])

        # torch vs exllama v1
        self.assert_on_mismatch(self.torch_kernel_out, out, r_tolerance, a_tolerance)  # use torch as reference

    @parameterized.expand([
        (BACKEND.TORCH, 0.0000, 0.0000),
        # (BACKEND.TRITON, 0.00001, 0.00001),
        # (BACKEND.EXLLAMA_V1, 0.015, 0.0008),
        # (BACKEND.EXLLAMA_V2, 0.16, 0.0003),
<<<<<<< HEAD
        (BACKEND.MARLIN, 0.00001, 0.00003),
        # (BACKEND.MARLIN_FP16, 0.0001, 0.0035),
        (BACKEND.EXLLAMA_EORA, 0.05, 0.05)
=======
        # (BACKEND.MARLIN, 0.00001, 0.00003),
        # (BACKEND.MARLIN_FP16, 0.0001, 0.0035),
        # (BACKEND.EXLLAMA_EORA)
>>>>>>> 0a0cfb06
    ])
    def test_kernel_output_with_lora(self, backend: BACKEND, r_tolerance: float, a_tolerance: float):
        out = self.forward(backend=backend, adapter=self.adapter)

        print(f"torch output with lora {self.torch_kernel_out_with_lora[0][:10]}")
        print(f"backend: {backend} with lora")
        print(out[0][:10])

        # torch vs exllama v1
        self.assert_on_mismatch(self.torch_kernel_out_with_lora, out, r_tolerance, a_tolerance)  # use torch as reference<|MERGE_RESOLUTION|>--- conflicted
+++ resolved
@@ -3,48 +3,27 @@
 import torch
 from logbar import LogBar
 from gptqmodel import BACKEND, GPTQModel
-<<<<<<< HEAD
-from gptqmodel.adapter.adapter import Lora
-from gptqmodel.nn_modules.qlinear.exllama_eora import ExllamaEoraQuantLinear
-from gptqmodel.nn_modules.qlinear.exllama import ExllamaQuantLinear
-from gptqmodel.nn_modules.qlinear.exllamav2 import ExllamaV2QuantLinear
-from gptqmodel.nn_modules.qlinear.marlin import MarlinQuantLinear
-=======
 from gptqmodel.adapter.adapter import AdapterCache, Lora
->>>>>>> 0a0cfb06
 from gptqmodel.nn_modules.qlinear.torch import TorchQuantLinear
 from gptqmodel.utils.model import find_modules
 from parameterized import parameterized
 from torch import Tensor
 
-<<<<<<< HEAD
-log = LogBar.shared()
-
-class TestKernelOutput(unittest.TestCase):
-    model_path = "/mnt/home/shihyangl/llama3.2-1b-4bit-group128/"
-    lora_path = "/mnt/home/shihyangl/llama3.2-1b-4bit-group128-eora-rank128-arc/adapter_model.safetensors"
-    target_qliner_map = {
-        BACKEND.EXLLAMA_V1: ExllamaQuantLinear,
-        BACKEND.EXLLAMA_EORA: ExllamaEoraQuantLinear,
-        BACKEND.EXLLAMA_V2: ExllamaV2QuantLinear,
-        BACKEND.TRITON: TritonV2QuantLinear,
-=======
 CUDA = torch.device("cuda:0")
 
 class TestKernelOutput(unittest.TestCase):
     model_path = "sliuau/llama3.2-1b-4bit-group128" # hf "sliuau/llama3.2-1b-4bit-group128"
 
     target_qliner_map = {
-        # BACKEND.EXLLAMA_V1: ExllamaQuantLinear,
-        # # BACKEND.EXLLAMA_EORA: ExllamaEoraQuantLinear,
-        # BACKEND.EXLLAMA_V2: ExllamaV2QuantLinear,
-        # BACKEND.TRITON: TritonV2QuantLinear,
->>>>>>> 0a0cfb06
-        # BACKEND.CUDA: DynamicCudaQuantLinear,
+        BACKEND.EXLLAMA_V1: ExllamaQuantLinear,
+        BACKEND.EXLLAMA_EORA: ExllamaEoraQuantLinear,
+        BACKEND.EXLLAMA_V2: ExllamaV2QuantLinear,
+        BACKEND.TRITON: TritonV2QuantLinear,
+        BACKEND.CUDA: DynamicCudaQuantLinear,
         BACKEND.TORCH: TorchQuantLinear,
         # BACKEND.BITBLAS: BitBLASQuantLinear,
         # BACKEND.IPEX: IPEXQuantLinear,
-        # BACKEND.MARLIN: MarlinQuantLinear,
+        BACKEND.MARLIN: MarlinQuantLinear,
         # BACKEND.MARLIN_FP16: MarlinQuantLinear,
     }
 
@@ -52,21 +31,8 @@
 
     @classmethod
     def setUpClass(cls):
-<<<<<<< HEAD
-        cls.target = 'model.layers.6.self_attn.v_proj'
-        eora_tensors = {}
-        # with safe_open("/home/shihyangl/llama3.2-1b-4bit-group128-eora-rank128-arc-v2/adapter_model.safetensors",
-        with safe_open(
-                cls.lora_path,
-                framework="pt", device=0) as f:
-            for k in f.keys():
-                # print(k)
-                if cls.target in k:
-                    eora_tensors[k] = f.get_tensor(k)
-=======
         lora_path = "sliuau/llama3.2-1b-4bit-group128-eora-rank128-arc"  # adapter_model.safetensors
         # hf "sliuau-llama3.2-1b-4bit-group128/llama3.2-1b-4bit-group128-eora-rank128-arc/"
->>>>>>> 0a0cfb06
 
         cls.m = 1
         cls.k = -1
@@ -114,15 +80,9 @@
         # (BACKEND.TRITON, 0.00001, 0.00001),
         # (BACKEND.EXLLAMA_V1, 0.09, 0.0001),
         # (BACKEND.EXLLAMA_V2, 0.136, 0.0001),
-<<<<<<< HEAD
-        (BACKEND.MARLIN, 0.00005, 0.00005),
-        # (BACKEND.MARLIN_FP16, 0.0001, 0.0035),
-        (BACKEND.EXLLAMA_EORA, 0.05, 0.05)
-=======
         # (BACKEND.MARLIN, 0.00005, 0.00005),
         # (BACKEND.MARLIN_FP16, 0.0001, 0.0035),
-        # (BACKEND.EXLLAMA_EORA)
->>>>>>> 0a0cfb06
+         (BACKEND.EXLLAMA_EORA, 0.05, 0.05)
     ])
     def test_kernel_output(self, backend: BACKEND, r_tolerance: float, a_tolerance: float):
         out = self.forward(backend=backend)
@@ -138,15 +98,9 @@
         # (BACKEND.TRITON, 0.00001, 0.00001),
         # (BACKEND.EXLLAMA_V1, 0.015, 0.0008),
         # (BACKEND.EXLLAMA_V2, 0.16, 0.0003),
-<<<<<<< HEAD
-        (BACKEND.MARLIN, 0.00001, 0.00003),
+        # (BACKEND.MARLIN, 0.00001, 0.00003),
         # (BACKEND.MARLIN_FP16, 0.0001, 0.0035),
         (BACKEND.EXLLAMA_EORA, 0.05, 0.05)
-=======
-        # (BACKEND.MARLIN, 0.00001, 0.00003),
-        # (BACKEND.MARLIN_FP16, 0.0001, 0.0035),
-        # (BACKEND.EXLLAMA_EORA)
->>>>>>> 0a0cfb06
     ])
     def test_kernel_output_with_lora(self, backend: BACKEND, r_tolerance: float, a_tolerance: float):
         out = self.forward(backend=backend, adapter=self.adapter)
