--- conflicted
+++ resolved
@@ -4,12 +4,8 @@
 # Contact: qubitium@modelcloud.ai, x.com/qubitium
 
 import torch
-<<<<<<< HEAD
-from tests.models.model_test import ModelTest
-=======
 
 from models.model_test import ModelTest
->>>>>>> 54304acb
 
 
 def main():
