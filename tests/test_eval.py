--- conflicted
+++ resolved
@@ -19,11 +19,7 @@
 from typing import Union
 
 from gptqmodel import GPTQModel
-<<<<<<< HEAD
-from gptqmodel.utils import EVAL
-=======
 from gptqmodel.utils.eval import EVAL
->>>>>>> 275dabb1
 from lm_eval.tasks import TaskManager
 from parameterized import parameterized
 
