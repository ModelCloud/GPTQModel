# -- do not touch
import os

os.environ["CUDA_DEVICE_ORDER"] = "PCI_BUS_ID"
# -- end do not touch

import unittest  # noqa: E402

import torch  # noqa: E402
<<<<<<< HEAD
from gptqmodel.nn_modules.qlinear.qlinear_tritonv2 import QuantLinear as TritonV2QuantLinear  # noqa: E402

try:
    from exllama_kernels import prepare_buffers, set_tuning_params  # noqa: F401
except ImportError as e:
    print(f"[WARNING] Could not load exllama_kernels: {e}")

from gptqmodel import Backend, GPTQModel  # noqa: E402
=======
from gptqmodel import GPTQModel  # noqa: E402
from gptqmodel.nn_modules.qlinear.qlinear_tritonv2 import QuantLinear as TritonV2QuantLinear  # noqa: E402
from gptqmodel_exllama_kernels import prepare_buffers, set_tuning_params  # noqa: F401
>>>>>>> 26057b30
from transformers import AutoTokenizer  # noqa: E402

GENERATE_EVAL_SIZE = 100

class TestsQ4Triton(unittest.TestCase):
    def test_generation_desc_act_false(self):
        prompt = "I am in Paris and"

        reference_output = "<s> I am in Paris and I am in love with you.\n\nScene 2:\n\n(The stage is now dark, but the audience can see the characters walking around the stage.)\n\n(The stage is now lit up, but the audience can only see the characters' silhouettes.)\n\n("
        new_tokens = 60

        model_id = "LnL-AI/TinyLlama-1.1B-Chat-v1.0-GPTQ-4bit"

        model_q = GPTQModel.from_quantized(
            model_id,
            device="cuda:0",
            backend=Backend.TRITON,
            torch_dtype=torch.float16,
        )
        for _, submodule in model_q.named_modules():
            if isinstance(submodule, TritonV2QuantLinear):
                break
        else:
            raise ValueError("Did not find a tritonv2 linear layer")

        tokenizer = AutoTokenizer.from_pretrained(model_id)

        inp = tokenizer(prompt, return_tensors="pt").to("cuda:0")

        # This one uses Autocast.
        res = model_q.generate(**inp, num_beams=1, min_new_tokens=new_tokens, max_new_tokens=new_tokens)
        predicted_text = tokenizer.decode(res[0])

        self.assertEqual(predicted_text[:GENERATE_EVAL_SIZE], reference_output[:GENERATE_EVAL_SIZE])

        # This one does not.
        res = model_q.model.generate(**inp, num_beams=1, min_new_tokens=new_tokens, max_new_tokens=new_tokens)
        predicted_text = tokenizer.decode(res[0])

        self.assertEqual(predicted_text[:GENERATE_EVAL_SIZE], reference_output[:GENERATE_EVAL_SIZE])

    def test_generation_desc_act_true(self):
        prompt = "I am in Paris and"
        device = torch.device("cuda:0")

        # Reference generated with the cuda-old kernel
        reference_output = "<s> I am in Paris and I am in love with you.\n\nScene 2:\n\nThe stage is now set in a Parisian café. The café is filled with people, including a group of friends, a couple, and a group of tourists. The friends are discussing their plans for the"

        model_id = "LnL-AI/TinyLlama-1.1B-Chat-v1.0-GPTQ-4bit"
        revision = "desc_act_true"

        model_q = GPTQModel.from_quantized(
            model_id,
            device="cuda:0",
<<<<<<< HEAD
            backend=Backend.TRITON,
=======
            revision=revision,
            use_triton=True,
            disable_exllama=True,
            disable_exllamav2=True,
>>>>>>> 26057b30
        )
        for _, submodule in model_q.named_modules():
            if isinstance(submodule, TritonV2QuantLinear):
                break
        else:
            raise ValueError("Did not find a tritonv2 linear layer")

        tokenizer = AutoTokenizer.from_pretrained(model_id)

        inp = tokenizer(prompt, return_tensors="pt").to(device)

        res = model_q.generate(**inp, num_beams=1, min_new_tokens=60, max_new_tokens=60)

        predicted_text = tokenizer.decode(res[0])

        self.assertEqual(predicted_text[:GENERATE_EVAL_SIZE], reference_output[:GENERATE_EVAL_SIZE])<|MERGE_RESOLUTION|>--- conflicted
+++ resolved
@@ -7,20 +7,8 @@
 import unittest  # noqa: E402
 
 import torch  # noqa: E402
-<<<<<<< HEAD
+from gptqmodel import GPTQModel, Backend  # noqa: E402
 from gptqmodel.nn_modules.qlinear.qlinear_tritonv2 import QuantLinear as TritonV2QuantLinear  # noqa: E402
-
-try:
-    from exllama_kernels import prepare_buffers, set_tuning_params  # noqa: F401
-except ImportError as e:
-    print(f"[WARNING] Could not load exllama_kernels: {e}")
-
-from gptqmodel import Backend, GPTQModel  # noqa: E402
-=======
-from gptqmodel import GPTQModel  # noqa: E402
-from gptqmodel.nn_modules.qlinear.qlinear_tritonv2 import QuantLinear as TritonV2QuantLinear  # noqa: E402
-from gptqmodel_exllama_kernels import prepare_buffers, set_tuning_params  # noqa: F401
->>>>>>> 26057b30
 from transformers import AutoTokenizer  # noqa: E402
 
 GENERATE_EVAL_SIZE = 100
@@ -75,14 +63,9 @@
         model_q = GPTQModel.from_quantized(
             model_id,
             device="cuda:0",
-<<<<<<< HEAD
             backend=Backend.TRITON,
-=======
             revision=revision,
-            use_triton=True,
-            disable_exllama=True,
-            disable_exllamav2=True,
->>>>>>> 26057b30
+
         )
         for _, submodule in model_q.named_modules():
             if isinstance(submodule, TritonV2QuantLinear):
