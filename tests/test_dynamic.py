# Copyright 2024-2025 ModelCloud.ai
# Copyright 2024-2025 qubitium@modelcloud.ai
# Contact: qubitium@modelcloud.ai, x.com/qubitium
#
# Licensed under the Apache License, Version 2.0 (the "License");
# you may not use this file except in compliance with the License.
# You may obtain a copy of the License at
#
#     http://www.apache.org/licenses/LICENSE-2.0
#
# Unless required by applicable law or agreed to in writing, software
# distributed under the License is distributed on an "AS IS" BASIS,
# WITHOUT WARRANTIES OR CONDITIONS OF ANY KIND, either express or implied.
# See the License for the specific language governing permissions and
# limitations under the License.

# -- do not touch
import os

<<<<<<< HEAD
=======
from gptqmodel.nn_modules.qlinear.torch import TorchQuantLinear

>>>>>>> 7939d1a7
os.environ["CUDA_DEVICE_ORDER"] = "PCI_BUS_ID"
# -- end do not touch
import json  # noqa: E402
import tempfile  # noqa: E402

from gptqmodel import BACKEND, GPTQModel  # noqa: E402
from gptqmodel.nn_modules.qlinear import BaseQuantLinear  # noqa: E402
from gptqmodel.nn_modules.qlinear.dynamic_cuda import DynamicCudaQuantLinear  # noqa: E402
from gptqmodel.nn_modules.qlinear.marlin import MarlinQuantLinear  # noqa: E402
from gptqmodel.nn_modules.qlinear.torch import TorchQuantLinear  # noqa: E402
from gptqmodel.nn_modules.qlinear.tritonv2 import TritonV2QuantLinear  # noqa: E402
from gptqmodel.quantization import QuantizeConfig  # noqa: E402
from gptqmodel.utils import Perplexity, safetensor  # noqa: E402
from models.model_test import ModelTest  # noqa: E402
from parameterized import parameterized  # noqa: E402
from transformers import AutoTokenizer  # noqa: E402


class TestDynamic(ModelTest):
    NATIVE_MODEL_ID = "/monster/data/model/Qwen2.5-0.5B-Instruct/"  # "TinyLlama/TinyLlama-1.1B-Chat-v1.0"
    tmp_quant_path = None

    def calculate_avg_ppl(self, model, tokenizer):
        ppl = Perplexity(
            model=model,
            tokenizer=tokenizer,
            dataset_path="wikitext",
            dataset_name="wikitext-2-raw-v1",
            split="test",
            text_column="text",
        )

        all = ppl.calculate(n_ctx=512, n_batch=512)

        # average ppl
        avg = sum(all) / len(all)

        return avg

    @classmethod
    def setUpClass(cls):
        cls.tmp_quant_path = tempfile.TemporaryDirectory()
        cls.tokenizer = AutoTokenizer.from_pretrained(cls.NATIVE_MODEL_ID, use_fast=True)

        if not cls.tokenizer.pad_token_id:
            cls.tokenizer.pad_token_id = cls.tokenizer.eos_token_id

        cls.calibration = cls.load_dataset(cls.tokenizer, rows=32)

        # support dynamic override of bits, group_size, desc_act, sym for each layer/module match
        dynamic = {
            # `.*\.` matches the layers_node prefix
            # layer index start at 0
            r".*\.up_proj.*": {"bits": 8, "group_size": 128},  # match layer 1 gate module
            r".*\.gate_proj.*": {"bits": 8, "group_size": 128},  # match layer 2 gate module
            r".*\.down_proj.*": {"bits": 4, "group_size": 32},


            # r".*\.0\..*gate.*": {"bits": 8, "group_size": 128},  # match layer 1 gate module
            # r".*\.1\..*gate.*": {"bits": 8, "group_size": 128},  # match layer 2 gate module
            # r".*\.2\..*gate.*": {"bits": 8, "group_size": 128},  # match layer 20 gate module
            # r".*\.3\..*gate.*": {"bits": 8, "group_size": 128},  # match layer 21 gate module
        }
        quantize_config = QuantizeConfig(
            bits=4,
            dynamic=dynamic,
            group_size=128,
        )
        model = GPTQModel.load(
            cls.NATIVE_MODEL_ID,
            quantize_config=quantize_config,
        )
        model.quantize(cls.calibration, batch_size=4)

        print(f"Model: {model.model}")

        model.save(cls.tmp_quant_path.name)

        # print quant config
        with open(cls.tmp_quant_path.name + "/quantize_config.json", 'r') as file:
            config_data = json.load(file)
            print(f"quantize_config.json: {config_data}")

        safetensor.inspect_safetensors(cls.tmp_quant_path.name)

    @classmethod
    def tearDownClass(cls):
        cls.tmp_quant_path.cleanup()
        assert not os.path.exists(cls.tmp_quant_path.name)

    @parameterized.expand(
        [
            # exllama v1/v2 only supports 4bit so does not support dynamic bits control
            (BACKEND.TORCH, TorchQuantLinear, 15.793),
            (BACKEND.TRITON, TritonV2QuantLinear, 15.793),
            (BACKEND.MARLIN, MarlinQuantLinear, 15.829),
        ]
    )
    def test_dynamic_bits(self, backend, backendQLinear, expected_ppl):
        model = GPTQModel.load(
            self.tmp_quant_path.name,
            backend=backend,
        )

        for _, submodule in model.named_modules():
            if isinstance(submodule, backendQLinear):
                break
        else:
            raise ValueError(f"Did not find a `{backendQLinear}` linear layer for backend: `{backend}`")

        dynamic_bits_ppl = self.calculate_avg_ppl(model, self.tokenizer)

        del model
        print(f"Backend: {backend}, PPL: {dynamic_bits_ppl}")
        assert dynamic_bits_ppl <= expected_ppl, f"PPL expected: `{expected_ppl}`, actual = `{dynamic_bits_ppl}`"

    def test_skip_module(self):
        dynamic = {
            r"-:model\.layers\.0\..*": {},  # skip 0 layers
        }
        model = GPTQModel.load(
            self.NATIVE_MODEL_ID,
            quantize_config=QuantizeConfig(dynamic=dynamic),
        )
        model.quantize(self.calibration, batch_size=4)

        for name, submodule in model.named_modules():
            if name == 'model.model.layers.0.self_attn.q_proj' and isinstance(submodule, BaseQuantLinear):  # module 0 was skipped
                raise ValueError("first layer should be native module")

        with tempfile.TemporaryDirectory() as tmp_dir:
            model.save(tmp_dir)
            del model

            q_model = GPTQModel.load(tmp_dir)
            self.assertInference(model=q_model,tokenizer=self.tokenizer)<|MERGE_RESOLUTION|>--- conflicted
+++ resolved
@@ -17,11 +17,8 @@
 # -- do not touch
 import os
 
-<<<<<<< HEAD
-=======
 from gptqmodel.nn_modules.qlinear.torch import TorchQuantLinear
 
->>>>>>> 7939d1a7
 os.environ["CUDA_DEVICE_ORDER"] = "PCI_BUS_ID"
 # -- end do not touch
 import json  # noqa: E402
@@ -29,9 +26,7 @@
 
 from gptqmodel import BACKEND, GPTQModel  # noqa: E402
 from gptqmodel.nn_modules.qlinear import BaseQuantLinear  # noqa: E402
-from gptqmodel.nn_modules.qlinear.dynamic_cuda import DynamicCudaQuantLinear  # noqa: E402
 from gptqmodel.nn_modules.qlinear.marlin import MarlinQuantLinear  # noqa: E402
-from gptqmodel.nn_modules.qlinear.torch import TorchQuantLinear  # noqa: E402
 from gptqmodel.nn_modules.qlinear.tritonv2 import TritonV2QuantLinear  # noqa: E402
 from gptqmodel.quantization import QuantizeConfig  # noqa: E402
 from gptqmodel.utils import Perplexity, safetensor  # noqa: E402
