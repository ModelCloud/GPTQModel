--- conflicted
+++ resolved
@@ -17,11 +17,8 @@
 # -- do not touch
 import os
 
-<<<<<<< HEAD
-=======
 from gptqmodel.nn_modules.qlinear.dynamic_cuda import DynamicCudaQuantLinear
 from gptqmodel.nn_modules.qlinear.torch import TorchQuantLinear
->>>>>>> c6dc35da
 
 os.environ["CUDA_DEVICE_ORDER"] = "PCI_BUS_ID"
 # -- end do not touch
