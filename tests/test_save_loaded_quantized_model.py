# -- do not touch
import os
<<<<<<< HEAD
import tempfile
import unittest

import torch
from gptqmodel import BACKEND, GPTQModel, get_best_device
from parameterized import parameterized
from transformers import AutoTokenizer
=======
>>>>>>> 8819f512

os.environ["CUDA_DEVICE_ORDER"] = "PCI_BUS_ID"
# -- end do not touch
import tempfile  # noqa: E402
import unittest  # noqa: E402

import torch  # noqa: E402
from gptqmodel import BACKEND, GPTQModel  # noqa: E402
from parameterized import parameterized  # noqa: E402
from transformers import AutoTokenizer  # noqa: E402

MODEL_ID = "/monster/data/model/TinyLlama-1.1B-Chat-v1.0-GPTQ-4bit"

class TestSave(unittest.TestCase):
    @parameterized.expand(
        [
            (BACKEND.AUTO),
            (BACKEND.EXLLAMA_V2),
            (BACKEND.TRITON),
            (BACKEND.BITBLAS),
            (BACKEND.MARLIN),
            (BACKEND.IPEX),
        ]
    )
    def test_save(self, backend):
        prompt = "I am in Paris and"
        device = torch.device("cuda:0") if backend != BACKEND.IPEX else get_best_device()
        tokenizer = AutoTokenizer.from_pretrained(MODEL_ID)
        inp = tokenizer(prompt, return_tensors="pt").to(device)

        # origin model produce correct output
        origin_model = GPTQModel.load(MODEL_ID, backend=backend)
        origin_model_res = origin_model.generate(**inp, num_beams=1, min_new_tokens=60, max_new_tokens=60)
        origin_model_predicted_text = tokenizer.decode(origin_model_res[0])

        with tempfile.TemporaryDirectory() as tmpdir:
            origin_model.save(tmpdir)

            # saved model produce wrong output
            new_model = GPTQModel.load(tmpdir, backend=backend)

            new_model_res = new_model.generate(**inp, num_beams=1, min_new_tokens=60, max_new_tokens=60)
            new_model_predicted_text = tokenizer.decode(new_model_res[0])

            print("origin_model_predicted_text",origin_model_predicted_text)
            print("new_model_predicted_text",new_model_predicted_text)

            self.assertEqual(origin_model_predicted_text[:20], new_model_predicted_text[:20])<|MERGE_RESOLUTION|>--- conflicted
+++ resolved
@@ -1,15 +1,5 @@
 # -- do not touch
 import os
-<<<<<<< HEAD
-import tempfile
-import unittest
-
-import torch
-from gptqmodel import BACKEND, GPTQModel, get_best_device
-from parameterized import parameterized
-from transformers import AutoTokenizer
-=======
->>>>>>> 8819f512
 
 os.environ["CUDA_DEVICE_ORDER"] = "PCI_BUS_ID"
 # -- end do not touch
@@ -17,7 +7,7 @@
 import unittest  # noqa: E402
 
 import torch  # noqa: E402
-from gptqmodel import BACKEND, GPTQModel  # noqa: E402
+from gptqmodel import BACKEND, GPTQModel, get_best_device  # noqa: E402
 from parameterized import parameterized  # noqa: E402
 from transformers import AutoTokenizer  # noqa: E402
 
