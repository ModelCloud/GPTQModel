--- conflicted
+++ resolved
@@ -7,18 +7,10 @@
 import unittest  # noqa: E402
 
 import torch  # noqa: E402
-<<<<<<< HEAD
-from gptqmodel import GPTQModel  # noqa: E402
-from gptqmodel.nn_modules.qlinear.qlinear_exllamav2 import QuantLinear  # noqa: E402
-from gptqmodel.utils.importer import select_quant_linear  # noqa: E402
-from gptqmodel.utils.model import gptqmodel_post_init  # noqa: E402
-from gptqmodel_exllama_kernels import prepare_buffers, set_tuning_params  # noqa: F401
-=======
 from gptqmodel import Backend, GPTQModel  # noqa: E402
 from gptqmodel.nn_modules.qlinear.qlinear_exllamav2 import QuantLinear  # noqa: E402
 from gptqmodel.utils.importer import select_quant_linear  # noqa: E402
 from gptqmodel.utils.model import gptqmodel_post_init  # noqa: E402
->>>>>>> 48a1d948
 from test_q4_cuda import get_diff  # noqa: E402
 from test_q4_exallama import CUDA_OLD_REFERENCE  # noqa: E402
 from transformers import AutoTokenizer  # noqa: E402
@@ -39,7 +31,7 @@
             group_size=group_size,
             desc_act=False,
             sym=True,
-            use_triton=False,
+            backend=Backend.EXLLAMA_V2,
         )
 
         linear = linear_class(
@@ -86,7 +78,7 @@
 
         model_id = "LnL-AI/TinyLlama-1.1B-Chat-v1.0-GPTQ-4bit"
 
-        model_q = GPTQModel.from_quantized(model_id, device="cuda:0", use_triton=False)
+        model_q = GPTQModel.from_quantized(model_id, device="cuda:0")
         tokenizer = AutoTokenizer.from_pretrained(model_id)
 
         inp = tokenizer(prompt, return_tensors="pt").to(device)
@@ -111,7 +103,7 @@
             model_id,
             rivision=revision,
             device="cuda:0",
-            use_triton=False,
+            backend=Backend.EXLLAMA_V2,
         )
         tokenizer = AutoTokenizer.from_pretrained(model_id)
 
@@ -135,7 +127,7 @@
             model_id,
             revision=revision,
             device="cuda:0",
-            use_triton=False,
+            backend=Backend.EXLLAMA_V2,
         )
 
         tokenizer = AutoTokenizer.from_pretrained(model_id)
