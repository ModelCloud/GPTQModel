# -- do not touch
import os

os.environ["CUDA_DEVICE_ORDER"] = "PCI_BUS_ID"
# -- end do not touch

import unittest  # noqa: E402

import torch  # noqa: E402
from gptqmodel import GPTQModel  # noqa: E402
from gptqmodel.nn_modules.qlinear.qlinear_exllamav2 import QuantLinear  # noqa: E402
from gptqmodel.utils.importer import select_quant_linear  # noqa: E402
<<<<<<< HEAD
from test_q4_exallama import CUDA_OLD_REFERENCE

try:
    from exllama_kernels import prepare_buffers, set_tuning_params  # noqa: F401
except ImportError as e:
    print(f"[WARNING] Could not load exllama_kernels: {e}")

from gptqmodel import Backend, GPTQModel  # noqa: E402
=======
>>>>>>> 26057b30
from gptqmodel.utils.model import gptqmodel_post_init  # noqa: E402
from gptqmodel_exllama_kernels import prepare_buffers, set_tuning_params  # noqa: F401
from test_q4_cuda import get_diff  # noqa: E402
from test_q4_exallama import CUDA_OLD_REFERENCE  # noqa: E402
from transformers import AutoTokenizer  # noqa: E402

GENERATE_EVAL_SIZE = 100

class TestsQ4ExllamaV2(unittest.TestCase):
    def test_exllamav2(self):
        group_size = 128

        m = 1
        k = 1024
        n = 1024
        device = torch.device("cuda:0")

        linear_class = select_quant_linear(
            bits=4,
            group_size=group_size,
            desc_act=False,
            sym=True,
            backend=Backend.EXLLAMA_V2,
        )

        linear = linear_class(
            bits=4,
            group_size=group_size,
            desc_act=False,
            sym=True,
            infeatures=k,
            outfeatures=n,
            bias=False,
        )

        self.assertTrue(isinstance(linear, QuantLinear))

        torch.manual_seed(42)

        linear.qweight = torch.randint(-100, 100, size=linear.qweight.shape, dtype=torch.int32)
        linear.scales = linear.scales + 0.002
        linear.qzeros += 0b00010001000100010001000100010001  # for new weight format

        linear = linear.eval()
        linear = linear.to(device)

        linear = gptqmodel_post_init(linear, use_act_order=False)

        inp = torch.rand(1, m, k, dtype=torch.float16).to(device)

        with torch.no_grad():
            res = linear(inp)[0][0]

        reference = CUDA_OLD_REFERENCE.to(device)

        self.assertTrue(
            torch.allclose(res, reference, rtol=3e-5, atol=2e-2),
            get_diff(res, reference),
        )

    def test_generation_desc_act_false(self):
        prompt = "I am in Paris and"
        device = torch.device("cuda:0")

        # Reference generated with the cuda-old kernel
        reference_output = "<s> I am in Paris and I am in love with you.\n\nScene 2:\n\n(The stage is now dark, but the audience can see the characters walking around the stage.)\n\n(The stage is now lit up, but the audience can only see the characters' silhouettes.)\n\n("

        model_id = "LnL-AI/TinyLlama-1.1B-Chat-v1.0-GPTQ-4bit"

        model_q = GPTQModel.from_quantized(model_id, device="cuda:0")
        tokenizer = AutoTokenizer.from_pretrained(model_id)

        inp = tokenizer(prompt, return_tensors="pt").to(device)

        res = model_q.generate(**inp, num_beams=1, do_sample=False, min_new_tokens=60, max_new_tokens=60)

        predicted_text = tokenizer.decode(res[0])

        self.assertEqual(predicted_text[:GENERATE_EVAL_SIZE], reference_output[:GENERATE_EVAL_SIZE])

    def test_generation_desc_act_true(self):
        prompt = "I am in Paris and"
        device = torch.device("cuda:0")

        # Reference generated with the cuda-old kernel
        reference_output = "<s> I am in Paris and I am in love with you.\n\nScene 2:\n\n(The stage is now dark, but the audience can see the characters walking around the stage.)\n\n(The stage is now lit up, but the audience can see the characters walking around the stage.)\n\n(The"

        model_id = "LnL-AI/TinyLlama-1.1B-Chat-v1.0-GPTQ-4bit"
        revision = "desc_act_true"

        model_q = GPTQModel.from_quantized(
            model_id,
            rivision=revision,
            device="cuda:0",
            backend=Backend.EXLLAMA_V2,
        )
        tokenizer = AutoTokenizer.from_pretrained(model_id)

        inp = tokenizer(prompt, return_tensors="pt").to(device)

        res = model_q.generate(**inp, num_beams=1, min_new_tokens=60, max_new_tokens=60)

        predicted_text = tokenizer.decode(res[0])

        self.assertEqual(predicted_text[:GENERATE_EVAL_SIZE], reference_output[:GENERATE_EVAL_SIZE])

    def test_exllama_v2_buffer_size(self):
        # prompt = "I'm in Paris and" * 450
        prompt = "I'm in Paris and" * 500
        device = torch.device("cuda:0")

        model_id = "LnL-AI/TinyLlama-1.1B-Chat-v1.0-GPTQ-4bit"
        revision = "desc_act_true"

        model_q = GPTQModel.from_quantized(
            model_id,
            revision=revision,
            device="cuda:0",
            backend=Backend.EXLLAMA_V2,
        )

        tokenizer = AutoTokenizer.from_pretrained(model_id)

        inp = tokenizer(prompt, return_tensors="pt").to(device)

        self.assertTrue(inp["input_ids"].shape[1] > 2048)  # 2048 is the default max_input_length for LLama

        _ = model_q.generate(**inp, num_beams=1, min_new_tokens=3, max_new_tokens=3)<|MERGE_RESOLUTION|>--- conflicted
+++ resolved
@@ -7,22 +7,10 @@
 import unittest  # noqa: E402
 
 import torch  # noqa: E402
-from gptqmodel import GPTQModel  # noqa: E402
+from gptqmodel import GPTQModel, Backend  # noqa: E402
 from gptqmodel.nn_modules.qlinear.qlinear_exllamav2 import QuantLinear  # noqa: E402
 from gptqmodel.utils.importer import select_quant_linear  # noqa: E402
-<<<<<<< HEAD
-from test_q4_exallama import CUDA_OLD_REFERENCE
-
-try:
-    from exllama_kernels import prepare_buffers, set_tuning_params  # noqa: F401
-except ImportError as e:
-    print(f"[WARNING] Could not load exllama_kernels: {e}")
-
-from gptqmodel import Backend, GPTQModel  # noqa: E402
-=======
->>>>>>> 26057b30
 from gptqmodel.utils.model import gptqmodel_post_init  # noqa: E402
-from gptqmodel_exllama_kernels import prepare_buffers, set_tuning_params  # noqa: F401
 from test_q4_cuda import get_diff  # noqa: E402
 from test_q4_exallama import CUDA_OLD_REFERENCE  # noqa: E402
 from transformers import AutoTokenizer  # noqa: E402
