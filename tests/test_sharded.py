# -- do not touch
import os

os.environ["CUDA_DEVICE_ORDER"] = "PCI_BUS_ID"
# -- end do not touch

import os  # noqa: E402
import tempfile  # noqa: E402
import unittest  # noqa: E402

<<<<<<< HEAD
from gptqmodel import GPTQModel  # noqa: E402
=======

from gptqmodel import Backend, GPTQModel  # noqa: E402
>>>>>>> 48a1d948
from gptqmodel.quantization import QuantizeConfig  # noqa: E402
from gptqmodel.quantization.config import FORMAT  # noqa: E402
from transformers import AutoTokenizer  # noqa: E402


class TestSharded(unittest.TestCase):

    def get_wikitext2_data(self, tokenizer, n_samples=1):
        from datasets import load_dataset
        traindata = load_dataset("wikitext", "wikitext-2-raw-v1", split="train")
        traindata = traindata.filter(lambda x: len(x['text']) >= 512)

        ds = traindata

        traindataset = []
        for example in ds:
            if len(traindataset) == n_samples:
                break

            traindataset.append(tokenizer(example["text"]))

        return traindataset

    def test_save_and_load(self):
        model_name = "TinyLlama/TinyLlama-1.1B-Chat-v1.0"

        model = GPTQModel.from_pretrained(
            model_name,
            quantize_config=QuantizeConfig(
                bits=4,
                group_size=128,
            ))

        tokenizer = AutoTokenizer.from_pretrained(model_name)

        cal_data = self.get_wikitext2_data(tokenizer)

        model.quantize(cal_data)

        with tempfile.TemporaryDirectory() as tmp_dir:
            model.save_quantized(
                tmp_dir,
                max_shard_size="10MB"
            )

            files_and_dirs = os.listdir(tmp_dir)

            self.assertTrue(len(files_and_dirs) == 72)

            model = GPTQModel.from_quantized(
                tmp_dir,
                device="cuda:0",
            )

            tokens = model.generate(**tokenizer("1337", return_tensors="pt").to(model.device), max_new_tokens=20)[0]
            result = tokenizer.decode(tokens)

            print(result)
            self.assertTrue(len(result) > 0)

    def test_save_and_load_no_shard(self):
        model_name = "TinyLlama/TinyLlama-1.1B-Chat-v1.0"

        model = GPTQModel.from_pretrained(
            model_name,
            quantize_config=QuantizeConfig(
                bits=4,
                group_size=128,
            ))

        tokenizer = AutoTokenizer.from_pretrained(model_name)

        cal_data = self.get_wikitext2_data(tokenizer)

        model.quantize(cal_data)

        with tempfile.TemporaryDirectory() as tmp_dir:
            model.save_quantized(
                tmp_dir,
                max_shard_size=None
            )

            files_and_dirs = os.listdir(tmp_dir)

            self.assertTrue(len(files_and_dirs) > 0)

            model = GPTQModel.from_quantized(
                tmp_dir,
                device="cuda:0",
            )

            tokens = model.generate(**tokenizer("1337", return_tensors="pt").to(model.device), max_new_tokens=20)[0]
            result = tokenizer.decode(tokens)

            print(result)
            self.assertTrue(len(result) > 0)

    def test_save_and_load_unsupports_shard(self):
        model_name = "facebook/opt-125m"

        model = GPTQModel.from_pretrained(
            model_name,
            quantize_config=QuantizeConfig(
                bits=4,
                group_size=128,
                format=FORMAT.BITBLAS,
                desc_act=False,
            ))

        tokenizer = AutoTokenizer.from_pretrained(model_name)
        cal_data = self.get_wikitext2_data(tokenizer)
        model.quantize(cal_data)
        with tempfile.TemporaryDirectory() as tmp_dir:
            model.save_quantized(
                tmp_dir,
                max_shard_size="10MB",
            )

            files_and_dirs = os.listdir(tmp_dir)

            self.assertTrue(len(files_and_dirs) > 0)

            model = GPTQModel.from_quantized(
                tmp_dir,
                device="cuda:0",
                backend=Backend.BITBLAS,
            )

            tokens = model.generate(**tokenizer("1337", return_tensors="pt").to(model.device), max_new_tokens=20)[0]
            result = tokenizer.decode(tokens)
            print(result)
            self.assertTrue(len(result) > 0)<|MERGE_RESOLUTION|>--- conflicted
+++ resolved
@@ -8,12 +8,8 @@
 import tempfile  # noqa: E402
 import unittest  # noqa: E402
 
-<<<<<<< HEAD
-from gptqmodel import GPTQModel  # noqa: E402
-=======
 
 from gptqmodel import Backend, GPTQModel  # noqa: E402
->>>>>>> 48a1d948
 from gptqmodel.quantization import QuantizeConfig  # noqa: E402
 from gptqmodel.quantization.config import FORMAT  # noqa: E402
 from transformers import AutoTokenizer  # noqa: E402
