--- conflicted
+++ resolved
@@ -14,11 +14,7 @@
     global quantized_model_id
 
     parser = ArgumentParser()
-<<<<<<< HEAD
-    parser.add_argument("--backend", choices=['AUTO', 'TRITON', 'EXLLAMA', 'EXLLAMA_V2', 'MARLIN', 'BITBLAS', 'IPEX', 'SGLANG', 'VLLM'])
-=======
-    parser.add_argument("--backend", choices=['AUTO', 'TRITON', 'EXLLAMA_V2', 'MARLIN', 'BITBLAS', 'QBITS', 'SGLANG', 'VLLM'])
->>>>>>> 30f43404
+    parser.add_argument("--backend", choices=['AUTO', 'TRITON', 'EXLLAMA_V2', 'MARLIN', 'BITBLAS', 'IPEX', 'SGLANG', 'VLLM'])
     args = parser.parse_args()
 
     backend = get_backend(args.backend)
