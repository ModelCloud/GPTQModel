--- conflicted
+++ resolved
@@ -7,14 +7,12 @@
 
 import torch
 from datasets import Dataset, load_dataset
-<<<<<<< HEAD
-from gptqmodel import GPTQModel, QuantizeConfig
-=======
 from gptqmodel import Backend, GPTQModel, QuantizeConfig, get_backend
->>>>>>> 48a1d948
 from tqdm import tqdm
 from transformers import AutoTokenizer, GenerationConfig
 from transformers.generation.logits_process import LogitsProcessor
+
+from gptqmodel import Backend, GPTQModel, QuantizeConfig, get_backend
 
 logger = logging.getLogger(__name__)
 
@@ -147,17 +145,15 @@
 
 def load_model_tokenizer(
     model_name_or_path: str,
+    backend: Backend,
     tokenizer_name_or_path: Optional[str] = None,
     from_pretrained: bool = False,
     max_memory: Optional[dict] = None,
     model_basename: Optional[str] = None,
     quantize_config: Optional[str] = None,
     trust_remote_code: bool = False,
-    use_triton: bool = False,
-    use_bitblas: bool = False,
     use_safetensors: bool = True,
     use_fast_tokenizer: bool = False,
-    disable_exllama: bool = False,
 ):
     tokenizer = AutoTokenizer.from_pretrained(
         pretrained_model_name_or_path=tokenizer_name_or_path or model_name_or_path,
@@ -178,15 +174,13 @@
         model = GPTQModel.from_quantized(
             model_name_or_path,
             max_memory=max_memory,
-            use_triton=use_triton,
-            use_bitblas=use_bitblas,
             use_cuda_fp16=True,
             quantize_config=quantize_config,
             model_basename=model_basename,
             use_safetensors=use_safetensors,
             trust_remote_code=trust_remote_code,
             warmup_triton=False,
-            disable_exllama=disable_exllama,
+            backend=backend,
         )
 
     return model, tokenizer
@@ -238,11 +232,9 @@
     parser.add_argument("--model_basename", type=str, default=None)
     parser.add_argument("--quantize_config_save_dir", type=str, default=None)
     parser.add_argument("--trust_remote_code", action="store_true")
-    parser.add_argument("--use_triton", action="store_true")
-    parser.add_argument("--use_bitblas", action="store_true")
+    parser.add_argument("--backend", choices=['AUTO', 'CUDA_OLD', 'CUDA', 'TRITON', 'EXLLAMA', 'EXLLAMA_V2', 'MARLIN', 'BITBLAS'])
     parser.add_argument("--use_safetensors", action="store_true")
     parser.add_argument("--use_fast_tokenizer", action="store_true")
-    parser.add_argument("--disable_exllama", action="store_true")
     parser.add_argument("--num_samples", type=int, default=10)
     parser.add_argument("--per_gpu_max_memory", type=int, default=None)
     parser.add_argument("--cpu_max_memory", type=int, default=None)
@@ -281,11 +273,9 @@
         model_basename=args.model_basename,
         quantize_config=quantize_config,
         trust_remote_code=args.trust_remote_code,
-        use_triton=args.use_triton,
-        use_bitblas=args.use_bitblas,
         use_safetensors=True,
         use_fast_tokenizer=args.use_fast_tokenizer,
-        disable_exllama=args.disable_exllama,
+        backend=get_backend(args.backend),
     )
     end = time.time()
     logger.info(f"model and tokenizer loading time: {end - start:.4f}s")
@@ -293,7 +283,7 @@
     logger.info(f"quantize config: {model.quantize_config.to_dict()}")
     logger.info(f"model device map: {model.hf_device_map}")
 
-    if args.use_triton:
+    if args.backend == Backend.TRITON:
         logger.info("warmup triton, this may take a while.")
         model.warmup_triton()
 
