import logging
import random
import time
from argparse import ArgumentParser
from itertools import chain
from typing import Dict, List, Optional

import torch
from datasets import Dataset, load_dataset
from gptqmodel import BACKEND, GPTQModel, QuantizeConfig, get_backend
from tqdm import tqdm
from transformers import AutoTokenizer, GenerationConfig
from transformers.generation.logits_process import LogitsProcessor

logger = logging.getLogger(__name__)

random.seed(0)

class CustomizedMinNewTokensLogitsProcessor(LogitsProcessor):
    def __init__(
        self,
        min_new_tokens: int = None,
        eos_token_id: int = None,
    ):
        self.eos_token_id = eos_token_id
        self.min_new_tokens = min_new_tokens or 0
        self.current_step = 0

    def __call__(self, input_ids: torch.LongTensor, scores: torch.FloatTensor) -> torch.FloatTensor:
        self.current_step += 1

        if self._skip_process():
            return scores

        if any(each is not None for each in [self.eos_token_id]):
            banned_mask = torch.zeros_like(scores).to(scores.device)
            if self.eos_token_id and self.current_step <= self.min_new_tokens:
                banned_mask = self._fill_banned_mask(input_ids, banned_mask, {1: [[self.eos_token_id]]})
            scores = scores.masked_fill(banned_mask.bool(), -float("inf"))

        return scores

    def _skip_process(self):
        if self.current_step > self.min_new_tokens:
            return True
        return False

    @staticmethod
    def _fill_banned_mask(
        input_ids: torch.LongTensor,
        banned_mask: torch.Tensor,
        len2words_ids: Dict[int, List[List[int]]],
    ):
        for token_len, token_ids in len2words_ids.items():
            if token_len == 1:
                banned_mask[..., list(chain(*token_ids))] = 1
            elif input_ids.shape[-1] < token_len - 1:
                continue
            else:
                token_ids = torch.LongTensor(token_ids).to(input_ids.device)
                hit_masks = torch.all(
                    token_ids[..., :-1].unsqueeze(0).repeat(input_ids.shape[0], 1, 1)
                    == input_ids[..., -(token_ids.shape[-1] - 1) :].unsqueeze(1),
                    dim=-1,
                )
                for idx in range(hit_masks.shape[0]):
                    selected_token_ids = torch.masked_select(token_ids[..., -1], hit_masks[idx])
                    if len(selected_token_ids):
                        banned_mask[idx, selected_token_ids] = 1
        return banned_mask


def load_data(tokenizer, n_samples, max_new_tokens):
    data_dict = load_dataset("ModelCloud/alpaca-data-cleaned", data_files="alpaca_data_cleaned.json", split="train")

    datas = [
        {
            'input': item['input'],
            'output': item['output'],
            'instruction': item['instruction']
        }
        for item in data_dict
    ]

    raw_data = random.sample(datas, k=min(n_samples, len(datas)))

    def dummy_gen():
        return raw_data

    def tokenize(examples):
        instructions = examples["instruction"]
        inputs = examples["input"]
        outputs = examples["output"]

        prompts = []
        texts = []
        input_ids = []
        attention_mask = []
        for istr, inp, opt in zip(instructions, inputs, outputs):
            if inp:
                prompt = f"Instruction:\n{istr}\nInput:\n{inp}\nOutput:\n"
                text = prompt + opt
            else:
                prompt = f"Instruction:\n{istr}\nOutput:\n"
                text = prompt + opt
            if len(tokenizer(prompt)["input_ids"]) >= tokenizer.model_max_length - max_new_tokens:
                continue

            tokenized_data = tokenizer(text)

            input_ids.append(tokenized_data["input_ids"][: tokenizer.model_max_length])
            attention_mask.append(tokenized_data["attention_mask"][: tokenizer.model_max_length])
            prompts.append(prompt)
            texts.append(text)

        return {
            "input_ids": input_ids,
            "attention_mask": attention_mask,
            "prompt": prompts,
        }

    dataset = Dataset.from_generator(dummy_gen)

    dataset = dataset.map(
        tokenize,
        batched=True,
        batch_size=len(dataset),
        num_proc=1,
        keep_in_memory=True,
        load_from_cache_file=False,
        remove_columns=["instruction", "input"],
    )

    dataset = dataset.to_list()

    for sample in dataset:
        sample["input_ids"] = torch.LongTensor(sample["input_ids"])
        sample["attention_mask"] = torch.LongTensor(sample["attention_mask"])

    return dataset


def load_model_tokenizer(
    model_id_or_path: str,
    backend: BACKEND,
    tokenizer_name_or_path: Optional[str] = None,
    from_pretrained: bool = False,
    model_basename: Optional[str] = None,
    quantize_config: Optional[str] = None,
    trust_remote_code: bool = False,
    use_safetensors: bool = True,
    use_fast_tokenizer: bool = False,
):
    tokenizer = AutoTokenizer.from_pretrained(
        pretrained_model_name_or_path=tokenizer_name_or_path or model_id_or_path,
        use_fast=use_fast_tokenizer,
        trust_remote_code=trust_remote_code,
    )
    if not tokenizer.pad_token_id:
        tokenizer.pad_token_id = tokenizer.eos_token_id

    if from_pretrained:
        model = GPTQModel.load(
            pretrained_model_id_or_path=model_id_or_path,
            quantize_config=QuantizeConfig(),
            trust_remote_code=trust_remote_code,
        )
    else:
        model = GPTQModel.load(
            model_id_or_path,
            quantize_config=quantize_config,
            model_basename=model_basename,
            use_safetensors=use_safetensors,
            trust_remote_code=trust_remote_code,
            backend=backend,
        )

    return model, tokenizer


def benchmark_generation_speed(model, tokenizer, examples, generation_config):
    generation_time_list = []
    num_generated_tokens_list = []
    progress_bar = tqdm(examples)
    for example in progress_bar:
        input_ids = example["input_ids"].to(model.device)

        start = time.time()
        outputs_ids = model.generate(
            input_ids=input_ids.unsqueeze(0),
            generation_config=generation_config,
            logits_processor=[
                CustomizedMinNewTokensLogitsProcessor(generation_config.max_new_tokens, tokenizer.eos_token_id)
            ],
        )
        end = time.time()

        generation_time_list.append(end - start)
        num_generated_tokens = 0
        for output_ids in outputs_ids:
            num_generated_tokens += len(
                [token_id for token_id in output_ids[len(input_ids) :] if token_id != tokenizer.pad_token_id]
            )
        num_generated_tokens_list.append(num_generated_tokens)

        progress_bar.set_postfix(
            num_tokens=num_generated_tokens_list[-1],
            time=generation_time_list[-1],
            speed=f"{num_generated_tokens_list[-1] / generation_time_list[-1]:.3f} tokens/s",
        )

    total_tokens = sum(num_generated_tokens_list)
    total_seconds = sum(generation_time_list)
    logger.info(
        f"generated {total_tokens} tokens using {total_seconds:.3f} seconds, "
        f"generation speed: {total_tokens / total_seconds:.3f} tokens/s"
    )

def main():
    parser = ArgumentParser()
    parser.add_argument("--model_id_or_path", type=str)
    parser.add_argument("--tokenizer_name_or_path", type=str, default=None)
    parser.add_argument("--from_pretrained", action="store_true")
    parser.add_argument("--model_basename", type=str, default=None)
    parser.add_argument("--quantize_config_save_dir", type=str, default=None)
    parser.add_argument("--trust_remote_code", action="store_true")
    parser.add_argument("--backend", choices=['AUTO', 'TRITON', 'EXLLAMA_V2', 'MARLIN', 'BITBLAS', 'IPEX'])
    parser.add_argument("--use_safetensors", action="store_true")
    parser.add_argument("--use_fast_tokenizer", action="store_true")
    parser.add_argument("--num_samples", type=int, default=10)
    parser.add_argument("--max_new_tokens", type=int, default=512)
    parser.add_argument("--do_sample", action="store_true")
    parser.add_argument("--num_beams", type=int, default=1)
    args = parser.parse_args()

<<<<<<< HEAD
=======
    device = torch.device('cpu' if not torch.cuda.is_available() or args.backend == "IPEX" else 'cpu')

    max_memory = {}
    if args.per_gpu_max_memory is not None and args.per_gpu_max_memory > 0:
        if torch.cuda.is_available():
            max_memory.update({i: f"{args.per_gpu_max_memory}GIB" for i in range(torch.cuda.device_count())})
    if args.cpu_max_memory is not None and args.cpu_max_memory > 0 and max_memory:
        max_memory["cpu"] = f"{args.cpu_max_memory}GIB"
    if not max_memory:
        max_memory = None

    logger.info(f"max_memory: {max_memory}")

>>>>>>> 89ba12e2
    quantize_config = None
    if args.quantize_config_save_dir:
        quantize_config = QuantizeConfig.from_pretrained(args.quantize_config_save_dir)

    if args.use_safetensors:
        logger.warning(
            "The command --use_safetensors is deprecated and will be removed in the next release. It is now by default activated."
        )

    logger.info("loading model and tokenizer")
    start = time.time()
    model, tokenizer = load_model_tokenizer(
        model_id_or_path=args.model_id_or_path,
        tokenizer_name_or_path=args.tokenizer_name_or_path,
        from_pretrained=args.from_pretrained,
        model_basename=args.model_basename,
        quantize_config=quantize_config,
        trust_remote_code=args.trust_remote_code,
        use_safetensors=True,
        use_fast_tokenizer=args.use_fast_tokenizer,
        backend=get_backend(args.backend),
    )
    end = time.time()
    logger.info(f"model and tokenizer loading time: {end - start:.4f}s")
    logger.info(f"model quantized: {model.quantized}")
    logger.info(f"quantize config: {model.quantize_config.to_dict()}")
    logger.info(f"model device map: {model.hf_device_map}")
    logger.info("loading data")
    examples = load_data(
        tokenizer,
        args.num_samples,
        args.max_new_tokens,
    )

    model.to(device)

    generation_config = GenerationConfig(
        num_beams=args.num_beams,
        num_return_sequences=args.num_beams,
        do_sample=args.do_sample,
        min_new_tokens=args.max_new_tokens,
        max_new_tokens=args.max_new_tokens,
        pad_token_id=tokenizer.pad_token_id,
    )
    logger.info(f"generation config: {generation_config.to_dict()}")

    logger.info("benchmark generation speed")
    benchmark_generation_speed(model, tokenizer, examples, generation_config)

if __name__ == "__main__":
    logging.basicConfig(
        format="%(asctime)s %(levelname)s [%(name)s] %(message)s",
        level=logging.INFO,
        datefmt="%Y-%m-%d %H:%M:%S",
    )

    main()<|MERGE_RESOLUTION|>--- conflicted
+++ resolved
@@ -233,22 +233,6 @@
     parser.add_argument("--num_beams", type=int, default=1)
     args = parser.parse_args()
 
-<<<<<<< HEAD
-=======
-    device = torch.device('cpu' if not torch.cuda.is_available() or args.backend == "IPEX" else 'cpu')
-
-    max_memory = {}
-    if args.per_gpu_max_memory is not None and args.per_gpu_max_memory > 0:
-        if torch.cuda.is_available():
-            max_memory.update({i: f"{args.per_gpu_max_memory}GIB" for i in range(torch.cuda.device_count())})
-    if args.cpu_max_memory is not None and args.cpu_max_memory > 0 and max_memory:
-        max_memory["cpu"] = f"{args.cpu_max_memory}GIB"
-    if not max_memory:
-        max_memory = None
-
-    logger.info(f"max_memory: {max_memory}")
-
->>>>>>> 89ba12e2
     quantize_config = None
     if args.quantize_config_save_dir:
         quantize_config = QuantizeConfig.from_pretrained(args.quantize_config_save_dir)
