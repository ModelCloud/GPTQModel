import argparse
import os

import torch
<<<<<<< HEAD
from gptqmodel.utils import Perplexity
=======
from gptqmodel.utils import Perplexity, get_backend
>>>>>>> 48a1d948
from transformers import AutoTokenizer

if __name__ == "__main__":
    """
    Example usage.

    Default usage with GPT2 model:
    python examples/benchmark/perplexity.py

    Specify GPTQ quantized model:
    python examples/benchmark/perplexity.py \
        --model_name TheBloke/open-llama-7b-open-instruct-GPTQ \
        --model_basename gptq_model-4bit-128g \
        --is_quantized

    Change your dataset:
    python examples/benchmark/perplexity.py --dataset_path tiny_shakespeare

    """
    parser = argparse.ArgumentParser(description="Calculate Perplexity for a model.")
    parser.add_argument("--model_name", type=str, default="gpt2", help="Model name.")
    parser.add_argument("--model_basename", type=str, default=None, help="Model file's basename.")
    parser.add_argument("--n_ctx", type=int, default=512, help="Context size.")
    parser.add_argument("--n_batch", type=int, default=512, help="Batch size.")
    parser.add_argument("--dataset_path", type=str, default="wikitext", help="Path to the dataset.")
    parser.add_argument("--dataset_name", type=str, default=None, help="Name of the dataset.")
    parser.add_argument("--split", type=str, default="test", help="Dataset split to use.")
    parser.add_argument(
        "--text_column",
        type=str,
        default="text",
        help="Column in the dataset containing the text.",
    )
    parser.add_argument(
        "--per_gpu_max_memory",
        type=int,
        default=None,
        help="Max memory used in each GPU.",
    )
    parser.add_argument("--cpu_max_memory", type=int, default=None, help="Mx memory used in CPU.")
    parser.add_argument("--is_quantized", action="store_true", help="Is the model GPTQ quantized?")
    parser.add_argument(
        "--use_safetensors",
        action="store_true",
        help="Whether to use safetensors model file",
    )
    parser.add_argument("--use_fast_tokenizer", action="store_true", help="Wheter to use fast tokenizer")
    parser.add_argument("--trust_remote_code", action="store_true", help="Whether to use remote code")
    parser.add_argument(
        "--disable_exllama",
        action="store_true",
        help="Whether to use disable exllama kernel",
    )
    args = parser.parse_args()

    os.environ["TOKENIZERS_PARALLELISM"] = "false"

    tokenizer = AutoTokenizer.from_pretrained(args.model_name, use_fast=args.use_fast_tokenizer)
    if not tokenizer.pad_token_id:
        tokenizer.pad_token_id = tokenizer.eos_token_id

    max_memory = {}
    if args.per_gpu_max_memory is not None and args.per_gpu_max_memory > 0:
        if torch.cuda.is_available():
            max_memory.update({i: f"{args.per_gpu_max_memory}GIB" for i in range(torch.cuda.device_count())})
    if args.cpu_max_memory is not None and args.cpu_max_memory > 0 and max_memory:
        max_memory["cpu"] = f"{args.cpu_max_memory}GIB"
    if not max_memory:
        max_memory = None

    if args.use_safetensors:
        print(
            "The argument --use_safetensors is deprecrated and will be removed in the next release. It is now the default behavior."
        )

    if args.is_quantized:
        from gptqmodel import GPTQModel

        model = GPTQModel.from_quantized(
            args.model_name,
            device_map="auto",
            max_memory=max_memory,
            model_basename=args.model_basename,
            use_safetensors=True,
            trust_remote_code=args.trust_remote_code,
            disable_exllama=args.disable_exllama,
        )
    else:
        from transformers import AutoModelForCausalLM

        model = AutoModelForCausalLM.from_pretrained(
            args.model_name,
            device_map="auto",
            max_memory=max_memory,
            torch_dtype=torch.float16,
            trust_remote_code=args.trust_remote_code,
        )

    ppl = Perplexity(
        model,
        tokenizer,
        args.dataset_path,
        args.dataset_name,
        args.split,
        args.text_column,
    )
    ppl.calculate(args.n_ctx, args.n_batch)<|MERGE_RESOLUTION|>--- conflicted
+++ resolved
@@ -2,11 +2,7 @@
 import os
 
 import torch
-<<<<<<< HEAD
-from gptqmodel.utils import Perplexity
-=======
 from gptqmodel.utils import Perplexity, get_backend
->>>>>>> 48a1d948
 from transformers import AutoTokenizer
 
 if __name__ == "__main__":
@@ -46,7 +42,7 @@
         default=None,
         help="Max memory used in each GPU.",
     )
-    parser.add_argument("--cpu_max_memory", type=int, default=None, help="Mx memory used in CPU.")
+    parser.add_argument("--cpu_max_memory", type=int, default=None, help="Max memory used in CPU.")
     parser.add_argument("--is_quantized", action="store_true", help="Is the model GPTQ quantized?")
     parser.add_argument(
         "--use_safetensors",
@@ -55,11 +51,7 @@
     )
     parser.add_argument("--use_fast_tokenizer", action="store_true", help="Wheter to use fast tokenizer")
     parser.add_argument("--trust_remote_code", action="store_true", help="Whether to use remote code")
-    parser.add_argument(
-        "--disable_exllama",
-        action="store_true",
-        help="Whether to use disable exllama kernel",
-    )
+    parser.add_argument("--backend", choices=['AUTO', 'CUDA_OLD', 'CUDA', 'TRITON', 'EXLLAMA', 'EXLLAMA_V2', 'MARLIN', 'BITBLAS'], help="Whether to use Backend format")
     args = parser.parse_args()
 
     os.environ["TOKENIZERS_PARALLELISM"] = "false"
@@ -92,7 +84,7 @@
             model_basename=args.model_basename,
             use_safetensors=True,
             trust_remote_code=args.trust_remote_code,
-            disable_exllama=args.disable_exllama,
+            backend=get_backend(args.backend),
         )
     else:
         from transformers import AutoModelForCausalLM
