--- conflicted
+++ resolved
@@ -43,15 +43,9 @@
 
     tokenizer = AutoTokenizer.from_pretrained(args.base_model_dir)
 
-<<<<<<< HEAD
     model = GPTQModel.load(args.base_model_dir, QuantizeConfig())
-    model.to("cuda:0")
-=======
-    model = GPTQModel.from_pretrained(args.base_model_dir, QuantizeConfig())
-
     device = "cpu" if not torch.cuda.is_available() or args.backend == "IPEX" else "cuda:0"
     model.to(device)
->>>>>>> 89ba12e2
 
     task = SequenceClassificationTask(
         model=model,
