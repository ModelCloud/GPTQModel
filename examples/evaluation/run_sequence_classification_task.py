from argparse import ArgumentParser
from functools import partial

import datasets
import torch
<<<<<<< HEAD
from gptqmodel import GPTQModel, QuantizeConfig
=======
from gptqmodel import GPTQModel, QuantizeConfig, get_backend
>>>>>>> 48a1d948
from gptqmodel.eval_tasks import SequenceClassificationTask
from transformers import AutoTokenizer

DATASET = "cardiffnlp/tweet_sentiment_multilingual"
TEMPLATE = "Question:What's the sentiment of the given text? Choices are {labels}.\nText: {text}\nAnswer:"
ID2LABEL = {0: "negative", 1: "neutral", 2: "positive"}
LABELS = list(ID2LABEL.values())


def ds_refactor_fn(samples):
    text_data = samples["text"]
    label_data = samples["label"]

    new_samples = {"prompt": [], "label": []}
    for text, label in zip(text_data, label_data):
        prompt = TEMPLATE.format(labels=LABELS, text=text)
        new_samples["prompt"].append(prompt)
        new_samples["label"].append(ID2LABEL[label])

    return new_samples


def main():
    parser = ArgumentParser()
    parser.add_argument("--base_model_dir", type=str)
    parser.add_argument("--quantized_model_dir", type=str)
    parser.add_argument(
        "--num_samples",
        type=int,
        default=100,
        help="how many samples will be sampled to evaluation",
    )
    parser.add_argument("--sample_max_len", type=int, default=1024, help="max tokens for each sample")
    parser.add_argument("--block_max_len", type=int, default=2048, help="max tokens for each data block")
    parser.add_argument("--use_triton", action="store_true")
    args = parser.parse_args()

    tokenizer = AutoTokenizer.from_pretrained(args.base_model_dir)

    model = GPTQModel.from_pretrained(args.base_model_dir, QuantizeConfig())
    model.to("cuda:0")

    task = SequenceClassificationTask(
        model=model,
        tokenizer=tokenizer,
        classes=LABELS,
        data_name_or_path=DATASET,
        prompt_col_name="prompt",
        label_col_name="label",
        **{
            "num_samples": args.num_samples,  # how many samples will be sampled to evaluation
            "sample_max_len": args.sample_max_len,  # max tokens for each sample
            "block_max_len": args.block_max_len,  # max tokens for each data block
            "load_fn": partial(datasets.load_dataset, name="english"),  # function to load dataset
            "preprocess_fn": ds_refactor_fn,  # function to preprocess dataset
            "truncate_prompt": False,  # truncate label when sample's length exceed sample_max_len
        },
    )

    print(f"eval result for base model: {task.run()}")
    task.model = None
    model.cpu()
    del model
    torch.cuda.empty_cache()

    model = GPTQModel.from_quantized(args.quantized_model_dir, device="cuda:0", use_triton=args.use_triton)
    task.model = model
    task.device = model.device
    print(f"eval result for quantized model: {task.run()}")


if __name__ == "__main__":
    main()<|MERGE_RESOLUTION|>--- conflicted
+++ resolved
@@ -3,11 +3,7 @@
 
 import datasets
 import torch
-<<<<<<< HEAD
-from gptqmodel import GPTQModel, QuantizeConfig
-=======
 from gptqmodel import GPTQModel, QuantizeConfig, get_backend
->>>>>>> 48a1d948
 from gptqmodel.eval_tasks import SequenceClassificationTask
 from transformers import AutoTokenizer
 
@@ -42,7 +38,7 @@
     )
     parser.add_argument("--sample_max_len", type=int, default=1024, help="max tokens for each sample")
     parser.add_argument("--block_max_len", type=int, default=2048, help="max tokens for each data block")
-    parser.add_argument("--use_triton", action="store_true")
+    parser.add_argument("--backend", choices=['AUTO', 'CUDA_OLD', 'CUDA', 'TRITON', 'EXLLAMA', 'EXLLAMA_V2', 'MARLIN', 'BITBLAS'])
     args = parser.parse_args()
 
     tokenizer = AutoTokenizer.from_pretrained(args.base_model_dir)
@@ -73,7 +69,7 @@
     del model
     torch.cuda.empty_cache()
 
-    model = GPTQModel.from_quantized(args.quantized_model_dir, device="cuda:0", use_triton=args.use_triton)
+    model = GPTQModel.from_quantized(args.quantized_model_dir, device="cuda:0", backend=get_backend(args.backend))
     task.model = model
     task.device = model.device
     print(f"eval result for quantized model: {task.run()}")
