from argparse import ArgumentParser

import datasets
import torch
from gptqmodel import GPTQModel, QuantizeConfig, get_backend
from gptqmodel.eval_tasks import LanguageModelingTask
from transformers import AutoTokenizer

DATASET = "tatsu-lab/alpaca"
WITH_INPUT_TEMPLATE = "Instruction:\n{instruction}\n\nInput:\n{input}\n\nOutput:\n"
WITHOUT_INPUT_TEMPLATE = "Instruction:\n{instruction}\n\nOutput:\n"


def ds_refactor_fn(samples):
    instruction_data = samples["instruction"]
    input_data = samples["input"]
    output_data = samples["output"]

    new_samples = {"prompt": [], "output": []}
    for instruction_txt, input_txt, output_txt in zip(instruction_data, input_data, output_data):
        if input_txt:
            prompt = WITH_INPUT_TEMPLATE.format(instruction=instruction_txt, input=input_txt)
        else:
            prompt = WITHOUT_INPUT_TEMPLATE.format(instruction=instruction_txt)
        new_samples["prompt"].append(prompt)
        new_samples["output"].append(output_txt)

    return new_samples


def main():
    parser = ArgumentParser()
    parser.add_argument("--base_model_dir", type=str)
    parser.add_argument("--quantized_model_dir", type=str)
    parser.add_argument(
        "--num_samples",
        type=int,
        default=100,
        help="how many samples will be sampled to evaluation",
    )
    parser.add_argument("--sample_max_len", type=int, default=1024, help="max tokens for each sample")
    parser.add_argument("--block_max_len", type=int, default=2048, help="max tokens for each data block")
    parser.add_argument("--backend", choices=['AUTO', 'TRITON', 'EXLLAMA_V2', 'MARLIN', 'BITBLAS', 'IPEX'])
    args = parser.parse_args()

    tokenizer = AutoTokenizer.from_pretrained(args.base_model_dir)

<<<<<<< HEAD
    model = GPTQModel.load(args.base_model_dir, QuantizeConfig())
    model.to("cuda:0")
=======
    model = GPTQModel.from_pretrained(args.base_model_dir, QuantizeConfig())

    device = "cpu" if not torch.cuda.is_available() or args.backend == "IPEX" else "cuda:0"
    model.to(device)
>>>>>>> 89ba12e2

    task = LanguageModelingTask(
        model=model,
        tokenizer=tokenizer,
        data_name_or_path=DATASET,
        prompt_col_name="prompt",
        label_col_name="output",
        **{
            "num_samples": args.num_samples,  # how many samples will be sampled to evaluation
            "sample_max_len": args.sample_max_len,  # max tokens for each sample
            "block_max_len": args.block_max_len,  # max tokens for each data block
            "load_fn": datasets.load_dataset,  # function to load dataset
            "preprocess_fn": ds_refactor_fn,  # function to preprocess dataset
            "truncate_prompt": False,  # truncate label when sample's length exceed sample_max_len
        },
    )

    print(f"eval result for base model: {task.run()}")
    task.model = None
    model.cpu()
    del model
    torch.cuda.empty_cache()

<<<<<<< HEAD
    model = GPTQModel.load(args.quantized_model_dir, device="cuda:0", backend=get_backend(args.backend))
=======
    model = GPTQModel.from_quantized(args.quantized_model_dir, device=device, backend=get_backend(args.backend))
>>>>>>> 89ba12e2
    task.model = model
    task.device = model.device
    print(f"eval result for quantized model: {task.run()}")


if __name__ == "__main__":
    main()<|MERGE_RESOLUTION|>--- conflicted
+++ resolved
@@ -45,15 +45,9 @@
 
     tokenizer = AutoTokenizer.from_pretrained(args.base_model_dir)
 
-<<<<<<< HEAD
     model = GPTQModel.load(args.base_model_dir, QuantizeConfig())
-    model.to("cuda:0")
-=======
-    model = GPTQModel.from_pretrained(args.base_model_dir, QuantizeConfig())
-
     device = "cpu" if not torch.cuda.is_available() or args.backend == "IPEX" else "cuda:0"
     model.to(device)
->>>>>>> 89ba12e2
 
     task = LanguageModelingTask(
         model=model,
@@ -77,11 +71,7 @@
     del model
     torch.cuda.empty_cache()
 
-<<<<<<< HEAD
-    model = GPTQModel.load(args.quantized_model_dir, device="cuda:0", backend=get_backend(args.backend))
-=======
-    model = GPTQModel.from_quantized(args.quantized_model_dir, device=device, backend=get_backend(args.backend))
->>>>>>> 89ba12e2
+    model = GPTQModel.load(args.quantized_model_dir, device=device, backend=get_backend(args.backend))
     task.model = model
     task.device = model.device
     print(f"eval result for quantized model: {task.run()}")
