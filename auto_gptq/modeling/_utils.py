--- conflicted
+++ resolved
@@ -94,12 +94,8 @@
         desc_act=desc_act,
         group_size=group_size,
         bits=bits,
-<<<<<<< HEAD
-        disable_bitblas=not use_bitblas,
-        disable_marlin=not use_marlin,
-=======
         use_marlin=use_marlin,
->>>>>>> ea829c7b
+        use_bitblas=use_bitblas,
         disable_exllama=disable_exllama,
         disable_exllamav2=disable_exllamav2,
         use_qigen=use_qigen,
@@ -517,15 +513,9 @@
 
 
 def make_sure_no_tensor_in_meta_device(
-<<<<<<< HEAD
-    model, use_triton: bool, desc_act: bool, group_size: int, bits: int, disable_exllama: bool, disable_exllamav2: bool, use_marlin: bool = False, use_bitblas: bool = False
+    model, use_triton: bool, desc_act: bool, group_size: int, bits: int, disable_exllama: bool, disable_exllamav2: bool, use_marlin: bool = False, use_bitblas: bool = False, use_tritonv2: bool = False,
 ):
-    QuantLinear = dynamically_import_QuantLinear(use_triton, desc_act, group_size, bits=bits, disable_exllama=disable_exllama, disable_exllamav2=disable_exllamav2, disable_marlin=not use_marlin, disable_bitblas=not use_bitblas)
-=======
-    model, use_triton: bool, desc_act: bool, group_size: int, bits: int, disable_exllama: bool, disable_exllamav2: bool, use_marlin: bool = False, use_tritonv2: bool = False,
-):
-    QuantLinear = dynamically_import_QuantLinear(use_triton, desc_act, group_size, bits=bits, disable_exllama=disable_exllama, disable_exllamav2=disable_exllamav2, use_marlin=use_marlin, use_tritonv2=use_tritonv2)
->>>>>>> ea829c7b
+    QuantLinear = dynamically_import_QuantLinear(use_triton, desc_act, group_size, bits=bits, disable_exllama=disable_exllama, disable_exllamav2=disable_exllamav2, use_marlin=use_marlin, use_bitblas=use_bitblas, use_tritonv2=use_tritonv2)
     for n, m in model.named_modules():
         if isinstance(m, QuantLinear) and m.bias.device == torch.device("meta"):
             m.register_buffer("bias", torch.zeros((m.outfeatures), dtype=torch.float16, device="cpu"))
