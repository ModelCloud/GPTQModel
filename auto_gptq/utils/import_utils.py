from logging import getLogger
from typing import Optional

import torch
from packaging.version import parse as parse_version


try:
    import triton  # noqa: F401

    TRITON_AVAILABLE = True
except ImportError:
    TRITON_AVAILABLE = False

try:
    import autogptq_cuda_64  # noqa: F401

    AUTOGPTQ_CUDA_AVAILABLE = True
except Exception:
    AUTOGPTQ_CUDA_AVAILABLE = False


try:
    import exllama_kernels  # noqa: F401

    EXLLAMA_KERNELS_AVAILABLE = True
except Exception:
    EXLLAMA_KERNELS_AVAILABLE = False

try:
    import exllamav2_kernels  # noqa: F401

    EXLLAMAV2_KERNELS_AVAILABLE = True
except Exception:
    EXLLAMAV2_KERNELS_AVAILABLE = False

try:
    import cQIGen  # noqa: F401

    QIGEN_AVAILABLE = True
    QIGEN_EXCEPTION = None
except Exception as e:
    QIGEN_AVAILABLE = False
    QIGEN_EXCEPTION = e

try:
    import autogptq_marlin_cuda  # noqa: F401

    MARLIN_AVAILABLE = True
    MARLIN_EXCEPTION = None
except Exception as e:
    MARLIN_AVAILABLE = False
    MARLIN_EXCEPTION = e

try:
    import bitblas  # noqa: F401

    BITBLAS_AVAILABLE = True
    BITBLAS_EXCEPTION = None
except Exception as e:
    BITBLAS_AVAILABLE = False
    BITBLAS_EXCEPTION = e

logger = getLogger(__name__)


def dynamically_import_QuantLinear(
    use_triton: bool,
    desc_act: bool,
    group_size: int,
    bits: int,
    disable_bitblas: bool = True,
    disable_exllama: Optional[bool] = None,
    disable_exllamav2: bool = False,
    use_qigen: bool = False,
    use_marlin: bool = False,
    use_tritonv2: bool = False,
):
    if use_qigen:
        if not QIGEN_AVAILABLE:
            raise ValueError(
                f"QIGen appears to be not available with the error: {QIGEN_EXCEPTION}. Please check your installation or use `use_qigen=False`."
            )
        from ..nn_modules.qlinear.qlinear_qigen import QuantLinear
    else:
        if use_triton or use_tritonv2:
            if torch.version.hip:
                logger.warning(
                    "Running GPTQ triton version on AMD GPUs is untested and may result in errors or wrong predictions. Please use use_triton=False."
                )
            if use_tritonv2:
                logger.debug("Using tritonv2 for GPTQ")
                from ..nn_modules.qlinear.qlinear_tritonv2 import QuantLinear
            else:
                from ..nn_modules.qlinear.qlinear_triton import QuantLinear
        else:
            # If disable_exllamav2 is True, we want to fall back on the exllama kernel and not the cuda/cuda_old ones.
            if disable_exllama is None:
                if disable_exllamav2:
                    disable_exllama = False
                else:
                    disable_exllama = True
<<<<<<< HEAD
            if not disable_bitblas:
                from ..nn_modules.qlinear.qlinear_bitblas import QuantLinear
            if bits == 4 and not disable_marlin:
=======
            if bits == 4 and use_marlin:
>>>>>>> ea829c7b
                from ..nn_modules.qlinear.qlinear_marlin import QuantLinear
            elif bits == 4 and not disable_exllamav2 and EXLLAMAV2_KERNELS_AVAILABLE:
                from ..nn_modules.qlinear.qlinear_exllamav2 import QuantLinear
            elif bits == 4 and not disable_exllama and EXLLAMA_KERNELS_AVAILABLE:
                from ..nn_modules.qlinear.qlinear_exllama import QuantLinear
            elif not desc_act or group_size == -1:
                from ..nn_modules.qlinear.qlinear_cuda_old import QuantLinear
            else:
                from ..nn_modules.qlinear.qlinear_cuda import QuantLinear

    return QuantLinear


def compare_transformers_version(version: str = "v4.28.0", op: str = "eq"):
    assert op in ["eq", "lt", "le", "gt", "ge"]

    from transformers import __version__

    return getattr(parse_version(__version__), f"__{op}__")(parse_version(version))


def compare_pytorch_version(version: str = "v2.0.0", op: str = "eq"):
    assert op in ["eq", "lt", "le", "gt", "ge"]

    from torch import __version__

    return getattr(parse_version(__version__), f"__{op}__")(parse_version(version))<|MERGE_RESOLUTION|>--- conflicted
+++ resolved
@@ -69,11 +69,11 @@
     desc_act: bool,
     group_size: int,
     bits: int,
-    disable_bitblas: bool = True,
     disable_exllama: Optional[bool] = None,
     disable_exllamav2: bool = False,
     use_qigen: bool = False,
     use_marlin: bool = False,
+    use_bitblas: bool = True,
     use_tritonv2: bool = False,
 ):
     if use_qigen:
@@ -100,13 +100,9 @@
                     disable_exllama = False
                 else:
                     disable_exllama = True
-<<<<<<< HEAD
-            if not disable_bitblas:
+            if use_bitblas:
                 from ..nn_modules.qlinear.qlinear_bitblas import QuantLinear
-            if bits == 4 and not disable_marlin:
-=======
             if bits == 4 and use_marlin:
->>>>>>> ea829c7b
                 from ..nn_modules.qlinear.qlinear_marlin import QuantLinear
             elif bits == 4 and not disable_exllamav2 and EXLLAMAV2_KERNELS_AVAILABLE:
                 from ..nn_modules.qlinear.qlinear_exllamav2 import QuantLinear
