--- conflicted
+++ resolved
@@ -17,9 +17,6 @@
 </p>
 
 ## Latest News
-<<<<<<< HEAD
-* 04/6/2025 2.3.0-dev: Prelim `Llama 4` model (text-only) support. New experimental `multi-gpu` quantization support. Reduced vram usage. 
-=======
 * 08/19/2025 4.0.0-dev `main`: Fix quantization memory usage due to some model's incorrect application of `config.use_cache` during inference. Fixed `Transformers` >= 4.54.0 compat which changed layer forward return signature for some models. 
 * 08/18/2025 4.0.0-dev `main`: GPT-Neo model support. Memory leak fix in error capture (stacktrace) and fixed `lm_head` quantization compatibility for many models.
 * 07/31/2025 4.0.0-dev `main`: New Group Aware Reordering (GAR) support and prelim Pytorch 2.8 fused-ops for Intel XPU for up to 50% speedup. 
@@ -30,7 +27,6 @@
 * 05/05/2025 4.0.0-dev `main`: Python 3.13t free-threading support added with near N x GPU linear scaling for quantization of MoE models and also linear N x Cpu Core scaling of packing stage. 
 * 04/29/2025 3.1.0-dev (Now 4.) `main`: Xiaomi Mimo model support. Qwen 3 and 3 MoE model support. New arg for `quantize(..., calibration_dataset_min_length=10)` to filter out bad calibration data that exists in public dataset (wikitext). 
 * 04/13/2025 [3.0.0](https://github.com/ModelCloud/GPTQModel/releases/tag/v3.0.0): 🎉 New ground-breaking `GPTQ v2` quantization option for improved model quantization accuracy validated by `GSM8K_PLATINUM` [benchmarks](https://github.com/ModelCloud/GPTQModel#quantization-using-gptq-v2) vs original `gptq`. New `Phi4-MultiModal` model support . New Nvidia Nemotron-Ultra model support. New `Dream` model support. New experimental `multi-gpu` quantization support. Reduced vram usage. Faster quantization.
->>>>>>> 0dcf0f1e
 * 04/2/2025 [2.2.0](https://github.com/ModelCloud/GPTQModel/releases/tag/v2.2.0): New `Qwen 2.5 VL` model support. New `samples` log column during quantization to track module activation in MoE models. `Loss` log column now color-coded to highlight modules that are friendly/resistant to quantization. Progress (per-step) stats during quantization now streamed to log file. Auto `bfloat16`  dtype loading for models based on model config. Fix kernel compile for Pytorch/ROCm. Slightly faster quantization and auto-resolve some low-level oom issues for smaller vram gpus. 
 
 
