--- conflicted
+++ resolved
@@ -20,12 +20,7 @@
 </p>
 
 ## Latest News
-<<<<<<< HEAD
 * 12/23/2025 5.7.0-dev: 🎉 New `FailSafe` config and `FailSafeStrategy`, auto enabled by default, to address un-even routing of MoE experts resulting quantization issue of some MoE modules. `Smooth` operations are introduced to `FailSafeStrategy` to reduce outliers impact of `FailSafe` quantization using `RTN` by default. Different `FaileSafeStategy` and `Smoothers` can be selected. `Threshold` to activate `FailSafe` can also be customized. * 12/17/2025 [5.6.12 Patch](https://github.com/ModelCloud/GPTQModel/releases/tag/v5.6.12): Fixed `uv` compatibility. Both `uv` and `pip` install will now show UI progress for external wheel/dependency downloads.
-=======
-* 12/23/2025 5.6.99-dev: 🎉 New `FailSafe` config and `FailSafeStrategy`, auto enabled by default, to address un-even routing of MoE experts resulting quantization issue of some MoE modules. `Smooth` operations are introduced to `FailSafeStrategy` to reduce outliers impact of `FailSafe` quantization using `RTN` by default. Different `FaileSafeStategy` and `Smoothers` can be selected. `Threshold` to activate `FailSafe` can also be customized. 
-* 12/17/2025 [5.6.12 Patch](https://github.com/ModelCloud/GPTQModel/releases/tag/v5.6.12): Fixed `uv` compat. Both `uv` and `pip` install will now show ui progress for external wheel/depend downloads.
->>>>>>> f064727d
 * 12/16/2025 [5.6.10 Patch](https://github.com/ModelCloud/GPTQModel/releases/tag/v5.6.10): Fixed `MacOS` and `AWQMarlin` kernel loading import regressions. Resolved most `multi-arch` compile issue on `Ubuntu`, `Arch`, `RedHat` and other distros.
 * 12/15/2025 [5.6.6 Patch](https://github.com/ModelCloud/GPTQModel/releases/tag/v5.6.6): Fixed `multi-arch` build issues and `Tritonv2` kernel launch bug on multi-GPUs. 
 * 12/12/2025 [5.6.2 Patch](https://github.com/ModelCloud/GPTQModel/releases/tag/v5.6.2): Fixed 3-bit Triton GPTQ kernel dequant/inference and `license` property compatibility issue with latest pip/setuptools.
