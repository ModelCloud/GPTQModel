<h1 align="center">GPTQModel</h1>
<p align="center">Production ready LLM model compression/quantization toolkit with accelerated inference support for both cpu/gpu via HF, vLLM, and SGLang.</p>
<p align="center">
    <a href="https://github.com/ModelCloud/GPTQModel/releases" style="text-decoration:none;"><img alt="GitHub release" src="https://img.shields.io/github/release/ModelCloud/GPTQModel.svg"></a>
    <a href="https://pypi.org/project/gptqmodel/" style="text-decoration:none;"><img alt="PyPI - Version" src="https://img.shields.io/pypi/v/gptqmodel"></a>
    <a href="https://pypi.org/project/gptqmodel/" style="text-decoration:none;"><img alt="PyPI - Downloads" src="https://img.shields.io/pypi/dm/gptqmodel"></a>
</p>

## News
* 11/05/2024 🚀 [1.2.0-DEV] Meta MobileLLM model support added. `lm-eval[gptqmodel]` integration merged upstream. Intel/IPEX cpu inference merged replacing QBits (deprecated).
* 10/29/2024 🚀 [v1.1.0](https://github.com/ModelCloud/GPTQModel/releases/tag/v1.1.0) IBM Granite model support. Full auto-buildless wheel install from pypi. Reduce max cpu memory usage by >20% during quantization. 100% CI model/feature coverage. 
* 10/12/2024 ✨ [v1.0.9](https://github.com/ModelCloud/GPTQModel/releases/tag/v1.0.9) Move AutoRound to optional and fix pip install regression in v1.0.8.
* 10/11/2024 ✨ [v1.0.8](https://github.com/ModelCloud/GPTQModel/releases/tag/v1.0.8) Add wheel for python 3.12 and cuda 11.8.
* 10/08/2024 ✨ [v1.0.7](https://github.com/ModelCloud/GPTQModel/releases/tag/v1.0.7) Fixed marlin (faster) kernel was not auto-selected for some models.
* 09/26/2024 ✨ [v1.0.6](https://github.com/ModelCloud/GPTQModel/releases/tag/v1.0.6) Fixed quantized Llama 3.2 vision quantized loader.
* 09/26/2024 ✨ [v1.0.5](https://github.com/ModelCloud/GPTQModel/releases/tag/v1.0.5) Partial Llama 3.2 Vision model support (mllama): only text-layer quantization layers are supported for now.
* 09/26/2024 ✨ [v1.0.4](https://github.com/ModelCloud/GPTQModel/releases/tag/v1.0.4) Integrated Liger Kernel support for ~1/2 memory reduction on some models during quantization. Added control toggle disable parallel packing. 
* 09/18/2024 ✨ [v1.0.3](https://github.com/ModelCloud/GPTQModel/releases/tag/v1.0.3) Added Microsoft GRIN-MoE and MiniCPM3 support.
* 08/16/2024 ✨ [v1.0.2](https://github.com/ModelCloud/GPTQModel/releases/tag/v1.0.2) Support Intel/AutoRound v0.3, pre-built whl packages, and PyPI release. 
* 08/14/2024 ✨ [v1.0.0](https://github.com/ModelCloud/GPTQModel/releases/tag/v1.0.0) 40% faster `packing`, Fixed Python 3.9 compat, added `lm_eval` api. 

<details>
    
<summary>Archived News:</summary>
* 08/10/2024 🚀 [v0.9.11](https://github.com/ModelCloud/GPTQModel/releases/tag/v0.9.11) Added LG EXAONE 3.0 model support. New `dynamic` per layer/module flexible quantization where each layer/module may have different bits/params. Added proper sharding support to `backend.BITBLAS`. Auto-heal quantization errors due to small damp values. 

* 07/31/2024 🚀 [v0.9.10](https://github.com/ModelCloud/GPTQModel/releases/tag/v0.9.10) Ported vllm/nm `gptq_marlin` inference kernel with expanded bits (8bits), group_size (64,32), and desc_act support for all GPTQ models with `FORMAT.GPTQ`. Auto calculate auto-round nsamples/seglen parameters based on calibration dataset. Fixed save_quantized() called on pre-quantized models with non-supported backends. HF transformers depend updated to ensure Llama 3.1 fixes are correctly applied to both quant and inference.

* 07/25/2024 🚀 [v0.9.9](https://github.com/ModelCloud/GPTQModel/releases/tag/v0.9.9): Added Llama-3.1 support, Gemma2 27B quant inference support via vLLM, auto pad_token normalization, fixed auto-round quant compat for vLLM/SGLang, and more.  

* 07/13/2024 🚀 [v0.9.8](https://github.com/ModelCloud/GPTQModel/releases/tag/v0.9.8):
Run quantized models directly using GPTQModel using fast `vLLM` or `SGLang` backend! Both vLLM and SGLang are optimized for dyanamic batching inference for maximum `TPS` (check usage under examples). Marlin backend also
got full end-to-end in/out features padding to enhance current/future model compatibility.

* 07/08/2024 🚀 [v0.9.7](https://github.com/ModelCloud/GPTQModel/releases/tag/v0.9.7): InternLM 2.5 model support added.

* 07/08/2024 🚀 [v0.9.6](https://github.com/ModelCloud/GPTQModel/releases/tag/v0.9.6): [Intel/AutoRound](https://github.com/intel/auto-round) QUANT_METHOD support added for a potentially higher quality quantization with `lm_head` module quantization support for even more vram reduction: format export to `FORMAT.GPTQ` for max inference compatibility.

* 07/05/2024 🚀 [v0.9.5](https://github.com/ModelCloud/GPTQModel/releases/tag/v0.9.5): Cuda kernels have been fully deprecated in favor of Exllama(v1/v2)/Marlin/Triton.

* 07/03/2024 🚀 [v0.9.4](https://github.com/ModelCloud/GPTQModel/releases/tag/v0.9.4): HF Transformers integration added and bug fixed Gemma 2 support.

* 07/02/2024 🚀 [v0.9.3](https://github.com/ModelCloud/GPTQModel/releases/tag/v0.9.3): Added Gemma 2 support, faster PPL calculations on gpu, and more code/arg refractor.

* 06/30/2024 🚀 [v0.9.2](https://github.com/ModelCloud/GPTQModel/releases/tag/v0.9.2): Added auto-padding of model in/out-features for exllama and exllama v2. 
Fixed quantization of OPT and DeepSeek V2-Lite models. Fixed inference for DeepSeek V2-Lite.

* 06/29/2024 🚀 [v0.9.1](https://github.com/ModelCloud/GPTQModel/releases/tag/v0.9.1): With 3 new models (DeepSeek-V2, DeepSeek-V2-Lite, DBRX Converted), BITBLAS new format/kernel, proper batching of calibration dataset resulting > 50% quantization speedup, security hash check of loaded model weights, tons of refractor/usability improvements, bugs fixes and much more.

* 06/20/2924 ✨ GPTQModel [v0.9.0](https://github.com/ModelCloud/GPTQModel/releases/tag/v0.9.0): Thanks for all the work from ModelCloud team and the opensource ML community for their contributions!
</details>

## Why should you use GPTQModel?

GPTQModel started out as a major refractor (fork) of AutoGTQP but has now morphed into a full-stand-in replacement with cleaner api, up-to-date model support, faster inference, faster quantization, higher quality quants and a pledge that ModelCloud, together with the open-source ML community, will take every effort to bring the library up-to-date with latest advancements and model support.

## Features
* 🚀 Extensive model support for: `IBM Granite`, `Llama 3.2 Vision`, `MiniCPM3`, `GRIN-Moe`, `Phi 3.5`, `EXAONE 3.0`, `InternLM 2.5`, `Gemma 2`, `DeepSeek-V2`, `DeepSeek-V2-Lite`, `ChatGLM`, `MiniCPM`, `Phi-3`, `Qwen2MoE`, `DBRX` (Converted).
* ✨ 100% CI coverage for all supported models including quality/ppl regression.
* 🚀 vLLM inference integration for quantized model where format = `FORMAT.GPTQ` 
* 🚀 SGLang inference integration for quantized model where format = `FORMAT.GPTQ` 
* 🚀 [Intel/AutoRound](https://github.com/intel/auto-round) QUANT_METHOD support added for a potentially higher quality quantization with `lm_head` module quantization support for even more vram reduction: format export to `FORMAT.GPTQ` for max inference compatibility.
* 🚀 [Intel/IPEX](https://github.com/intel/intel-extension-for-pytorch) support added for 4 bit quantization/inference on CPU.
* 🚀 [BITBLAS](https://github.com/microsoft/BitBLAS) format/inference support from Microsoft
* 🚀`Sym=False` Support. AutoGPTQ has unusable `sym=false`. (Re-quant required)
* 🚀`lm_head` module quant inference support for further VRAM reduction. 
* 🚀 Faster quantization: More than 50% faster for TinyLlama + 4090 with batching and large calibration dataset.
* 🚀 Better quality quants as measured by PPL. (Test config: defaults + `sym=True` + `FORMAT.GPTQ`, TinyLlama)
* 🚀 Model weights sharding support
* 🚀 Security: hash check of model weights on load
* 🚀 Over 50% faster PPL calculations (OPT)
* 🚀 Over 40% faster `packing` stage in quantization (Llama 3.1 8B)


## Model Support:  🚀 (Added by GPTQModel) 
[🤗 Pre-quantized models on HF](https://hf.co/ModelCloud)


| Model            |     |                |     |                  |     |            |     |     |     |     |
| ---------------- | --- | -------------- | --- | ---------------- | --- | ---------- | --- | --- | --- | --- |
| Baichuan         | ✅   | Falon          | ✅   | Llama 3.2 Vision | 🚀  | Qwen       | ✅   |     |     |     |
| Bloom            | ✅   | Gemma 2        | 🚀  | LongLLaMA        | ✅   | Qwen2MoE   | 🚀  |     |     |     |
| ChatGLM          | 🚀  | GPTBigCod      | ✅   | MiniCPM3         | 🚀  | RefinedWeb | ✅   |     |     |     |
| CodeGen          | ✅   | GPTNeoX        | ✅   | Mistral          | ✅   | StableLM   | ✅   |     |     |     |
| Cohere           | ✅   | GPT-2          | ✅   | Mixtral          | ✅   | StarCoder2 | ✅   |     |     |     |
| DBRX Converted   | 🚀  | GPT-J          | ✅   | MobileLLM        | 🚀  | XVERSE     | ✅   |     |     |     |
| Deci             | ✅   | Granite        | 🚀  | MOSS             | ✅   | Yi         | ✅   |     |     |     |
| DeepSeek-V2      | 🚀  | GRIN-MoE       | 🚀  | MPT              | ✅   |            |     |     |     |     |
| DeepSeek-V2-Lite | 🚀  | InternLM 1/2.5 | 🚀  | OPT              | ✅   |            |     |     |     |     |
| EXAONE 3.0       | 🚀  | Llama 1/2/3    | ✅   | Phi/Phi-3        | 🚀  |            |     |     |     |     |## Compatiblity 


## Quality: Quantized Llama-3.2-Instruct models with 100% avg recovery:

![image](https://github.com/user-attachments/assets/9df7e05d-ca8d-4ac7-a74d-552e100dd8a5)

## Platform Requirements

GPTQModel is validated for Linux x86_64 with Nvidia GPUs. Windows WSL2 may work but un-tested. 

## Install

### PIP 

```bash
# You can install optional modules like autoround, ipex, vllm, sglang, or bitblas. Example: pip install -v --no-build-isolation gptqmodel[auto_round,vllm,sglang,bitblas,ipex]
pip install -v gptqmodel --no-build-isolation
```

### Install from source

```bash
# clone repo
git clone https://github.com/ModelCloud/GPTQModel.git && cd GPTQModel

# pip: compile and install
# You can install optional modules like autoround, ipex, vllm, sglang, or bitblas. Example: pip install -v --no-build-isolation .[auto_round,vllm,sglang,bitblas,ipex]
pip install -v . --no-build-isolation

# uv: compile and install 
uv pip install -v . --no-build-isolation
```

### Script installation  
```bash
# You can pass modules as arguments, e.g., --vllm --sglang --bitblas. Example: bash install.sh --vllm --sglang --bitblas
bash install.sh
```



### Quantization and Inference

> warning: this is just a showcase of the usage of basic apis in GPTQModel, which uses only one sample to quantize a much small model, quality of quantized model using such little samples may not good.

Below is an example for the simplest use of `gptqmodel` to quantize a model and inference after quantization:

```py
from transformers import AutoTokenizer
from gptqmodel import GPTQModel, QuantizeConfig

model_id = "facebook/opt-125m"
quant_path = "opt-125m-gptqmodel-4bit"

tokenizer = AutoTokenizer.from_pretrained(model_id, use_fast=True)
calibration_dataset = [
    tokenizer(
        "The world is a wonderful place full of beauty and love."
    )
]

quant_config = QuantizeConfig(
    bits=4,  # 4-bit
    group_size=128,  # 128 is good balance between quality and performance
)

<<<<<<< HEAD
# load un-quantized model, by default, the model will always be loaded into CPU memory
model = GPTQModel.load(pretrained_model_dir, quant_config)
=======
# load un-quantized model into into cpu memory
model = GPTQModel.load(model_id, quant_config)
>>>>>>> 89ba12e2

# quantize model
model.quantize(calibration_dataset)

# save quantized model
<<<<<<< HEAD
model.save(quant_output_dir)

# load quantized model to the first GPU
model = GPTQModel.load(quant_output_dir)
=======
model.save(quant_path)

# load quantized model to the first GPU
model = GPTQModel.load(quant_path)
>>>>>>> 89ba12e2

# inference with model.generate
print(tokenizer.decode(model.generate(**tokenizer("gptqmodel is", return_tensors="pt").to(model.device))[0]))
```

For more advanced features of model quantization, please reference to [this script](https://github.com/ModelCloud/GPTQModel/blob/main/examples/quantization/basic_usage_wikitext2.py)

### How to Add Support for a New Model

Read the [`gptqmodel/models/llama.py`](https://github.com/ModelCloud/GPTQModel/blob/5627f5ffeb3f19b1a2a97e3b6de6fbe668b0dc42/gptqmodel/models/llama.py) code which explains in detail via comments how the model support is defined. Use it as guide to PR for to new models. Most models follow the same pattern.

### Evaluation on Downstream Tasks

You can use tasks defined in `gptqmodel.eval_tasks` to evaluate model's performance on specific down-stream task before and after quantization.

The predefined tasks support all causal-language-models implemented in [🤗 transformers](https://github.com/huggingface/transformers) and in this project.

<details>

<summary>Below is an example to evaluate `EleutherAI/gpt-j-6b` on sequence-classification task using `cardiffnlp/tweet_sentiment_multilingual` dataset:</summary>

```python
from functools import partial

import datasets
from transformers import AutoTokenizer, AutoModelForCausalLM, GenerationConfig
from gptqmodel import GPTQModel, QuantizeConfig
from gptqmodel.eval_tasks import SequenceClassificationTask

MODEL = "EleutherAI/gpt-j-6b"
DATASET = "cardiffnlp/tweet_sentiment_multilingual"
TEMPLATE = "Question:What's the sentiment of the given text? Choices are {labels}.\nText: {text}\nAnswer:"
ID2LABEL = {
    0: "negative",
    1: "neutral",
    2: "positive"
}
LABELS = list(ID2LABEL.values())


def ds_refactor_fn(samples):
    text_data = samples["text"]
    label_data = samples["label"]

    new_samples = {"prompt": [], "label": []}
    for text, label in zip(text_data, label_data):
        prompt = TEMPLATE.format(labels=LABELS, text=text)
        new_samples["prompt"].append(prompt)
        new_samples["label"].append(ID2LABEL[label])

    return new_samples


#  model = AutoModelForCausalLM.from_pretrained(MODEL).eval().half().to("cuda:0")
model = GPTQModel.load(MODEL, QuantizeConfig())
tokenizer = AutoTokenizer.from_pretrained(MODEL)

task = SequenceClassificationTask(
    model=model,
    tokenizer=tokenizer,
    classes=LABELS,
    data_name_or_path=DATASET,
    prompt_col_name="prompt",
    label_col_name="label",
    **{
        "num_samples": 1000,  # how many samples will be sampled to evaluation
        "sample_max_len": 1024,  # max tokens for each sample
        "block_max_len": 2048,  # max tokens for each data block
        # function to load dataset, one must only accept data_name_or_path as input
        # and return datasets.Dataset
        "load_fn": partial(datasets.load_dataset, name="english"),
        # function to preprocess dataset, which is used for datasets.Dataset.map,
        # must return Dict[str, list] with only two keys: [prompt_col_name, label_col_name]
        "preprocess_fn": ds_refactor_fn,
        # truncate label when sample's length exceed sample_max_len
        "truncate_prompt": False
    }
)

# note that max_new_tokens will be automatically specified internally based on given classes
print(task.run())

# self-consistency
print(
    task.run(
        generation_config=GenerationConfig(
            num_beams=3,
            num_return_sequences=3,
            do_sample=True
        )
    )
)
```

</details>

## Learn More

[tutorials](docs/tutorial) provide step-by-step guidance to integrate `gptqmodel` with your own project and some best practice principles.

[examples](examples/README.md) provide plenty of example scripts to use `gptqmodel` in different ways.

## Supported Evaluation Tasks

Currently, `gptqmodel` supports: `LanguageModelingTask`, `SequenceClassificationTask` and `TextSummarizationTask`; more Tasks will come soon!

### Which kernel is used by default?

GPTQModel will use Marlin, Exllama v2, Triton kernels in that order for maximum inference performance.

## Cite
```
@article{frantar2024marlin,
  title={MARLIN: Mixed-Precision Auto-Regressive Parallel Inference on Large Language Models},
  author={Frantar, Elias and Castro, Roberto L and Chen, Jiale and Hoefler, Torsten and Alistarh, Dan},
  journal={arXiv preprint arXiv:2408.11743},
  year={2024}
}

@article{frantar-gptq,
  title={{GPTQ}: Accurate Post-training Compression for Generative Pretrained Transformers}, 
  author={Elias Frantar and Saleh Ashkboos and Torsten Hoefler and Dan Alistarh},
  year={2022},
  journal={arXiv preprint arXiv:2210.17323}
}
```<|MERGE_RESOLUTION|>--- conflicted
+++ resolved
@@ -154,29 +154,17 @@
     group_size=128,  # 128 is good balance between quality and performance
 )
 
-<<<<<<< HEAD
-# load un-quantized model, by default, the model will always be loaded into CPU memory
-model = GPTQModel.load(pretrained_model_dir, quant_config)
-=======
 # load un-quantized model into into cpu memory
 model = GPTQModel.load(model_id, quant_config)
->>>>>>> 89ba12e2
 
 # quantize model
 model.quantize(calibration_dataset)
 
 # save quantized model
-<<<<<<< HEAD
-model.save(quant_output_dir)
-
-# load quantized model to the first GPU
-model = GPTQModel.load(quant_output_dir)
-=======
 model.save(quant_path)
 
 # load quantized model to the first GPU
 model = GPTQModel.load(quant_path)
->>>>>>> 89ba12e2
 
 # inference with model.generate
 print(tokenizer.decode(model.generate(**tokenizer("gptqmodel is", return_tensors="pt").to(model.device))[0]))
