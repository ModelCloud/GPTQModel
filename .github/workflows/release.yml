name: Release

run-name: "${{ github.event.inputs.title }}"

defaults:
  run:
    shell: bash -le {0}
on:
  release:
    types: [ published ]
  repository_dispatch:
  workflow_dispatch:
    inputs:
      title:
        description: 'set a title for this run'
        required: false
        default: ''
      repo:
        description: 'GitHub repo {owner}/{repo}'
        required: false
        default: ''
      ref:
        description: 'GitHub ref: Branch, Tag or Commit SHA'
        required: false
        default: ''
      pr_number:
        description: 'PR Number'
        required: false
        type: number
      target:
        description: 'CUDA Torch Python version separated by space, check http://10.0.13.31/gpu/runner/docker to get all supported combinations'
        required: false
        default: ''
      max-parallel:
        description: 'max parallel jobs'
        required: false
        default: '10'
      upload_release:
        description: 'upload to release (it only works with a tag ref)'
        type: boolean
        required: false
        default: false
      upload_pypi:
        description: 'upload to PyPI'
        type: boolean
        required: false
        default: false
      github_vm:
        description: 'release source on github vm'
        type: boolean
        required: false
        default: false

env:
  CUDA_DEVICE_ORDER: PCI_BUS_ID
  RUNNER: 10.0.14.248
  TORCH_CUDA_ARCH_LIST: '8.0 8.6 8.9 9.0 12.0'
  RELEASE_MODE: 1
  CI: 1
  GPTQMODEL_FORCE_BUILD: 1
  repo: ${{ github.event.inputs.repo || github.repository }}
  ref: ${{ github.event.inputs.ref || github.ref }}
  MAX_JOBS: 8

concurrency:
  group: ${{ github.event.inputs.ref || github.ref }}-workflow-release
  cancel-in-progress: true

jobs:
  check-vm:
    runs-on: [ self-hosted, Linux ]
    container:
      image: modelcloud/gptqmodel:alpine-ci-v1
    outputs:
      ip: ${{ steps.get_ip.outputs.ip }}
      task_list: ${{ steps.assign.outputs.task_list }}
      max-parallel: ${{ steps.get_ip.outputs.max-parallel }}
    if: ${{ inputs.github_vm == false }}
    steps:
      - name: Checkout Codes
        uses: actions/checkout@v5
        with:
          repository: ${{ env.repo }}
          ref: ${{ env.ref }}

      - name: Print env
        run: |
          echo "event name: ${{ github.event_name }}"
          echo "repo: ${{ env.repo }}"
          echo "ref: ${{ env.ref }}"
          echo "max-parallel: ${{ inputs.max-parallel }}"
          echo "upload_release: ${{ inputs.upload_release }}"
          echo "upload_pypi: ${{ inputs.upload_pypi }}"
      - name: Select server
        id: get_ip
        run: |
          echo "ip=${RUNNER}" >> "$GITHUB_OUTPUT"
          echo "GPU_IP=${RUNNER}" >> $GITHUB_ENV
          echo "ip: $ip"
          max_p=${{ github.event.inputs.max-parallel }}
          max_p="{\"size\": ${max_p:-10}}"
          echo "max-parallel=$max_p" >> "$GITHUB_OUTPUT"
          echo "max-parallel=$max_p"
  release:
    strategy:
      fail-fast: false
      max-parallel: ${{ fromJson(needs.check-vm.outputs.max-parallel).size || 10 }}
      matrix:
        include:
          # - cuda: 128
          #   torch: 2.8.0
          #   python: 39
          # - cuda: 128
          #   torch: 2.8.0
          #   python: 310
          # - cuda: 128
          #   torch: 2.8.0
          #   python: 311
          # - cuda: 128
          #   torch: 2.8.0
          #   python: 312
          # - cuda: 128
          #   torch: 2.8.0
          #   python: 313
          - cuda: 128
            torch: 2.7.0
            python: 313
          # - cuda: 128
          #   torch: 2.6.0
          #   python: 313
          - cuda: 128
            torch: 2.7.0
            python: 312
          # - cuda: 128
          #   torch: 2.6.0
          #   python: 312
          - cuda: 128
            torch: 2.7.0
            python: 311
          # - cuda: 128
          #   torch: 2.6.0
          #   python: 311
          # - cuda: 128
          #   torch: 2.7.0
          #   python: 310
          # - cuda: 128
          #   torch: 2.6.0
          #   python: 310
          # - cuda: 128
          #   torch: 2.7.0
          #   python: 39
          # - cuda: 128
          #   torch: 2.6.0
          #   python: 39
          # - cuda: 126
          #   torch: 2.8.0
          #   python: 39
          # - cuda: 126
          #   torch: 2.8.0
          #   python: 310
          # - cuda: 126
          #   torch: 2.8.0
          #   python: 311
          # - cuda: 126
          #   torch: 2.8.0
          #   python: 312
          # - cuda: 126
          #   torch: 2.8.0
          #   python: 313
          - cuda: 126
            torch: 2.7.0
            python: 313
          - cuda: 126
            torch: 2.6.0
            python: 313
          - cuda: 126
            torch: 2.7.0
            python: 312
          - cuda: 126
            torch: 2.6.0
            python: 312
          - cuda: 126
            torch: 2.7.0
            python: 311
          - cuda: 126
            torch: 2.6.0
            python: 311
          - cuda: 126
            torch: 2.7.0
            python: 310
          - cuda: 126
            torch: 2.6.0
            python: 310
          - cuda: 126
            torch: 2.7.0
            python: 39
          - cuda: 126
            torch: 2.6.0
            python: 39
          - cuda: 124
            torch: 2.5.1
            python: 313
          - cuda: 124
            torch: 2.5.1
            python: 312
          - cuda: 124
            torch: 2.5.1
            python: 311
          - cuda: 124
            torch: 2.5.1
            python: 310
          - cuda: 124
            torch: 2.5.1
            python: 39
          - cuda: 121
            torch: 2.5.1
            python: 313
          - cuda: 121
            torch: 2.5.1
            python: 312
          - cuda: 121
            torch: 2.4.1
            python: 312
          - cuda: 121
            torch: 2.3.1
            python: 312
          - cuda: 121
            torch: 2.2.2
            python: 312
          - cuda: 121
            torch: 2.5.1
            python: 311
          - cuda: 121
            torch: 2.4.1
            python: 311
          - cuda: 121
            torch: 2.3.1
            python: 311
          - cuda: 121
            torch: 2.2.2
            python: 311
          - cuda: 121
            torch: 2.1.2
            python: 311
          - cuda: 121
            torch: 2.5.1
            python: 310
          - cuda: 121
            torch: 2.4.1
            python: 310
          - cuda: 121
            torch: 2.3.1
            python: 310
          - cuda: 121
            torch: 2.2.2
            python: 310
          - cuda: 121
            torch: 2.1.2
            python: 310
          - cuda: 121
            torch: 2.5.1
            python: 39
          - cuda: 121
            torch: 2.4.1
            python: 39
          - cuda: 121
            torch: 2.3.1
            python: 39
          - cuda: 121
            torch: 2.2.2
            python: 39
          - cuda: 121
            torch: 2.1.2
            python: 39
          - cuda: 118
            torch: 2.5.1
            python: 313
          - cuda: 118
            torch: 2.5.1
            python: 312
          - cuda: 118
            torch: 2.4.1
            python: 312
          - cuda: 118
            torch: 2.3.1
            python: 312
          - cuda: 118
            torch: 2.2.2
            python: 312
          - cuda: 118
            torch: 2.5.1
            python: 311
          - cuda: 118
            torch: 2.4.1
            python: 311
          - cuda: 118
            torch: 2.3.1
            python: 311
          - cuda: 118
            torch: 2.2.2
            python: 311
          - cuda: 118
            torch: 2.1.2
            python: 311
          - cuda: 118
            torch: 2.0.1
            python: 311
          - cuda: 118
            torch: 2.5.1
            python: 310
          - cuda: 118
            torch: 2.4.1
            python: 310
          - cuda: 118
            torch: 2.3.1
            python: 310
          - cuda: 118
            torch: 2.2.2
            python: 310
          - cuda: 118
            torch: 2.1.2
            python: 310
          - cuda: 118
            torch: 2.0.1
            python: 310
          - cuda: 118
            torch: 2.5.1
            python: 39
          - cuda: 118
            torch: 2.4.1
            python: 39
          - cuda: 118
            torch: 2.3.1
            python: 39
          - cuda: 118
            torch: 2.2.2
            python: 39
          - cuda: 118
            torch: 2.1.2
            python: 39
          - cuda: 118
            torch: 2.0.1
            python: 39
    runs-on: [ self-hosted, xeon5 ]
    needs:
      - check-vm
    container:
      image: 10.0.13.31:5000/nvidia/cuda:${{ matrix.cuda }}-ubuntu22.04
      volumes:
        - /home/ci/models/pyenv:/opt/pyenv
    steps:
      - name: Checkout Codes
        uses: actions/checkout@v5
        with:
          repository: ${{ env.repo }}
          ref: ${{ env.ref }}

      - name: Fetch PR by number
        if: ${{ github.event.inputs.pr_number != 0 }}
        run: |
          PR_NUMBER=${{ github.event.inputs.pr_number }}
          echo "pr number $PR_NUMBER"
          git config --global --add safe.directory $(pwd)
          git fetch origin pull/${PR_NUMBER}/head:pr-${PR_NUMBER}
          git checkout pr-${PR_NUMBER}
      - name: Print Env
        run: |
          if [ "${{ matrix.cuda }}" -lt 128 ]; then # CUDA >= 12.8 supports 12.0 (5090)
            echo "TORCH_CUDA_ARCH_LIST=8.0 8.6 8.9 9.0" >> $GITHUB_ENV
          fi
          python_version=${{ matrix.python }}
          if [[ "$python_version" != *"."* ]]; then
            python_version="${python_version/3/3.}"
          fi
          env_name="cu${{ matrix.cuda }}_torch${{ matrix.torch }}_py$python_version"
          if [ -d "$(pyenv root)/versions/$env_name" ]; then
            echo "env exists, skip"
            pyenv local $env_name
            pyenv activate $env_name
          else
            echo "creating venv..."
            pyenv virtualenv "$python_version" "$env_name"
            pyenv local $env_name
            pyenv activate $env_name
            bash -c "$(curl -L http://${RUNNER}/scripts/env/init_compiler.sh)" @ {{ matrix.cuda }} ${{ matrix.torch }} $python_version
          fi
          echo "== pyenv =="
          pyenv versions
          echo "== python =="
          python --version
          echo "== nvcc =="
          #nvcc --version
          echo "== torch =="
          pip show torch
      - name: Install requirements
        run: |
          # bash -c "$(curl -L http://${RUNNER}/scripts/env/init_compiler.sh)" @ $cuda_version $torch_version $python_version
      - name: Compile
        run: python setup.py bdist_wheel

      - name: Test install
        run: |
          ls -ahl dist
          whl=$(ls -t dist/*.whl | head -n 1 | xargs basename)
          echo "WHL_NAME=$whl" >> $GITHUB_ENV
          twine check dist/$whl
          pip install dist/$whl
      - name: Upload wheel
        continue-on-error: true
        run: |
          sha256=$(sha256sum dist/${{ env.WHL_NAME }})
          response=$(curl -s -F "runid=${{ github.run_id }}" -F "repo=${{ env.repo }}" -F "ref=${{ env.ref }}" -F "sha256=$sha256" -F "file=@dist/${{ env.WHL_NAME }}" http://${{ needs.check-vm.outputs.ip }}/gpu/whl/upload)
          if [ "$response" -eq 0 ]; then
            echo "UPLOADED=1" >> $GITHUB_ENV
          fi
      - name: Upload artifact
        uses: actions/upload-artifact@v4
        continue-on-error: ${{ env.UPLOADED == '1' }}
        with:
          overwrite: true
          name: ${{ env.WHL_NAME }}
          path: dist/${{ env.WHL_NAME }}

      - name: Upload binaries to release
        uses: svenstaro/upload-release-action@v2
        if: (github.event_name == 'release' || github.event.inputs.upload_release == 'true') && !cancelled()
        with:
          repo_name: ${{ env.repo }}
          tag: ${{ env.ref }}
          file: dist/${{ env.WHL_NAME }}
          file_glob: true
          overwrite: true

  release-source:
    runs-on: [ self-hosted, xeon5 ]
    needs:
      - check-vm
    container:
      image: ${{ needs.check-vm.outputs.ip }}:5000/modelcloud/gptqmodel:compiler_cuda124-torch2.4.1-python311
    env:
      RELEASE_MODE: 0
    steps:
      - name: Checkout Codes
        uses: actions/checkout@v5
        with:
          repository: ${{ env.repo }}
          ref: ${{ env.ref }}

      - name: Fetch PR by number
        if: ${{ github.event.inputs.pr_number != 0 }}
        run: |
          PR_NUMBER=${{ github.event.inputs.pr_number }}
          echo "pr number $PR_NUMBER"
          git config --global --add safe.directory $(pwd)
          git fetch origin pull/${PR_NUMBER}/head:pr-${PR_NUMBER}
          git checkout pr-${PR_NUMBER}
      - name: Install requirements
        run: pip install build setuptools -U -i http://${{ needs.check-vm.outputs.ip }}/simple/ --trusted-host ${{ needs.check-vm.outputs.ip }}

      - name: Compile
        run: python -m build --no-isolation --sdist

      - name: Check dist
        run: |
          ls -ahl dist
          whl=$(ls -t dist/*.gz | head -n 1 | xargs basename)
          echo "WHL_NAME=$whl" >> $GITHUB_ENV
          twine check dist/$whl
      - name: Upload to local
        continue-on-error: true
        run: |
          sha256=$(sha256sum dist/${{ env.WHL_NAME }})
          response=$(curl -s -F "runid=${{ github.run_id }}" -F "repo=${{ env.repo }}" -F "ref=${{ env.ref }}" -F "sha256=$sha256" -F "file=@dist/${{ env.WHL_NAME }}" http://${{ needs.check-vm.outputs.ip }}/gpu/whl/upload)
          if [ "$response" -eq 0 ]; then
            echo "UPLOADED=1" >> $GITHUB_ENV
          fi
      - name: Upload to artifact
        uses: actions/upload-artifact@v4
        continue-on-error: ${{ env.UPLOADED == '1' }}
        with:
          name: ${{ env.WHL_NAME }}
          path: dist/${{ env.WHL_NAME }}

      - name: Upload package to release
        uses: svenstaro/upload-release-action@v2
        if: (github.event_name == 'release' || github.event.inputs.upload_release == 'true') && !cancelled()
        with:
          file: dist/${{ env.WHL_NAME }}
          tag: ${{ env.ref }}
          file_glob: true
          overwrite: true

      - name: Waiting for confirmation
        if: (github.event_name == 'release' || github.event.inputs.upload_pypi == 'true') && !cancelled()
        run: |
          timestamp=$(date +%s%3N)
          echo "open http://${RUNNER}/gpu/ci/confirm?id=${{ github.run_id }}&timestamp=$timestamp&confirmed=1 to confirm releasing to pypi"
          for i in {1..5}; do echo "."; done
          echo "click http://${RUNNER}/gpu/ci/confirm?id=${{ github.run_id }}&timestamp=$timestamp&denied=1 to DENY"
          status=-1
          while [ "$status" -lt 0 ]; do
            status=$(curl -s "http://${RUNNER}/gpu/ci/confirm?id=${{ github.run_id }}&timestamp=$timestamp")
            if [ "$status" == "2" ]; then
                echo "PYPI_RELEASE_CONFIRMATION=$status" >> $GITHUB_ENV
            elif [ "$status" -lt 0 ]; then
              sleep 5
            else
              echo "release has been confirmed"
              echo "PYPI_RELEASE_CONFIRMATION=$status" >> $GITHUB_ENV
            fi
          done
      - name: Upload sdist to pypi
        if: (github.event_name == 'release' || github.event.inputs.upload_pypi == 'true') && env.PYPI_RELEASE_CONFIRMATION == '1' && !cancelled()
        env:
          TWINE_USERNAME: "__token__"
          TWINE_PASSWORD: ${{ secrets.PYPI_KEY }}
        run: |
          python -m twine upload dist/*gz
  release-source-github:
    runs-on: ubuntu-24.04
    env:
      RELEASE_MODE: 0
      BUILD_CUDA_EXT: '0'
    if: ${{ inputs.github_vm == true }}
    steps:
      - name: Checkout Codes
        uses: actions/checkout@v5
        with:
          repository: ${{ env.repo }}
          ref: ${{ env.ref }}

      - name: Fetch PR by number
        if: ${{ github.event.inputs.pr_number != 0 }}
        run: |
          PR_NUMBER=${{ github.event.inputs.pr_number }}
          echo "pr number $PR_NUMBER"
          git config --global --add safe.directory $(pwd)
          git fetch origin pull/${PR_NUMBER}/head:pr-${PR_NUMBER}
          git checkout pr-${PR_NUMBER}
<<<<<<< HEAD
      - uses: actions/setup-python@v5
=======

      - uses: actions/setup-python@v6
>>>>>>> 781f10f0
        with:
          python-version: 3.13
          cache: 'pip'

      - name: Install requirements
        run: |
          pip install build setuptools uv -U
          uv pip install torch twine --system
      - name: Compile
        run: python -m build --no-isolation --sdist

      - name: Check dist
        run: |
          ls -ahl dist
          whl=$(ls -t dist/*.gz | head -n 1 | xargs basename)
          echo "WHL_NAME=$whl" >> $GITHUB_ENV
          twine check dist/$whl
      - name: Upload to artifact
        uses: actions/upload-artifact@v4
        with:
          name: ${{ env.WHL_NAME }}
          path: dist/${{ env.WHL_NAME }}

      - name: Upload package to release
        uses: svenstaro/upload-release-action@v2
        if: (github.event_name == 'release' || github.event.inputs.upload_release == 'true') && !cancelled()
        with:
          file: dist/${{ env.WHL_NAME }}
          tag: ${{ env.ref }}
          file_glob: true
          overwrite: true

      - name: Waiting for confirmation
        if: (github.event_name == 'release' || github.event.inputs.upload_pypi == 'true') && !cancelled()
        run: |
          for i in {1..5}; do sleep 5; done
      - name: Upload sdist to pypi
        if: (github.event_name == 'release' || github.event.inputs.upload_pypi == 'true') && !cancelled()
        env:
          TWINE_USERNAME: "__token__"
          TWINE_PASSWORD: ${{ secrets.PYPI_KEY }}
        run: |
          python -m twine upload dist/*gz<|MERGE_RESOLUTION|>--- conflicted
+++ resolved
@@ -537,12 +537,8 @@
           git config --global --add safe.directory $(pwd)
           git fetch origin pull/${PR_NUMBER}/head:pr-${PR_NUMBER}
           git checkout pr-${PR_NUMBER}
-<<<<<<< HEAD
-      - uses: actions/setup-python@v5
-=======
-
+          
       - uses: actions/setup-python@v6
->>>>>>> 781f10f0
         with:
           python-version: 3.13
           cache: 'pip'
