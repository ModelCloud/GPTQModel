name: Unit Tests

run-name: "${{ github.event.inputs.title }}"

defaults:
  run:
    shell: bash -le {0}

on:
  repository_dispatch:
  workflow_dispatch:
    inputs:
      title:
        description: 'set a title for this run'
        required: false
        default: ''
      repo:
        description: 'GitHub repo {owner}/{repo}'
        required: false
        default: ''
      ref:
        description: 'GitHub ref: Branch, Tag or Commit SHA'
        required: false
        default: ''
      pr_number:
        description: 'PR Number'
        required: false
        type: number
      test_names:
        description: 'Input Test(s) to Run (default all)'
        required: false
        default: ''
      test_regex:
        description: 'Regex to filter test files'
        required: false
        default: ''
      artifact_id:
        description: 'Run id for artifact to be downloaded'
        required: false
        default: ''
      max-parallel:
        description: 'max parallel jobs'
        required: false
        default: '20'
      m4-only:
        description: 'run only m4 test only'
        type: boolean
        required: false
        default: false
      exclusive-gpu:
        description: 'one test, one gpu. for collecting statistics'
        type: boolean
        required: false
        default: false


env:
  CUDA_DEVICE_ORDER: PCI_BUS_ID
  CUDA_VISIBLE_DEVICES: 0
  TORCH_CUDA_ARCH_LIST: '8.6 8.9'
  PYTORCH_CUDA_ALLOC_CONF: 'expandable_segments:True'
  MAX_JOBS: 8
  RUNNER: 10.0.14.248
  TRANSFORMERS_DIFF_TESTS: "models/test_internlm.py,models/test_internlm2_5.py,models/test_xverse.py"
  TORCH_2_5_TESTS: "test_evalplus.py,test_perplexity.py,test_q4_ipex.py,test_ipex_xpu.py,test_save_loaded_quantized_model.py,test_quant_formats.py,models/test_hymba.py"
  IGNORED_TEST_FILES: "test_tgi.py,test_gptneox.py,models/test_mixtral.py,test_q4_torch_apple.py"
  GPTQMODEL_FORCE_BUILD: 1
  repo: ${{ github.event.inputs.repo || github.repository }}
  ref: ${{ github.event.inputs.ref || github.ref }}

concurrency:
  group: ${{ github.event.inputs.ref || github.ref }}-workflow-unit-tests-${{ github.event.inputs.test_names }}
  cancel-in-progress: true

jobs:
  check-vm:
<<<<<<< HEAD
    runs-on: ubuntu-latest
=======
    runs-on: [ self-hosted, Linux ]
    container:
      image: modelcloud/gptqmodel:alpine-ci-v1
>>>>>>> 24895b75
    outputs:
      ip: ${{ steps.get_ip.outputs.ip }}
      run_id: ${{ steps.get_ip.outputs.run_id }}
      max-parallel: ${{ steps.get_ip.outputs.max-parallel }}
    steps:
      - name: Print env
        run: |
          echo "repo: ${{ env.repo }}"
          echo "ref: ${{ env.ref }}"
          echo "artifact_id: ${{ github.event.inputs.artifact_id }}"
          echo "test_names: ${{ github.event.inputs.test_names }}"

      - name: Select server
        id: get_ip
        run: |
          echo "ip=$RUNNER" >> "$GITHUB_OUTPUT"

          echo "ip: $ip"

          if [ -n "${{ github.event.inputs.artifact_id }}" ]; then
            run_id="${{ github.event.inputs.artifact_id }}"
          else
            run_id="${{ github.run_id }}"
          fi
          echo "run_id=$run_id" >> "$GITHUB_OUTPUT"
          echo "artifact_id=$run_id"

          max_p=${{ github.event.inputs.max-parallel }}
          max_p="{\"size\": ${max_p:-20}}"
          echo "max-parallel=$max_p" >> "$GITHUB_OUTPUT"
          echo "max-parallel=$max_p"

  list-test-files:
    runs-on: ubuntu-latest
    if: github.event.inputs.m4-only != 'true'
    outputs:
      torch-2-5-files: ${{ steps.files.outputs.torch-2-5-files }}
      transformers-files: ${{ steps.files.outputs.transformers-files }}

    steps:
      - name: Checkout Codes
        uses: actions/checkout@v4
        with:
          repository: ${{ env.repo }}
          ref: ${{ env.ref }}

      - name: Fetch PR by number
        if: ${{ github.event.inputs.pr_number != 0 }}
        run: |
          PR_NUMBER=${{ github.event.inputs.pr_number }}
          echo "pr number $PR_NUMBER"
          git config --global --add safe.directory $(pwd)
          git fetch origin pull/${PR_NUMBER}/head:pr-${PR_NUMBER}
          git checkout pr-${PR_NUMBER}

      - name: List files
        id: files
        run: |
          script="
          import json
          import os
          import re

          TRANSFORMERS_DIFF_TESTS = '${TRANSFORMERS_DIFF_TESTS}'
          IGNORED_TEST_FILES = '${IGNORED_TEST_FILES}'

          TEST_NAMES='${{ github.event.inputs.test_names }}'
          TEST_REGEX='${{ github.event.inputs.test_regex }}'

          input_test_files_list = [f.strip().removesuffix('.py') for f in TEST_NAMES.split(',') if f.strip()]

          transformers_test_files = [f.strip().removesuffix('.py') for f in f'{TRANSFORMERS_DIFF_TESTS}'.split(',') if f.strip()]
          transformers_test_files = [f for f in transformers_test_files if not input_test_files_list or f in input_test_files_list]

          all_tests = [f.removesuffix('.py') for f in os.listdir('tests/') if f.startswith('test_') and f.endswith('.py') and f.strip().removesuffix('py') not in f'{IGNORED_TEST_FILES}']
          all_tests_models = ['models/'+f.removesuffix('.py') for f in os.listdir('tests/models') if f.startswith('test_') and f.endswith('.py') and f.strip().removesuffix('py') not in f'{IGNORED_TEST_FILES}']

          torch_2_5_test_files = [f for f in all_tests+all_tests_models if (not input_test_files_list or f in input_test_files_list) and f not in transformers_test_files]

          torch_2_5_test_files = [test for test in torch_2_5_test_files if re.match(rf'{TEST_REGEX}', test)]
          transformers_test_files = [test for test in transformers_test_files if re.match(rf'{TEST_REGEX}', test)]

          print(f'{json.dumps(torch_2_5_test_files)}|{json.dumps(transformers_test_files)}')
          "

          test_files=$(python3 -c "$script")
          IFS='|' read -r torch_2_5_test_files transformers_test_files <<< "$test_files"
          echo "torch-2-5-files=$torch_2_5_test_files" >> "$GITHUB_OUTPUT"
          echo "transformers-files=$transformers_test_files" >> "$GITHUB_OUTPUT"

          echo "Test files: $test_files"
          echo "Torch 2.5 Test files: $torch_2_5_test_files"
          echo "Transformers Test files: $transformers_test_files"
          echo "Ignored Test files: $IGNORED_TEST_FILES"

  build:
    runs-on: [ self-hosted, Linux ]
    needs: check-vm
    if: github.event.inputs.m4-only != 'true' && github.event.inputs.artifact_id == '' && !cancelled()
    container:
      image: ${{ needs.check-vm.outputs.ip }}:5000/modelcloud/gptqmodel:github-ci-v5
    steps:

      - name: Checkout Codes
        uses: actions/checkout@v4
        with:
          repository: ${{ env.repo }}
          ref: ${{ env.ref }}

      - name: Fetch PR by number
        if: ${{ github.event.inputs.pr_number != 0 }}
        run: |
          PR_NUMBER=${{ github.event.inputs.pr_number }}
          echo "pr number $PR_NUMBER"
          git config --global --add safe.directory $(pwd)
          git fetch origin pull/${PR_NUMBER}/head:pr-${PR_NUMBER}
          git checkout pr-${PR_NUMBER}

      - name: Print Env
        run: |
          echo "== pyenv =="
          pyenv versions
          echo "== python =="
          python --version
          echo "== nvcc =="
          nvcc --version
          echo "== torch =="
          pip show torch
          echo "##### pip list #####"
          pip list

      - name: Compress dir
        run: |
          mkdir dist || true
          tar -zcf dist/gptqmodel_source.tar.gz ./
          sha256=$(sha256sum dist/gptqmodel_source.tar.gz)
          echo "hash=$sha256"
          echo "SOURCE_HASH=$sha256" >> $GITHUB_ENV

      - name: Upload source to artifact
        uses: actions/upload-artifact@v4
        with:
          name: source
          path: dist/gptqmodel_source.tar.gz

      - name: Compile
        timeout-minutes: 35
        run: python setup.py bdist_wheel

      - name: Test install
        run: |
          ls -ahl dist
          whl=$(ls -t dist/*.whl | head -n 1 | xargs basename)
          sha256=$(sha256sum dist/$whl)
          echo "hash=$sha256"

          echo "WHL_HASH=$sha256" >> $GITHUB_ENV
          echo "WHL_NAME=$whl" >> $GITHUB_ENV

          twine check dist/$whl
          uv pip install dist/$whl

      - name: Upload wheel
        continue-on-error: true
        run: |
          curl -s -F "runid=${{ github.run_id }}" -F "repo=${{ env.repo }}" -F "ref=${{ env.ref }}" -F "sha256=${{ env.WHL_HASH }}" -F "file=@dist/${{ env.WHL_NAME }}" http://${{ needs.check-vm.outputs.ip }}/gpu/whl/upload
          curl -s -F "runid=${{ github.run_id }}" -F "repo=${{ env.repo }}" -F "ref=${{ env.ref }}" -F "sha256=${{ env.SOURCE_HASH }}" -F "file=@dist/gptqmodel_source.tar.gz" http://${{ needs.check-vm.outputs.ip }}/gpu/whl/upload

      - name: Upload to artifact
        uses: actions/upload-artifact@v4
        with:
          name: whl
          path: dist/${{ env.WHL_NAME }}

      - name: Clean cache
        if: always()
        run: pip cache purge && uv cache clean

  transformers_diff:
    needs:
      - build
      - list-test-files
      - check-vm
    runs-on: [ self-hosted, Linux ]
    if: always() && !cancelled() && (needs.build.result == 'success' || github.event.inputs.artifact_id != '') && github.event.inputs.m4-only != 'true' && needs.list-test-files.outputs.transformers-files != '[]'
    container:
      image: ${{ needs.check-vm.outputs.ip }}:5000/modelcloud/gptqmodel:github-ci-v5
      volumes:
        - /home/ci/models:/monster/data/model
        - /home/ci/models/huggingface:/github/home/.cache/huggingface
    strategy:
      fail-fast: false
      max-parallel: ${{ fromJson(needs.check-vm.outputs.max-parallel).size || 20 }}
      matrix:
        test_script: ${{ fromJSON(needs.list-test-files.outputs.transformers-files) }}
    steps:
      - name: Checkout Codes
        uses: actions/checkout@v4
        with:
          repository: ${{ github.event.inputs.repo }}
          ref: ${{ github.event.inputs.ref }}

      - name: Fetch PR by number
        if: ${{ github.event.inputs.pr_number != 0 }}
        run: |
          PR_NUMBER=${{ github.event.inputs.pr_number }}
          echo "pr number $PR_NUMBER"
          git config --global --add safe.directory $(pwd)
          git fetch origin pull/${PR_NUMBER}/head:pr-${PR_NUMBER}
          git checkout pr-${PR_NUMBER}

      - name: Print Env
        run: |
          echo "== pyenv =="
          pyenv versions
          echo "== python =="
          python --version
          echo "== nvcc =="
          nvcc --version
          echo "== torch =="
          pip show torch
          echo "== pip list =="
          pip list

      - name: Download source
        continue-on-error: true
        run: |
          curl -s -O  http://${{ needs.check-vm.outputs.ip }}/whl/${{ env.repo }}/${{ needs.check-vm.outputs.run_id }}/gptqmodel_source.tar.gz
          ls -ahl .
          sha256=$(sha256sum $file_name)
          echo "sha256=$sha256"
          echo "SOURCE_DOWNLOADED=1" >> $GITHUB_ENV

      - name: Download source
        if: env.SOURCE_DOWNLOADED == '' && !cancelled()
        uses: actions/download-artifact@v4
        with:
          name: source
          path: dist
          run-id: ${{ needs.check-vm.outputs.run_id }}

      - name: Uncompress source
        continue-on-error: true
        run: |
          find . -mindepth 1 ! -name "gptqmodel_source.tar.gz" -exec rm -rf {} +
          ls -ahl .
          tar -zxf gptqmodel_source.tar.gz

      - name: Download wheel
        continue-on-error: true
        run: |
          file_name=$(curl -s  -F "runid=${{ needs.check-vm.outputs.run_id }}" -F "repo=${{ env.repo }}" -F "ref=${{ env.ref }}" -F "fuzz=1" "http://${{ needs.check-vm.outputs.ip }}/gpu/whl/download")

          if echo "$file_name" | grep -q "gptqmodel"; then
              mkdir dist || true
              cd dist
              curl -s -O  http://${{ needs.check-vm.outputs.ip }}/whl/${{ env.repo }}/${{ needs.check-vm.outputs.run_id }}/$file_name
              ls -ahl .
              sha256=$(sha256sum $file_name)
              echo "sha256=$sha256"
              echo "WHL_DOWNLOADED=1" >> $GITHUB_ENV
          fi

      - name: Download artifact
        if: env.WHL_DOWNLOADED == '' && !cancelled()
        uses: actions/download-artifact@v4
        with:
          name: whl
          path: dist
          run-id: ${{ needs.check-vm.outputs.run_id }}

      - name: Install wheel
        run: |
          echo "===== install optimum bitblas parameterized uvicorn ====="
          uv pip install optimum bitblas==0.0.1.dev13 parameterized uvicorn -i http://${{ needs.check-vm.outputs.ip }}/simple/ --trusted-host ${{ needs.check-vm.outputs.ip }}
          echo "===== install dist/whl ====="
          uv pip install dist/*.whl
          echo "===== init test env ====="
          echo "===== install transformers==4.38.2 typing-extensions numpy==1.26.4 peft==0.13.2 ====="
          uv pip install transformers==4.38.2 typing-extensions numpy==1.26.4 peft==0.13.2 -U -i http://${{ needs.check-vm.outputs.ip }}/simple/ --trusted-host ${{ needs.check-vm.outputs.ip }}
          if [ "${{ matrix.test_script }}" == "models/test_xverse" ]; then
            echo "===== install tokenizers==0.15.2 ====="
            uv pip install tokenizers==0.15.2 -i http://${{ needs.check-vm.outputs.ip }}/simple/ --trusted-host ${{ needs.check-vm.outputs.ip }}
          fi
          if [ "${{ matrix.test_script }}" == "test_quant_formats" ] || [ "${{ matrix.test_script }}" == "test_perplexity" ]; then
            echo "===== install auto_round ====="
            uv pip install auto_round
          fi

      - name: Clean cache
        if: always()
        run: pip cache purge && uv cache clean

      - name: Find suitable GPU
        if: ${{ !contains(matrix.test_script, 'ipex') && !cancelled() }}
        run: |
          timestamp=$(date +%s%3N)
          gpu_id=-1

          while [ "$gpu_id" -lt 0 ]; do
            gpu_id=$(curl -s "http://${{ needs.check-vm.outputs.ip }}/gpu/get?id=${{ github.run_id }}&timestamp=$timestamp&test=${{ matrix.test_script }}&runner=${RUNNER_NAME}")

            if [ "$gpu_id" -lt 0 ]; then
              echo "http://${{ needs.check-vm.outputs.ip }}/gpu/get?id=${{ github.run_id }}&timestamp=$timestamp&test=${{ matrix.test_script }}&runner=${RUNNER_NAME} returned $gpu_id"
              echo "No available GPU, waiting 5 seconds..."
              sleep 5
            else
              echo "Allocated GPU ID: $gpu_id"
            fi
          done
          echo "CUDA_VISIBLE_DEVICES=$gpu_id" >> $GITHUB_ENV
          echo "STEP_TIMESTAMP=$timestamp" >> $GITHUB_ENV
          echo "CUDA_VISIBLE_DEVICES set to $gpu_id, timestamp=$timestamp"

      - name: Run tests
        if: ${{ (!github.event.inputs.test_names || contains(github.event.inputs.test_names, matrix.test_script)) && !cancelled() }}
        run: |
          start_time=$(date +%s)
          pytest --durations=0 tests/${{ matrix.test_script }}.py || { echo "ERROR=1" >> $GITHUB_ENV; exit 1; }
          execution_time=$(( $(date +%s) - start_time ))
          echo "$((execution_time / 60))m $((execution_time % 60))s"
          curl "http://${{ needs.check-vm.outputs.ip }}/gpu/log_test_vram?id=${{ github.run_id }}&gpu=${{ env.CUDA_VISIBLE_DEVICES }}&range=$execution_time&unit=second&name=${{ matrix.test_script }}"

      - name: Release GPU
        if: always() && !contains(matrix.test_script, 'ipex')
        run: curl -X GET "http://${{ needs.check-vm.outputs.ip }}/gpu/release?id=${{ github.run_id }}&gpu=${{ env.CUDA_VISIBLE_DEVICES }}&timestamp=${{ env.STEP_TIMESTAMP }}&test=${{ matrix.test_script }}&runner=${RUNNER_NAME}"

  torch2_5:
    needs:
      - build
      - list-test-files
      - check-vm
    runs-on: [ self-hosted, Linux ]
    if: always() && !cancelled() && (needs.build.result == 'success' || github.event.inputs.artifact_id != '') && github.event.inputs.m4-only != 'true' && needs.list-test-files.outputs.torch-2-5-files != '[]'
    container:
      image: ${{ needs.check-vm.outputs.ip }}:5000/modelcloud/gptqmodel:github-ci-v5
      options: --device /dev/dri --ipc=host
      volumes:
        - /dev/dri/by-path:/dev/dri/by-path
        - /home/ci/models:/monster/data/model
        - /home/ci/models/huggingface:/github/home/.cache/huggingface
    strategy:
      fail-fast: false
      max-parallel: ${{ fromJson(needs.check-vm.outputs.max-parallel).size || 20 }}
      matrix:
        test_script: ${{ fromJSON(needs.list-test-files.outputs.torch-2-5-files) }}
    steps:
      - name: Checkout Codes
        uses: actions/checkout@v4
        with:
          repository: ${{ env.repo }}
          ref: ${{ env.ref }}

      - name: Fetch PR by number
        if: ${{ github.event.inputs.pr_number != 0 }}
        run: |
          PR_NUMBER=${{ github.event.inputs.pr_number }}
          echo "pr number $PR_NUMBER"
          git config --global --add safe.directory $(pwd)
          git fetch origin pull/${PR_NUMBER}/head:pr-${PR_NUMBER}
          git checkout pr-${PR_NUMBER}

      - name: Print Env
        run: |
          echo "== pyenv =="
          pyenv versions
          echo "== python =="
          python --version
          echo "== nvcc =="
          nvcc --version
          echo "== torch =="
          pip show torch
          echo "== pip list =="
          pip list


      - name: Download source
        continue-on-error: true
        run: |
          curl -s -O  http://${{ needs.check-vm.outputs.ip }}/whl/${{ env.repo }}/${{ needs.check-vm.outputs.run_id }}/gptqmodel_source.tar.gz
          ls -ahl .
          sha256=$(sha256sum $file_name)
          echo "sha256=$sha256"
          echo "SOURCE_DOWNLOADED=1" >> $GITHUB_ENV

      - name: Download source
        if: env.SOURCE_DOWNLOADED == '' && !cancelled()
        uses: actions/download-artifact@v4
        with:
          name: source
          path: dist
          run-id: ${{ needs.check-vm.outputs.run_id }}

      - name: Uncompress source
        continue-on-error: true
        run: |
          find . -mindepth 1 ! -name "gptqmodel_source.tar.gz" -exec rm -rf {} +
          ls -ahl .
          tar -zxf gptqmodel_source.tar.gz

      - name: Download wheel
        continue-on-error: true
        run: |
          file_name=$(curl -s  -F "runid=${{ needs.check-vm.outputs.run_id }}" -F "repo=${{ env.repo }}" -F "ref=${{ env.ref }}" -F "fuzz=1" "http://${{ needs.check-vm.outputs.ip }}/gpu/whl/download")

          if echo "$file_name" | grep -q "gptqmodel"; then
              mkdir dist || true
              cd dist
              curl -s -O  http://${{ needs.check-vm.outputs.ip }}/whl/${{ env.repo }}/${{ needs.check-vm.outputs.run_id }}/$file_name
              ls -ahl .
              sha256=$(sha256sum $file_name)
              echo "sha256=$sha256"
              echo "WHL_DOWNLOADED=1" >> $GITHUB_ENV
          fi

      - name: Download artifact
        if: env.WHL_DOWNLOADED == '' && !cancelled()
        uses: actions/download-artifact@v4
        with:
          name: whl
          path: dist
          run-id: ${{ needs.check-vm.outputs.run_id }}

      - name: Install wheel
        run: |
          if [ "${{ matrix.test_script }}" == "test_quant_formats" ] || [ "${{ matrix.test_script }}" == "test_perplexity" ]; then
            echo "===== install auto_round ====="
            uv pip install auto_round
          fi
          if [ "${{ matrix.test_script }}" == "models/test_cohere2" ] || [ "${{ matrix.test_script }}" == "models/test_gemma" ]; then
            echo "===== install transformers from git ====="
            uv pip install -U git+https://github.com/huggingface/transformers.git
          fi
          if [ "${{ matrix.test_script }}" == "test_ipex_xpu" ]; then
            source /etc/profile.d/pyenv.sh && pyenv activate xpu
          fi
          echo "===== install dist/whl ====="
          uv pip install dist/*.whl

      - name: Clean cache
        if: always()
        run: pip cache purge && uv cache clean

      - name: Find suitable GPU
        if: ${{ !contains(matrix.test_script, 'ipex') && !cancelled() }}
        run: |
          timestamp=$(date +%s%3N)
          gpu_id=-1

          while [ "$gpu_id" -lt 0 ]; do
            gpu_id=$(curl -s "http://${{ needs.check-vm.outputs.ip }}/gpu/get?id=${{ github.run_id }}&timestamp=$timestamp&test=${{ matrix.test_script }}&runner=${RUNNER_NAME}")

            if [ "$gpu_id" -lt 0 ]; then
              echo "http://${{ needs.check-vm.outputs.ip }}/gpu/get?id=${{ github.run_id }}&timestamp=$timestamp&test=${{ matrix.test_script }}&runner=${RUNNER_NAME} returned $gpu_id"
              echo "No available GPU, waiting 5 seconds..."
              sleep 5
            else
              echo "Allocated GPU ID: $gpu_id"
            fi
          done
          echo "CUDA_VISIBLE_DEVICES=$gpu_id" >> $GITHUB_ENV
          echo "STEP_TIMESTAMP=$timestamp" >> $GITHUB_ENV
          echo "CUDA_VISIBLE_DEVICES set to $gpu_id, timestamp=$timestamp"

      - name: Run tests
        if: ${{ (!github.event.inputs.test_names || contains(github.event.inputs.test_names, matrix.test_script)) && !cancelled() }}
        run: |
          if [ "${{ matrix.test_script }}" == "test_ipex_xpu" ]; then
            export CUDA_VISIBLE_DEVICES=""
            source /etc/profile.d/pyenv.sh && pyenv activate xpu
            pip uninstall vllm -y
            pip list
          fi

          start_time=$(date +%s)
          pytest --durations=0 tests/${{ matrix.test_script }}.py || { echo "ERROR=1" >> $GITHUB_ENV; exit 1; }
          execution_time=$(( $(date +%s) - start_time ))
          echo "$((execution_time / 60))m $((execution_time % 60))s"
          curl "http://${{ needs.check-vm.outputs.ip }}/gpu/log_test_vram?id=${{ github.run_id }}&gpu=${{ env.CUDA_VISIBLE_DEVICES }}&range=$execution_time&unit=second&test=${{ matrix.test_script }}"

      - name: Release GPU
        if: always() && !contains(matrix.test_script, 'ipex')
        run: curl -X GET "http://${{ needs.check-vm.outputs.ip }}/gpu/release?id=${{ github.run_id }}&gpu=${{ env.CUDA_VISIBLE_DEVICES }}&timestamp=${{ env.STEP_TIMESTAMP }}&test=${{ matrix.test_script }}&runner=${RUNNER_NAME}"

  show-statistics:
<<<<<<< HEAD
    runs-on: [ self-hosted, xeon5 ]
    if: github.event.inputs.exclusive-gpu != 'true'
=======
    runs-on: [ self-hosted, Linux ]
    if: always()
>>>>>>> 24895b75
    container:
      image: modelcloud/gptqmodel:alpine-ci-v1
    needs:
      - transformers_diff
      - torch2_5
    steps:
      - name: Print statistics
        run: curl "http://10.0.14.248/gpu/get_vram_logs?id=${{ github.run_id }}"

  m4:
    runs-on: [ self-hosted, m4 ]
    needs: check-vm
    if: (github.event.inputs.test_names == '' || contains(github.event.inputs.test_names, 'apple') )&& !cancelled()
    steps:
      - name: Checkout Codes
        uses: actions/checkout@v4
        with:
          repository: ${{ env.repo }}
          ref: ${{ env.ref }}

      - name: Run test
        run: |
          export PATH="/opt/homebrew/bin:$PATH" && eval "$(pyenv init -)"
          pyenv global 3.11.11 && python -m venv venv
          curl -O http://${{ needs.check-vm.outputs.ip }}/scripts/m4/profile.sb
          curl -O http://${{ needs.check-vm.outputs.ip }}/scripts/m4/run.sh
          sandbox-exec -f profile.sb /bin/bash ./run.sh<|MERGE_RESOLUTION|>--- conflicted
+++ resolved
@@ -74,13 +74,7 @@
 
 jobs:
   check-vm:
-<<<<<<< HEAD
     runs-on: ubuntu-latest
-=======
-    runs-on: [ self-hosted, Linux ]
-    container:
-      image: modelcloud/gptqmodel:alpine-ci-v1
->>>>>>> 24895b75
     outputs:
       ip: ${{ steps.get_ip.outputs.ip }}
       run_id: ${{ steps.get_ip.outputs.run_id }}
@@ -566,13 +560,8 @@
         run: curl -X GET "http://${{ needs.check-vm.outputs.ip }}/gpu/release?id=${{ github.run_id }}&gpu=${{ env.CUDA_VISIBLE_DEVICES }}&timestamp=${{ env.STEP_TIMESTAMP }}&test=${{ matrix.test_script }}&runner=${RUNNER_NAME}"
 
   show-statistics:
-<<<<<<< HEAD
-    runs-on: [ self-hosted, xeon5 ]
+    runs-on: [ self-hosted, Linux ]
     if: github.event.inputs.exclusive-gpu != 'true'
-=======
-    runs-on: [ self-hosted, Linux ]
-    if: always()
->>>>>>> 24895b75
     container:
       image: modelcloud/gptqmodel:alpine-ci-v1
     needs:
