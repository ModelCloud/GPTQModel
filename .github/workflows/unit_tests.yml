--- conflicted
+++ resolved
@@ -37,15 +37,9 @@
   CUDA_DEVICE_ORDER: PCI_BUS_ID
   CUDA_VISIBLE_DEVICES: 0
   MAX_JOBS: 4
-<<<<<<< HEAD
-  ZEN4_SERVER: 10.0.14.199
-  CPU_TEST_FILES: "test_qbits.py"
-  IGNORED_TEST_FILES: "test_tgi.py,test_model_gptneox.py"
-=======
   ZEN4_SERVER: 10.0.14.247
   TORCH_2_5_TESTS: "test_q4_ipex.py,test_save_loaded_quantized_model,test_quant_formats"
   IGNORED_TEST_FILES: "test_tgi.py"
->>>>>>> 416e47f9
   GPTQMODEL_FORCE_BUILD: 1
   repo: ${{ github.event.inputs.repo || github.repository }}
   ref: ${{ github.event.inputs.ref || github.ref }}
